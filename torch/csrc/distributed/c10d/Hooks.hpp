#pragma once

#include <c10/util/Optional.h>
#include <string>

namespace c10d {

enum class EventKind { CollectiveStart, CollectiveEnd };

TORCH_API void enable_event_collection(int sync_pipe);

namespace details {

struct TORCH_API EventInfo {
  EventKind event_kind;
  std::string pg_name;
  std::string backend;
  int64_t sequence_number;
  std::string operation;
  int64_t timestamp;
  c10::optional<float> duration_ms;
<<<<<<< HEAD
  c10::optional<std::string> error_message;
=======
  int64_t drop_count;
>>>>>>> 258a37c9
};

// TODO do we want to expose something else here?
TORCH_API bool dequeue_c10d_event(EventInfo& evt);
TORCH_API void enqueue_c10d_event(EventInfo&& evt);

} // namespace details
} // namespace c10d<|MERGE_RESOLUTION|>--- conflicted
+++ resolved
@@ -19,11 +19,8 @@
   std::string operation;
   int64_t timestamp;
   c10::optional<float> duration_ms;
-<<<<<<< HEAD
+  int64_t drop_count;
   c10::optional<std::string> error_message;
-=======
-  int64_t drop_count;
->>>>>>> 258a37c9
 };
 
 // TODO do we want to expose something else here?
