--- conflicted
+++ resolved
@@ -2,11 +2,7 @@
 #include <c10/core/ScalarType.h>
 #include <c10/util/Exception.h>
 #include <torch/csrc/inductor/aoti_torch/c/shim.h>
-<<<<<<< HEAD
 #include <torch/csrc/inductor/aoti_torch/proxy_executor.h>
-#include <torch/csrc/inductor/aoti_torch/tensor_converter.h>
-=======
->>>>>>> 9433b7b4
 #include <torch/csrc/inductor/aoti_torch/utils.h>
 #include <torch/csrc/inductor/inductor_ops.h>
 #include <cstdint>
@@ -29,9 +25,6 @@
 
 #endif
 
-<<<<<<< HEAD
-using namespace torch::aot_inductor;
-=======
 namespace {
 at::Tensor* tensor_handle_to_tensor_pointer(AtenTensorHandle handle) {
   return reinterpret_cast<at::Tensor*>(handle);
@@ -41,7 +34,6 @@
   return reinterpret_cast<AtenTensorHandle>(tensor);
 }
 } // namespace
->>>>>>> 9433b7b4
 
 int32_t aoti_torch_device_type_cpu() {
   return (int32_t)c10::DeviceType::CPU;
@@ -153,36 +145,6 @@
     at::Tensor* out_tensor =
         new at::Tensor(at::empty_strided(sizes, strides, options));
     *ret = tensor_pointer_to_tensor_handle(out_tensor);
-<<<<<<< HEAD
-  });
-}
-
-AOTITorchError aoti_torch_tensor_from_blob(
-    AtenTensorHandle* ret,
-    void* data,
-    int64_t ndim,
-    const int64_t* sizes_ptr,
-    const int64_t* strides_ptr,
-    int64_t storage_offset,
-    int32_t dtype,
-    int32_t device_type,
-    int32_t device_index) {
-  AOTI_TORCH_CONVERT_EXCEPTION_TO_ERROR_CODE({
-    c10::IntArrayRef sizes(sizes_ptr, ndim);
-    c10::IntArrayRef strides(strides_ptr, ndim);
-    c10::Device device{
-        static_cast<c10::DeviceType>(device_type),
-        static_cast<c10::DeviceIndex>(device_index)};
-    c10::TensorOptions options = c10::TensorOptions().device(device).dtype(
-        static_cast<c10::ScalarType>(dtype));
-    at::Tensor* out_tensor = new at::Tensor(at::for_blob(data, sizes)
-                                                .strides(strides)
-                                                .storage_offset(storage_offset)
-                                                .options(options)
-                                                .make_tensor());
-    *ret = tensor_pointer_to_tensor_handle(out_tensor);
-=======
->>>>>>> 9433b7b4
   });
 }
 
