import collections
import contextlib
import copy
import dataclasses
import dis
import functools
import importlib
import inspect
import itertools
import linecache
import logging
import operator
import sys
import traceback
import types
import typing
import weakref
from collections.abc import Sized
from typing import Any, Callable, Dict, List, NamedTuple, Optional, Set, Tuple, Type
from unittest.mock import patch

import torch
import torch._logging
from torch._guards import Checkpointable, tracing, TracingContext

from . import (
    allowed_functions,
    config,
    exc,
    logging as torchdynamo_logging,
    side_effects,
    skipfiles,
    variables,
)
from .allowed_functions import is_allowed, is_builtin_constant
from .bytecode_analysis import (
    get_indexof,
    JUMP_OPNAMES,
    livevars_analysis,
    propagate_line_nums,
)
from .bytecode_transformation import (
    cleaned_instructions,
    create_call_function,
    create_instruction,
    create_jump_absolute,
    Instruction,
    is_generator,
    unique_id,
)
from .code_context import code_context
from .codegen import PyCodegen
from .exc import ArgsMismatchError, BackendCompilerFailed, unimplemented, Unsupported
from .guards import GuardBuilder
from .output_graph import GraphCompileReason, OutputGraph, OutputGraphState
from .replay_record import DummyModule, ExecutionRecorder
from .resume_execution import ContinueExecutionCache, ReenterWith
from .source import (
    AttrSource,
    GetItemSource,
    GlobalSource,
    GlobalWeakRefSource,
    LocalSource,
)
from .utils import (
    counters,
    get_fake_value,
    get_instruction_source_311,
    graph_break_dup_warning_checker,
    HashableTracker,
    istype,
    LazyString,
    proxy_args_kwargs,
)
from .variables.base import is_side_effect_safe, MutableLocal, typestr, VariableTracker
from .variables.builder import VariableBuilder, wrap_fx_proxy
from .variables.builtin import BuiltinVariable
from .variables.constant import ConstantVariable
from .variables.ctx_manager import (
    ContextWrappingVariable,
    GenericContextWrappingVariable,
    WithExitFunctionVariable,
)
from .variables.dicts import ConstDictVariable, SetVariable
from .variables.functions import (
    BaseUserFunctionVariable,
    NestedUserFunctionVariable,
    UserFunctionVariable,
    UserMethodVariable,
)
from .variables.lists import (
    BaseListVariable,
    ListIteratorVariable,
    ListVariable,
    SliceVariable,
    TupleVariable,
)
from .variables.misc import (
    ClosureVariable,
    GetAttrVariable,
    InlinedClosureVariable,
    NullVariable,
    PythonModuleVariable,
    UnknownVariable,
)
from .variables.nn_module import NNModuleVariable
from .variables.tensor import (
    supported_const_comparison_ops,
    supported_tensor_comparison_ops,
    SymNodeVariable,
    TensorVariable,
)
from .variables.torch import TorchVariable
from .variables.user_defined import (
    RemovableHandleVariable,
    UserDefinedClassVariable,
    UserDefinedObjectVariable,
    UserDefinedVariable,
)

log = logging.getLogger(__name__)
graph_break_log = torch._logging.getArtifactLogger(__name__, "graph_breaks")
trace_call_log = torch._logging.getArtifactLogger(__name__, "trace_call")
trace_source_log = torch._logging.getArtifactLogger(__name__, "trace_source")


@functools.lru_cache(None)
def _step_logger():
    return torchdynamo_logging.get_step_logger(log)


@dataclasses.dataclass
class BlockStackEntry:
    target: Instruction
    stack_index: Optional[int] = None
    with_context: ContextWrappingVariable = None

    def can_restore(self):
        return self.with_context is not None

    def resume_fn(self):
        assert self.stack_index is not None
        if self.with_context and self.with_context.target_values:
            return ReenterWith(self.stack_index, tuple(self.with_context.target_values))
        else:
            return ReenterWith(self.stack_index)

    def exit(self, tx):
        return self.with_context.exit(tx)


class InstructionTranslatorGraphState(NamedTuple):
    output: OutputGraphState
    symbolic_locals: Dict[str, VariableTracker]
    stack: List[VariableTracker]
    block_stack: List[BlockStackEntry]
    instruction_pointer: Optional[int]
    current_instruction: Instruction
    next_instruction: Optional[Instruction]
    lineno: int

    def diff(self, other: "InstructionTranslatorGraphState") -> Optional[str]:
        for k in self._fields:
            if k == "output":
                return self.output.diff(other.output, prefix=f"{k}.")
            sv = getattr(self, k)
            ov = getattr(other, k)
            if sv != ov:
                return f"{k} mismatch: {sv} != {ov}"
        return None


def stack_op(fn: typing.Callable[..., object]):
    nargs = len(inspect.signature(fn).parameters)
    fn_var = BuiltinVariable(fn)

    @functools.wraps(fn)
    def impl(self: "InstructionTranslatorBase", inst: Instruction):
        self.push(fn_var.call_function(self, self.popn(nargs), {}))

    return impl


def _detect_and_normalize_assert_statement(
    self: "InstructionTranslatorBase",
    truth_fn: typing.Callable[[object], bool],
    push: bool,
):
    # Detect if this jump instruction is assert and normalize the assert
    # by pushing dummy error message when nothing is given.
    #
    # Python 3.9 assertion is in following format:
    # 18 POP_JUMP_IF_TRUE       28
    # 20 LOAD_ASSERTION_ERROR
    # 22 LOAD_CONST               3 ('Assert message') -> optional instruction
    # 24 CALL_FUNCTION            1                    -> optional instruction
    # 26 RAISE_VARARGS
    #
    # Python 3.8 assertion is in following format:
    # 18 POP_JUMP_IF_TRUE       28
    # 20 LOAD_GLOBAL              0 (Assertion type)
    # 22 LOAD_CONST               3 ('Assert message') -> optional instruction
    # 24 CALL_FUNCTION            1                    -> optional instruction
    # 26 RAISE_VARARGS            1

    if (truth_fn is not operator.truth) or push:
        return False

    assert isinstance(self.instruction_pointer, int)
    current_instruction_pointer = self.instruction_pointer
    inst = self.instructions[current_instruction_pointer]
    # Detect LOAD_ASSERTION_ERROR or LOAD_GLOBAL 0
    if sys.version_info < (3, 9):
        if inst.opname != "LOAD_GLOBAL" or inst.argval != "AssertionError":
            return False
    else:
        if inst.opname != "LOAD_ASSERTION_ERROR":
            return False

    current_instruction_pointer += 1

    # Use dummy error message if its hard to extract
    error_msg = "assertion error"

    inst = self.instructions[current_instruction_pointer]
    # DETECT RAISE_VARARGS or LOAD CONST
    if inst.opname == "LOAD_CONST":
        if not isinstance(inst.argval, str):
            return False
        error_msg = inst.argval

        # if it is LOAD_CONSTANT, it must be followed by CALL_FUNCTION
        # (PRECALL for Python 3.11+)
        current_instruction_pointer += 1
        inst = self.instructions[current_instruction_pointer]
        if inst.opname not in ("CALL_FUNCTION", "PRECALL"):
            return False

        # for Python 3.11+, PRECALL should be followed by CALL, then RAISE_VARARGS
        # for Python < 3.11, CALL_FUNCTION should be followed by RAISE_VARARGS
        current_instruction_pointer += 1
        if inst.opname == "PRECALL":
            current_instruction_pointer += 1
        inst = self.instructions[current_instruction_pointer]

    if inst.opname != "RAISE_VARARGS":
        return False

    self.push(ConstantVariable.create(error_msg))

    return True


def generic_jump(truth_fn: typing.Callable[[object], bool], push: bool):
    def inner(self: "InstructionTranslatorBase", inst: Instruction):
        value: VariableTracker = self.pop()
        self.output.guards.update(value.guards)
        if (
            config.rewrite_assert_with_torch_assert
            and _detect_and_normalize_assert_statement(self, truth_fn, push)
        ):
            error_msg: VariableTracker = self.pop()
            self.output.guards.update(error_msg.guards)
            # Skip over things like `assert True`
            if value.is_python_constant() and bool(value.as_python_constant()):
                self.jump(inst)
                return

            # TODO maybe should respect DtoH sync intention of users later??
            # Manually insert torch._assert_async instead of python assert and jump over
            # assert related instructions as we don't need them anymore.

            # if we see Tensor as assert statement, no need to call scalar_tensor
            if isinstance(value, TensorVariable):
                self.output.create_proxy(
                    "call_function",
                    torch._assert_async,
                    *proxy_args_kwargs((value, error_msg), {}),
                )
                self.jump(inst)
                return

            scalar_to_tensor_proxy = self.output.create_proxy(
                "call_function", torch.scalar_tensor, *proxy_args_kwargs((value,), {})
            )

            scalar_to_tensor = wrap_fx_proxy(
                self,
                scalar_to_tensor_proxy,
                example_value=get_fake_value(scalar_to_tensor_proxy.node, self),
                **VariableTracker.propagate([value]),
            )

            self.output.create_proxy(
                "call_function",
                torch._assert_async,
                *proxy_args_kwargs((scalar_to_tensor, error_msg), {}),
            )
            self.jump(inst)
            return

        if value.is_python_constant():
            if truth_fn(value.as_python_constant()):
                push and self.push(value)
                self.jump(inst)
        elif (
            isinstance(value, (TensorVariable)) and self.should_compile_partial_graph()
        ):
            # compile a partial subgraph prefix then jump into user code
            if self.has_backedge():
                msg = (
                    "Skipping frame because there is a graph break in a for/while loop\n"
                    f"{self.frame_summary()}"
                )
                log.info(msg)
                raise exc.SkipFrame(msg)

            self.push(value)
            log.debug("generic_jump triggered compile")
            self.output.compile_subgraph(
                self,
                reason=GraphCompileReason(
                    f"generic_jump {typestr(value)}", [self.frame_summary()]
                ),
            )
            self.pop()

            if_next = self.create_call_resume_at(self.next_instruction)
            push and self.push(value)
            if_jump = self.create_call_resume_at(inst.target)

            self.output.add_output_instructions(
                [create_instruction(inst.opname, target=if_jump[0])] + if_next + if_jump
            )
        elif isinstance(value, NNModuleVariable):
            # Equivalent of "self.nn_module is not None"
            mod = self.output.get_submodule(value.module_key)
            if truth_fn(mod):
                push and self.push(value)
                self.jump(inst)
        elif isinstance(value, UserDefinedObjectVariable):
            x = value.var_getattr(self, "__bool__")
            # if __bool__ is missing, trying __len__ to infer a truth value.
            if x.is_python_constant() and x.as_python_constant() is None:
                x = value.var_getattr(self, "__len__")
            # __bool__ or __len__ is function
            if isinstance(x, UserMethodVariable):
                state = self.copy_graphstate()
                result = x.call_function(self, [], {})
                if isinstance(result, ConstantVariable) and isinstance(
                    result.value, (bool, int)
                ):
                    self.output.guards.update(result.guards)
                    if truth_fn(result.value):
                        push and self.push(value)
                        self.jump(inst)
                else:
                    # rollback to the state before the __bool__ or __len__ inline
                    self.restore_graphstate(state)
                    unimplemented(
                        "generic_jump on UserDefined with __bool__ returning non-constant"
                    )
            # __bool__ or __len__ is non-function or not existed in the user defined object
            else:
                if truth_fn(True):
                    push and self.push(value)
                    self.jump(inst)
        elif not isinstance(value, TensorVariable) and value.has_unpack_var_sequence(
            self
        ):
            if truth_fn(len(value.unpack_var_sequence(self))):
                push and self.push(value)
                self.jump(inst)
        elif isinstance(value, SymNodeVariable):
            eval_result = value.evaluate_expr(self.output)
            if truth_fn(eval_result):
                push and self.push(value)
                self.jump(inst)
        else:
            # TODO link the torch.cond doc later
            raise exc.UserError(
                exc.UserErrorType.DYNAMIC_CONTROL_FLOW,
                "Dynamic control flow is not supported at the moment. Please use "
                "functorch.experimental.control_flow.cond to explicitly capture the control flow.",
                case_name="cond_operands",
            )

    return inner


explain = False


def break_graph_if_unsupported(*, push):
    def decorator(inner_fn):
        @functools.wraps(inner_fn)
        def wrapper(self: "InstructionTranslatorBase", inst: Instruction):
            state = self.copy_graphstate()
            reason = None
            try:
                TracingContext.set_current_loc(
                    self.f_code.co_filename, self.lineno, self.f_code.co_name
                )
                return inner_fn(self, inst)
            except Unsupported as excp:
                if self.has_backedge() and self.should_compile_partial_graph():
                    msg = (
                        "Skipping frame because there is a graph break in a for/while loop\n"
                        f"{self.frame_summary()}"
                    )
                    log.info(msg)
                    raise exc.SkipFrame(msg) from excp

                if len(self.states_before_block) > 0:
                    # We don't support graph break under GenericContextWrappingVariable,
                    # If there is, we roll back to the checkpoint and fall back.
                    excp.remove_from_stats()
                    state = self.states_before_block.pop()
                    self.restore_graphstate(state)
                    ctx = state.stack[-1]
                    assert isinstance(ctx, GenericContextWrappingVariable)
                    unimplemented(f"Graph break under {ctx}")

                if isinstance(excp, exc.UncapturedHigherOrderOpError):
                    raise

                if not self.should_compile_partial_graph():
                    raise

                log.debug("break_graph_if_unsupported triggered compile", exc_info=True)

                user_stack = excp.real_stack
                # TODO: Also report the traceback from the parent frame
                user_stack_formatted = "".join(traceback.format_list(user_stack))
                frame_loc = (user_stack[-1].filename, user_stack[-1].lineno)
                # torch._dynamo.explain() formats this a little nicer, and presents a slightly
                # more actionable user code pointer
                if (
                    graph_break_log.isEnabledFor(logging.DEBUG)
                    and not explain
                    and graph_break_dup_warning_checker.add(frame_loc)
                ):
                    graph_break_log.debug(
                        "Graph break: %s from user code at:\n%s",
                        excp,
                        user_stack_formatted,
                    )

                excp.remove_from_stats()
                excp.add_to_stats("graph_break")
                reason = GraphCompileReason(excp.msg, user_stack)
            self.restore_graphstate(state)

            self.output.compile_subgraph(self, reason=reason)
            cg = PyCodegen(self)
            cleanup: List[Instruction] = []
            # Reconstruct the context variables in the block stack
            for b in self.block_stack:
                self.output.add_output_instructions(
                    [
                        *b.with_context.reconstruct(cg),
                        *b.resume_fn().try_except(cg.code_options, cleanup),
                    ]
                )

            if sys.version_info >= (3, 11) and inst.opname == "CALL":
                kw_names = (
                    self.kw_names.as_python_constant()
                    if self.kw_names is not None
                    else ()
                )
                if len(kw_names) > 0:
                    self.output.add_output_instructions(
                        [create_instruction("KW_NAMES", argval=kw_names)]
                    )
                self.output.add_output_instructions(
                    create_call_function(inst.arg, False)
                )
            else:
                # copy instruction, but without exception table data
                assert inst.target is None
                inst_copy = copy.copy(inst)
                inst_copy.exn_tab_entry = None
                self.output.add_output_instructions([inst_copy])

            self.output.add_output_instructions(cleanup)

            if sys.version_info >= (3, 11) and inst.opname == "CALL":
                # stack effect for PRECALL + CALL is split between the two instructions
                stack_effect = dis.stack_effect(
                    dis.opmap["PRECALL"], inst.arg
                ) + dis.stack_effect(dis.opmap["CALL"], inst.arg)
            else:
                stack_effect = dis.stack_effect(inst.opcode, inst.arg)
            self.popn(push - stack_effect)

            for _ in range(push):
                self.push(UnknownVariable())
            self.output.add_output_instructions(
                self.create_call_resume_at(self.next_instruction)
            )

        return wrapper

    return decorator


class InstructionTranslatorBase(Checkpointable[InstructionTranslatorGraphState]):
    output: OutputGraph
    symbolic_locals: Dict[str, VariableTracker]
    symbolic_globals: Dict[str, VariableTracker]
    stack: List[VariableTracker]
    instruction_pointer: Optional[int]
    current_instruction: Instruction
    next_instruction: Optional[Instruction]
    block_stack: List[BlockStackEntry]
    lineno: int
    kw_names: Optional[ConstantVariable]
    accept_prefix_inst: bool
    prefix_insts: List[Instruction]
    inline_depth: int

    checkpoint: Optional[Tuple[Instruction, InstructionTranslatorGraphState]]
    random_calls: List[
        Tuple[Callable[..., object], Tuple[object, ...], Dict[str, object]]
    ]

    def has_backedge(self):
        cur_offset = self.current_instruction.offset
        assert self.instruction_pointer is not None
        for inst in self.instructions[self.instruction_pointer :]:
            if inst.opname in JUMP_OPNAMES:
                jump_offset = inst.argval
                if jump_offset < cur_offset:
                    return True
        return False

    def cell_and_freevars(self):
        if not hasattr(self, "_cell_and_freevars"):
            self._cell_and_freevars = tuple(
                self.code_options["co_cellvars"] or []
            ) + tuple(self.code_options["co_freevars"] or [])
        return self._cell_and_freevars

    def prune_dead_locals(self):
        reads = livevars_analysis(self.instructions, self.current_instruction)
        # implicit use by super()
        # reads = reads | {"__class__"}
        # output variables?
        reads = reads | set(self.cell_and_freevars())
        self.symbolic_locals = collections.OrderedDict(
            [(k, v) for k, v in self.symbolic_locals.items() if k in reads]
        )
        self.output.side_effects.prune_dead_object_new(self)

    def call_function(
        self,
        fn: VariableTracker,
        args: List[VariableTracker],
        kwargs: Dict[str, VariableTracker],
    ):
        assert isinstance(fn, VariableTracker)
        assert isinstance(args, list)
        assert isinstance(kwargs, dict)
        assert all(
            isinstance(x, VariableTracker)
            for x in itertools.chain(args, kwargs.values())
        )
        inner_fn = None
        if hasattr(fn, "value"):
            inner_fn = fn.value
        if hasattr(fn, "fn"):
            inner_fn = fn.fn
        if (
            inner_fn
            and callable(inner_fn)
            and hasattr(inner_fn, "_dynamo_forbidden")
            and inner_fn._dynamo_forbidden
        ):
            raise AssertionError(f"Attempt to trace forbidden callable {inner_fn}")
        self.push(fn.call_function(self, args, kwargs))

    def update_locals_and_stack(self, oldvar: VariableTracker, newvar: VariableTracker):
        def repl(v: VariableTracker):
            if v.mutable_local is oldvar.mutable_local:
                return newvar
            return v

        def skip(v: VariableTracker):
            return oldvar.mutable_local not in v.recursively_contains

        cache: Dict[int, Tuple[object, object]] = dict()
        self.output.side_effects.apply(repl, cache, skip_fn=skip)
        self.stack = [
            VariableTracker.apply(repl, x, cache, skip_fn=skip) for x in self.stack
        ]
        for k, x in self.symbolic_locals.items():
            self.symbolic_locals[k] = VariableTracker.apply(
                repl, x, cache, skip_fn=skip
            )

    def replace_all(self, oldvar: VariableTracker, newvar: VariableTracker):
        if isinstance(oldvar.mutable_local, side_effects.MutableSideEffects):
            newvar = self.output.side_effects.mutation(oldvar, newvar)
        else:
            assert isinstance(oldvar.mutable_local, variables.base.MutableLocal)
            newvar = newvar.clone(mutable_local=variables.base.MutableLocal())
        self.update_locals_and_stack(oldvar, newvar)
        return newvar

    def inline_user_function_return(self, fn, args, kwargs):
        """
        A call to some user defined function by inlining it.
        """
        state = self.copy_graphstate()
        try:
            result = InliningInstructionTranslator.inline_call(self, fn, args, kwargs)
            self.output.guards.update(fn.guards)
            return result
        except Exception:
            self.restore_graphstate(state)
            raise

    def get_line_of_code_header(self, lineno=None):
        if lineno is None:
            lineno = self.lineno
        inline_depth_str = (
            f" (inline depth: {self.inline_depth})" if self.inline_depth > 0 else ""
        )
        return f"{self.f_code.co_filename}:{lineno} in {self.f_code.co_name}{inline_depth_str}"

    def get_log_starts_line_log_str(self):
        log_str = f"TRACE starts_line {self.get_line_of_code_header()}\n"
        line = linecache.getline(self.f_code.co_filename, self.lineno).rstrip()
        log_str += f"    {line}"
        return log_str

    def log_starts_line(self):
        trace_source_log.debug("%s", LazyString(self.get_log_starts_line_log_str))

    def step(self):
        """Process exactly one instruction, return False we should exit"""
        assert isinstance(self.instruction_pointer, int)
        inst = self.instructions[self.instruction_pointer]
        self.current_instruction = inst
        self.instruction_pointer += 1
        if self.instruction_pointer < len(self.instructions):
            self.next_instruction = self.instructions[self.instruction_pointer]
        else:
            self.instruction_pointer = None
            self.next_instruction = None
        if inst.starts_line and self.lineno != inst.starts_line:
            self.lineno = inst.starts_line
            self.log_starts_line()

        if len(self.stack) == 0 and self.should_compile_partial_graph():
            self.checkpoint = inst, self.copy_graphstate()

        log.debug("TRACE %s %s %s", inst.opname, inst.argval, self.stack)

        # 3.11 no longer uses a block stack, but we still keep track of one
        # so that we know which contexts are currently active.
        # For our purposes, all exception table entries with the same target
        # are considered to be part of the same "block".
        if sys.version_info >= (3, 11):
            entry = inst.exn_tab_entry
            if not (
                # still in the same block
                self.block_stack
                and entry
                and self.block_stack[-1].target is entry.target
            ):
                if not entry:
                    # no longer in any block
                    # It is possible for NOPs to be between two instructions
                    # in the same block, but the NOPs are not covered by an
                    # exception table entry. In this case, assume that we
                    # are still in the same block.
                    if self.block_stack and inst.opname != "NOP":
                        # If we really escape from a block and the current
                        # instruction is not in another block, then there
                        # should be no other nested blocks that we are in.
                        assert len(self.block_stack) == 1
                        self.block_stack.pop()
                elif (
                    # current instruction is in the previous block
                    len(self.block_stack) > 1
                    and self.block_stack[-2].target is entry.target
                ):
                    # exit the current block
                    self.block_stack.pop()
                else:
                    # current instruction is in a new block
                    # push block to stack - note, BEFORE_WITH blocks won't
                    # be pushed here since BEFORE_WITH pushes the block, and
                    # the current instruction would be counted as being in that block.
                    self.block_stack.append(
                        BlockStackEntry(entry.target, len(self.stack))
                    )

        try:
            if not hasattr(self, inst.opname):
                unimplemented(f"missing: {inst.opname}")
            TracingContext.set_current_loc(
                self.f_code.co_filename, self.lineno, self.f_code.co_name
            )
            getattr(self, inst.opname)(inst)

            return inst.opname != "RETURN_VALUE"
        except Unsupported:
            if self.empty_checkpoint():
                log.debug("empty checkpoint")
                raise

            log.debug("step triggered compile", exc_info=True)

        # generate code from checkpoint
        assert not self.output.output_instructions
        assert self.checkpoint is not None
        continue_inst, state = self.checkpoint
        self.restore_graphstate(state)
        self.output.compile_subgraph(
            self,
            partial_convert=True,
            reason=GraphCompileReason("step_unsupported", [self.frame_summary()]),
        )
        self.output.add_output_instructions(
            [create_jump_absolute(continue_inst)] + self.instructions
        )

    def run_ctx_mgr(self):
        # NB: Don't push the top level frame summary; set_current_loc will
        # take care of it.  However, DO make sure we attach real_stack to
        # exceptions
        return TracingContext.current_frame(None)

    def run(self):
        with self.run_ctx_mgr():
            try:
                self.output.push_tx(self)
                while (
                    self.instruction_pointer is not None
                    and not self.output.should_exit
                    and self.step()
                ):
                    pass
            except BackendCompilerFailed:
                raise
            except Exception as e:
                if config.replay_record_enabled:
                    e.exec_record = self.exec_recorder.get_record()  # type: ignore[attr-defined]
                raise
            finally:
                self.output.pop_tx()
                # Cleanup the outputGraph to delete the held tensors. We perform the
                # cleanup only for InstructionTranslator and not
                # InliningInstructionTranslator. The InliningInstructionTranslator
                # mutates the output object and is restored to original state if
                # there was an exception.
                if isinstance(self, InstructionTranslator):
                    self.output.cleanup()

    def push(self, val: Optional[VariableTracker]):
        assert val is None or isinstance(
            val, VariableTracker
        ), f"push expects VariableTracker, got {typestr(val)}"
        self.stack.append(val)

    def push_many(self, vals: List[VariableTracker]):
        for val in vals:
            self.push(val)

    def pop(self) -> VariableTracker:
        return self.stack.pop()

    def popn(self, n: int) -> List[VariableTracker]:
        assert n >= 0
        return list(reversed([self.pop() for _ in range(n)]))

    def LOAD_FAST(self, inst):
        name = inst.argval

        if name in self.f_locals and config.replay_record_enabled:
            self.exec_recorder.add_local_var(name, self.f_locals[name])

        if name.startswith(".") and name not in self.symbolic_locals:
            # This happens in dict/list comprehensions
            name = name.replace(".", "implicit")
        assert name not in self.cell_and_freevars()
        if name not in self.symbolic_locals:
            unimplemented("undefined LOAD_FAST")
        self.push(self.symbolic_locals[name])
        if name.startswith("___stack"):
            self.symbolic_locals.pop(name)

    def LOAD_DEREF(self, inst):
        assert inst.argval in self.cell_and_freevars()

        if inst.argval in self.f_locals and config.replay_record_enabled:
            self.exec_recorder.add_local_var(inst.argval, self.f_locals[inst.argval])

        if inst.argval not in self.symbolic_locals:
            unimplemented(f"undefined LOAD_DEREF {inst.argval}")
        self.push(self.symbolic_locals[inst.argval])

    def STORE_FAST(self, inst):
        loaded_vt = self.pop()
        name = inst.argval
        loaded_vt = loaded_vt.rename(self, name)
        self.symbolic_locals[name] = loaded_vt

    def DELETE_FAST(self, inst):
        del self.symbolic_locals[inst.argval]

    STORE_DEREF = STORE_FAST

    def LOAD_CLOSURE(self, inst):
        self.push(ClosureVariable(name=inst.argval))

    def LOAD_CONST(self, inst):
        # For empty tuples, create empty TupleVariable
        if isinstance(inst.argval, tuple) and not inst.argval:
            self.push(TupleVariable([]))
        else:
            self.push(ConstantVariable.create(value=inst.argval))

    def get_global_source(self, name):
        if self.output.global_scope is self.f_globals:
            source = GlobalSource(name)
        else:
            if "__name__" in self.f_globals:
                source = AttrSource(
                    self.import_source(self.f_globals["__name__"]), name
                )
            else:
                mangled_name = f"___unnamed_scope_{id(self.f_globals)}"
                if mangled_name not in self.output.global_scope:
                    self.output.install_global(mangled_name, self.f_globals)
                source = GetItemSource(GlobalSource(mangled_name), name)
        return source

    def LOAD_GLOBAL(self, inst):
        if sys.version_info >= (3, 11):
            if inst.arg % 2:
                self.PUSH_NULL(inst)

        name = inst.argval

        if config.replay_record_enabled:
            if name in self.f_globals:
                self.exec_recorder.add_global_var(name, self.f_globals[name])
            else:
                assert name in self.f_builtins
                self.exec_recorder.builtins[name] = self.f_builtins[name]

        if inst.argval == "AssertionError":
            unimplemented("assert with non-string message")

        if name in self.symbolic_globals:
            variable = self.output.side_effects[self.symbolic_globals[name]]
            self.push(self.output.side_effects.load_global(variable, name))
            return

        try:
            value = self.f_globals[name]
        except KeyError:
            return self.load_builtin(inst)

        source = self.get_global_source(name)
        self.push(VariableBuilder(self, source)(value))

    def STORE_GLOBAL(self, inst):
        value = self.pop()
        name = inst.argval
        source = self.get_global_source(name)
        if name not in self.symbolic_globals:
            self.symbolic_globals[name] = object()  # sentinel object
        variable = self.output.side_effects.track_global_existing(
            source, self.symbolic_globals[name]
        )
        if isinstance(value, RemovableHandleVariable):
            unimplemented("Storing handles in globals - NYI")
        self.output.side_effects.store_global(variable, name, value)

    def import_source(self, module_name):
        """Create an alias to a module for use in guards"""
        if "torch_package" in module_name:
            value = torch.package.package_importer._package_imported_modules[
                module_name
            ]
            alias = (
                module_name.replace(">", "_").replace("<", "_").replace(".", "_dot_")
            )
        else:
            value = importlib.import_module(module_name)
            alias = f"__import_{module_name.replace('.', '_dot_')}"
        f_globals = self.output.global_scope
        assert alias not in f_globals or f_globals[alias] is value
        f_globals[alias] = value
        self.output.update_co_names(alias)
        return GlobalSource(alias)

    def resolve_name(self, name, package, level):
        """
        Copied from the Cpython implementation of __import__
        Resolve a relative module name to an absolute one.
        https://github.com/python/cpython/blob/5a094f0255eea1db58fb2cf14c200971e64ec36e/Lib/importlib/_bootstrap.py#L902
        """
        bits = package.rsplit(".", level - 1)
        if len(bits) < level:
            raise ImportError("attempted relative import beyond top-level package")
        base = bits[0]
        return f"{base}.{name}" if name else base

    def calc_package(self):
        """
        Copied from the Cpython implementation of __import__
        https://github.com/python/cpython/blob/5a094f0255eea1db58fb2cf14c200971e64ec36e/Lib/importlib/_bootstrap.py#L1090
        """
        package = self.f_globals.get("__package__")
        spec = self.f_globals.get("__spec__")
        if package is not None:
            if spec is not None and package != spec.parent:
                log.warning(
                    "__package__ != __spec__.parent (%r != %r)",
                    package,
                    spec.parent,
                    stacklevel=3,
                )
            return package
        elif spec is not None:
            return spec.parent
        else:
            log.warning(
                "can't resolve package from __spec__ or __package__, "
                "falling back on __name__ and __path__",
                stacklevel=3,
            )
            package = self.f_globals["__name__"]
            if "__path__" not in self.f_globals:
                package = package.rpartition(".")[0]
        return package

    def IMPORT_NAME(self, inst):
        level, fromlist = self.popn(2)
        level = level.as_python_constant()
        fromlist = fromlist.as_python_constant()
        module_name = inst.argval

        # Are we replaying? if so, load recorded module
        recorded_name = (
            f"{ExecutionRecorder.LOCAL_MOD_PREFIX}_{level}_{fromlist}_{module_name}"
        )
        if recorded_name in self.f_globals:
            value = self.f_globals[recorded_name]
            source = GlobalSource(recorded_name)
        else:
            value = __import__(
                module_name,
                fromlist=fromlist,
                level=level,
                globals=self.f_globals,
            )

            if level != 0:
                pkg = self.calc_package()
                module_name = self.resolve_name(module_name, pkg, level)

            # For __import__, when the name variable is of the form package.module,
            # normally, the top-level package (the name up till the first dot) is
            # returned, not the module named by module_name. However, when a
            # non-empty fromlist argument is given, the module named by name is
            # returned. Therefore, we set the source correctly here.
            if not fromlist:
                top_level_module_name = module_name.partition(".")[0]
                source = self.import_source(top_level_module_name)
            else:
                source = self.import_source(module_name)

        if config.replay_record_enabled:
            self.exec_recorder.add_local_mod(recorded_name, value)

        if is_allowed(value):
            self.push(TorchVariable(value, source=source))
        elif istype(value, (types.ModuleType, DummyModule)):
            self.push(PythonModuleVariable(value, source=source))
        else:
            unimplemented(f"IMPORT_NAME {typestr(value)}")

    def IMPORT_FROM(self, inst):
        self.DUP_TOP(inst)
        self.LOAD_ATTR(inst)

    def load_builtin(self, inst):
        if inst.argval not in self.f_builtins:
            raise NameError(f"name '{inst.argval}' is not defined")
        val = self.f_builtins[inst.argval]

        if callable(val):
            self.push(VariableBuilder(self, GlobalSource(inst.argval))(val))
        else:
            assert is_builtin_constant(val)
            self.push(ConstantVariable.create(value=val))

    def jump(self, inst):
        self.instruction_pointer = self.indexof[inst.target]

    JUMP_FORWARD = jump
    JUMP_ABSOLUTE = jump

    POP_JUMP_IF_FALSE = generic_jump(operator.not_, False)
    POP_JUMP_IF_TRUE = generic_jump(operator.truth, False)
    JUMP_IF_FALSE_OR_POP = generic_jump(operator.not_, True)
    JUMP_IF_TRUE_OR_POP = generic_jump(operator.truth, True)

    def SETUP_LOOP(self, inst):
        # only exists in python<=3.7
        self.block_stack.append(BlockStackEntry(inst.target))

    def SETUP_EXCEPT(self, inst):
        # only exists in python<=3.7
        self.block_stack.append(BlockStackEntry(inst.target))

    def POP_BLOCK(self, inst):
        self.block_stack.pop()

    def SETUP_WITH(self, inst):
        self.setup_or_before_with(inst)

    def SETUP_FINALLY(self, inst):
        self.block_stack.append(BlockStackEntry(inst.target))

    def BEGIN_FINALLY(self, inst):
        self.push(None)

    def WITH_CLEANUP_START(self, inst):
        exit, exc = self.popn(2)
        assert exc is None
        self.push(exc)
        self.push(exit.call_function(self, [ConstantVariable.create(None)] * 3, {}))

    def WITH_CLEANUP_FINISH(self, inst):
        self.popn(2)
        self.push(None)

    def END_FINALLY(self, inst):
        tos = self.pop()
        assert tos is None

    def POP_FINALLY(self, inst):
        preserve_tos = inst.argval
        if preserve_tos:
            tos = self.pop()
        assert self.pop() is None
        if preserve_tos:
            self.push(tos)

    def FOR_ITER(self, inst):
        it = self.pop()
        if isinstance(it, ListIteratorVariable):
            self.output.guards.update(it.guards)
            try:
                val, next_iter = it.next_variables()
                self.replace_all(it, next_iter)
                self.push(next_iter)
                self.push(val)
            except StopIteration:
                self.jump(inst)
        else:
            unimplemented(f"FOR_ITER {typestr(it)}")

    def COMPARE_OP(self, inst):
        left, right = self.popn(2)
        left = left.as_specialized(self)
        right = right.as_specialized(self)
        options = VariableTracker.propagate([left, right])
        op = inst.argval
        supported_any = dict(
            itertools.chain(
                supported_tensor_comparison_ops.items(),
                supported_const_comparison_ops.items(),
            )
        )
        if (
            isinstance(
                left,
                (
                    TensorVariable,
                    SymNodeVariable,
                    NNModuleVariable,
                    BaseListVariable,
                    UserDefinedVariable,
                    BaseUserFunctionVariable,
                    ConstDictVariable,
                ),
            )
            and isinstance(right, ConstantVariable)
            and right.value is None
            and op in supported_const_comparison_ops
        ):
            # <non-None> is None
            self.push(
                ConstantVariable.create(
                    supported_const_comparison_ops[op](object(), right.value), **options
                )
            )

        elif (
            left.is_python_constant()
            and right.is_python_constant()
            and op in supported_any
        ):
            # constant fold
            self.push(
                ConstantVariable.create(
                    supported_any[op](
                        left.as_python_constant(), right.as_python_constant()
                    ),
                    **options,
                )
            )
        elif op in ("in", "not in"):
            self.push(right.call_method(self, "__contains__", [left], {}))
            if op == "not in":
                self.UNARY_NOT(inst)
        else:
            self.push(
                BuiltinVariable(supported_any[op], **options).call_function(
                    self, [left, right], {}
                )
            )

    def GET_ITER(self, inst):
        self.call_function(BuiltinVariable(iter), [self.pop()], {})

    @break_graph_if_unsupported(push=1)
    def CALL_FUNCTION(self, inst):
        args = self.popn(inst.argval)
        fn = self.pop()
        self.call_function(fn, args, {})

    @break_graph_if_unsupported(push=1)
    def CALL_FUNCTION_EX(self, inst):
        if inst.argval == 0:
            kwargsvars = ConstDictVariable({}, dict)
            argsvars = self.pop()
        elif inst.argval == 1:
            kwargsvars = self.pop()
            argsvars = self.pop()
        else:
            unimplemented("CALL_FUNCTION_EX")
        fn = self.pop()
        if sys.version_info >= (3, 11):
            null = self.pop()
            assert isinstance(null, NullVariable)
        self.output.guards.update(argsvars.guards)
        self.output.guards.update(kwargsvars.guards)

        if (
            isinstance(fn, GetAttrVariable)
            and isinstance(fn.obj, TensorVariable)
            and fn.name == "view"
            and isinstance(argsvars, (ConstantVariable, TensorVariable))
        ):
            # Hack to handle special case in some bert models.  Converts
            # x.view(*shape) into x.view(shape), which is correct for view()
            # but not generally.  See test_transpose_for_scores().
            argsvars = TupleVariable([argsvars])

        if not isinstance(
            argsvars, BaseListVariable
        ) and argsvars.has_unpack_var_sequence(self):
            argsvars = TupleVariable(argsvars.unpack_var_sequence(self))

        if not isinstance(argsvars, BaseListVariable) or not isinstance(
            kwargsvars, ConstDictVariable
        ):
            unimplemented(f"non-static call {typestr(argsvars)} {typestr(kwargsvars)}")

        # Map to a dictionary of str -> VariableTracker
        kwargsvars = {k.vt.as_python_constant(): v for k, v in kwargsvars.items.items()}
        self.call_function(fn, argsvars.items, kwargsvars)

    @break_graph_if_unsupported(push=1)
    def CALL_FUNCTION_KW(self, inst):
        argnames = self.pop()
        args = self.popn(inst.argval)
        fn = self.pop()
        assert isinstance(argnames, TupleVariable) and argnames.is_python_constant()
        argnames = argnames.as_python_constant()
        args, kwargs_list = args[: -len(argnames)], args[-len(argnames) :]
        kwargs = dict(zip(argnames, kwargs_list))
        assert len(kwargs) == len(argnames)
        self.call_function(fn, args, kwargs)

    def LOAD_METHOD(self, inst):
        self.LOAD_ATTR(inst)
        obj = self.pop()
        if sys.version_info >= (3, 11):
            # always follow the NULL + fn convention, since if obj
            # is actually a method, self is already bound to it, so it
            # doesn't need to be passed in as an arg.
            self.PUSH_NULL(inst)
            self.push(obj)
        else:
            self.push(obj)
            self.push(None)

    def CALL_METHOD(self, inst):
        args = self.popn(inst.argval)
        dummy = self.pop()
        assert dummy is None
        fn = self.pop()
        self.call_function(fn, args, {})

    def LOAD_ATTR(self, inst):
        obj = self.pop()
        result = BuiltinVariable(getattr).call_function(
            self, [obj, ConstantVariable.create(inst.argval)], {}
        )
        self.push(result)

    def STORE_ATTR(self, inst):
        prior = self.copy_graphstate()
        val, obj = self.popn(2)

        if isinstance(obj, NNModuleVariable):
            # We don't allow side effects during export
            # https://github.com/pytorch/torchdynamo/issues/1475
            assert (
                not self.export
            ), f"Mutating module attribute {inst.argval} during export."

        try:
            self.output.guards.update(
                BuiltinVariable(setattr)
                .call_function(
                    self, [obj, ConstantVariable.create(inst.argval), val], {}
                )
                .guards
            )
            return
        except Unsupported as e:
            if not self.should_compile_partial_graph():
                raise
            log.debug("STORE_ATTR triggered compile", exc_info=True)
            e.remove_from_stats()
            e.add_to_stats("graph_break")
            self.restore_graphstate(prior)

        # break the graph
        self.output.compile_subgraph(
            self, reason=GraphCompileReason("store_attr", [self.frame_summary()])
        )
        self.output.add_output_instructions([copy.copy(inst)])
        self.popn(2)
        self.output.add_output_instructions(
            self.create_call_resume_at(self.next_instruction)
        )

    def DELETE_ATTR(self, inst):
        obj = self.pop()
        self.output.guards.update(
            BuiltinVariable(delattr)
            .call_function(self, [obj, ConstantVariable.create(inst.argval)], {})
            .guards
        )

    def create_call_resume_at(self, offset):
        raise AssertionError(
            f"create_call_resume_at not overridden by subclass {type(self)}"
        )

    def should_compile_partial_graph(self) -> bool:
        raise AssertionError(
            f"should_compile_partial_graph not overridden by subclass {type(self)}"
        )

    @break_graph_if_unsupported(push=0)
    def STORE_SUBSCR(self, inst):
        val, obj, key = self.popn(3)
        result = obj.call_method(self, "__setitem__", [key, val], {})
        # no result is pushed, so need to lift the guards to global
        self.output.guards.update(result.guards)

    def BUILD_TUPLE(self, inst):
        items = self.popn(inst.argval)
        options = VariableTracker.propagate(items)
        self.push(TupleVariable(items, **options))

    def BUILD_SLICE(self, inst):
        items = self.popn(inst.argval)
        options = VariableTracker.propagate(items)
        self.push(
            SliceVariable(
                [x.as_specialized(self) for x in items],
                **options,
            )
        )

    def BUILD_LIST(self, inst):
        items = self.popn(inst.argval)
        options = VariableTracker.propagate(items)
        self.push(ListVariable(items, mutable_local=MutableLocal(), **options))

    def BUILD_SET(self, inst):
        if config.inject_BUILD_SET_unimplemented_TESTING_ONLY:
            unimplemented("missing: BUILD_SET")
        items = self.popn(inst.argval)
        assert all(map(SetVariable.is_valid_key, items))
        items = set(map(SetVariable.get_key, items))
        new_set = SetVariable(items, mutable_local=MutableLocal())
        self.push(new_set)

    def BUILD_LIST_UNPACK(self, inst, cls=ListVariable):
        seqs = self.popn(inst.argval)
        options = VariableTracker.propagate(seqs)
        items = list()
        for seq in seqs:
            try:
                items.extend(seq.unpack_var_sequence(self))
            except NotImplementedError:
                unimplemented(f"BUILD_LIST_UNPACK {seq}")
        self.push(cls(items, mutable_local=MutableLocal(), **options))

    def BUILD_TUPLE_UNPACK(self, inst):
        self.BUILD_LIST_UNPACK(inst, cls=TupleVariable)

    BUILD_TUPLE_UNPACK_WITH_CALL = BUILD_TUPLE_UNPACK

    def BUILD_MAP(self, inst):
        items = self.popn(inst.argval * 2)
        options = VariableTracker.propagate(items)
<<<<<<< HEAD
        result = dict()
        for k, v in zip(items[::2], items[1::2]):
            assert ConstDictVariable.is_valid_key(k)
            result[ConstDictVariable.get_key(k)] = v
        assert len(result) == len(items) / 2
        self.push(
            ConstDictVariable(result, dict, mutable_local=MutableLocal(), **options)
        )
=======
        d = dict(zip(map(HashableTracker, items[::2]), items[1::2]))
        self.push(ConstDictVariable(d, dict, mutable_local=MutableLocal(), **options))
>>>>>>> 5be37ded

    def BUILD_MAP_UNPACK(self, inst):
        items = self.popn(inst.argval)
        # ensure everything is a dict
        items = [BuiltinVariable(dict).call_function(self, [x], {}) for x in items]
        result = dict()
        for x in items:
            assert isinstance(x, ConstDictVariable)
            result.update(x.items)
        self.push(
            ConstDictVariable(
                result,
                dict,
                mutable_local=MutableLocal(),
                **VariableTracker.propagate(items),
            )
        )

    BUILD_MAP_UNPACK_WITH_CALL = BUILD_MAP_UNPACK

    def BUILD_CONST_KEY_MAP(self, inst):
        keys = self.pop()
        values = self.popn(inst.argval)
        options = VariableTracker.propagate([keys] + values)
        assert isinstance(keys, TupleVariable)
        assert keys.is_python_constant()
        keys = map(HashableTracker, keys.items)
        self.push(
            ConstDictVariable(
                dict(zip(keys, values)),
                dict,
                mutable_local=MutableLocal(),
                **options,
            )
        )

    def MAP_ADD(self, inst):
        k, v = self.popn(2)
        assert inst.argval > 0
        obj = self.stack[-inst.arg]
        assert isinstance(obj, ConstDictVariable)
        obj.call_method(self, "__setitem__", (k, v), {})

    def SET_ADD(self, inst):
        v = self.pop()
        assert inst.argval > 0
        obj = self.stack[-inst.arg]
        assert isinstance(obj, SetVariable)
        assert obj.mutable_local
        return obj.call_method(self, "add", [v], {})

    def LIST_APPEND(self, inst):
        v = self.pop()
        assert inst.argval > 0
        obj = self.stack[-inst.arg]
        assert isinstance(obj, ListVariable)
        assert obj.mutable_local
        # only copy if the new obj contains other mutables
        new_rec_contains = obj.recursively_contains
        if v.recursively_contains or v.mutable_local:
            new_rec_contains = obj.recursively_contains.union(v.recursively_contains)

            if v.mutable_local:
                new_rec_contains.add(v.mutable_local)

        self.replace_all(
            obj,
            ListVariable(
                obj.items + [v],
                recursively_contains=new_rec_contains,
                regen_guards=False,
                **VariableTracker.propagate([obj, v]),
            ),
        )

    def MAKE_FUNCTION(self, inst):
        flags = inst.arg
        old_stack = list(self.stack)
        if sys.version_info < (3, 11):
            fn_name = self.pop()
        code = self.pop()
        if sys.version_info >= (3, 11):
            # MAKE_FUNCTION behavior actually changed in 3.11, see
            # https://github.com/python/cpython/pull/93189/
            assert hasattr(code.value, "co_qualname")
            fn_name = ConstantVariable.create(value=code.value.co_qualname)
        defaults = None
        closure = None
        annotations = None
        kwdefaults = None

        if flags & 0x08:
            closure = self.pop()
        if flags & 0x04:
            annotations = self.pop()
        if flags & 0x02:
            kwdefaults = self.pop()
        if flags & 0x01:
            defaults = self.pop()

        options = VariableTracker.propagate(old_stack[len(self.stack) :])
        self.push(
            NestedUserFunctionVariable(
                fn_name,
                code,
                self.f_globals,
                defaults,
                kwdefaults,
                annotations,
                closure,
                closure_scope=self,
                **options,
            )
        )

    def UNPACK_SEQUENCE(self, inst):
        seq = self.pop()
        if isinstance(seq, (BaseListVariable, SetVariable)):
            self.output.guards.update(seq.guards)
            val = seq.unpack_var_sequence(self)
        elif seq.is_python_constant() and isinstance(seq, ConstantVariable):
            val = seq.unpack_var_sequence(self)
        elif isinstance(seq, TensorVariable):
            val = seq.unpack_var_sequence(self, idxes=range(inst.argval))
        elif isinstance(seq, GetAttrVariable) and isinstance(seq.obj, TensorVariable):
            # x, y = a.shape
            proxy = getattr(seq.obj.as_proxy(), seq.name)
            options = VariableTracker.propagate(self)
            val = [wrap_fx_proxy(self, proxy[i], **options) for i in range(inst.argval)]
        else:
            unimplemented(f"UNPACK_SEQUENCE {seq}")
        assert len(val) == inst.argval
        for i in reversed(val):
            self.push(i)

    def UNPACK_EX(self, inst):
        assert 0 <= inst.argval <= 0xFFFF
        prefix = inst.argval & 0xFF  # low byte
        suffix = inst.argval >> 8  # high byte
        seq = self.pop()
        options = VariableTracker.propagate(seq)
        if seq.has_unpack_var_sequence(self):
            vals = list(seq.unpack_var_sequence(self))
            assert len(vals) >= prefix + suffix
            vals_prefix = vals[:prefix]
            vals_list = vals[prefix : len(vals) - suffix]
            vals_suffix = vals[len(vals) - suffix :]
            for item in reversed(vals_suffix):
                self.push(item.add_options(options))
            self.push(TupleVariable(vals_list, **options))
            for item in reversed(vals_prefix):
                self.push(item.add_options(options))
        else:
            unimplemented(f"UNPACK_EX {seq}")

    def NOP(self, inst):
        pass

    def POP_TOP(self, inst):
        self.pop()

    def ROT_TWO(self, inst):
        a = self.pop()
        b = self.pop()
        self.push(a)
        self.push(b)

    def ROT_THREE(self, inst):
        a = self.pop()
        b = self.pop()
        c = self.pop()
        self.push(a)
        self.push(c)
        self.push(b)

    def ROT_FOUR(self, inst):
        a = self.pop()
        b = self.pop()
        c = self.pop()
        d = self.pop()
        self.push(a)
        self.push(d)
        self.push(c)
        self.push(b)

    def DUP_TOP(self, inst):
        a = self.pop()
        self.push(a)
        self.push(a)

    def DUP_TOP_TWO(self, inst):
        a = self.pop()
        b = self.pop()
        self.push(b)
        self.push(a)
        self.push(b)
        self.push(a)

    def FORMAT_VALUE(self, inst):
        flags = inst.arg
        if (flags & 0x04) == 0x04:
            fmt_spec = self.pop()
        else:
            fmt_spec = ConstantVariable.create("")

        value = self.pop()
        if isinstance(value, SymNodeVariable):
            value = ConstantVariable.create(str(value.sym_num))
        if (flags & 0x03) == 0x01:
            value = BuiltinVariable(str).call_function(self, [value], {})
        elif (flags & 0x03) == 0x02:
            value = BuiltinVariable(repr).call_function(self, [value], {})
        elif (flags & 0x03) == 0x03:
            value = BuiltinVariable(ascii).call_function(self, [value], {})

        fmt_var = ConstantVariable.create(
            "{:" + fmt_spec.as_python_constant() + "}"
        ).add_options(fmt_spec)

        self.call_function(BuiltinVariable(str.format), [fmt_var, value], {})

    def BUILD_STRING(self, inst):
        result = ""
        for _ in range(inst.arg):
            str_var = self.pop()
            assert isinstance(str_var, ConstantVariable)
            result = str_var.value + result
        self.push(ConstantVariable.create(value=result))

    def IS_OP(self, inst):
        assert inst.argval == 0 or inst.argval == 1
        if inst.argval == 0:
            new_argval = "is"
        else:
            new_argval = "is not"
        new_inst = create_instruction("COMPARE_OP", argval=new_argval)
        self.COMPARE_OP(new_inst)

    def CONTAINS_OP(self, inst):
        assert inst.argval == 0 or inst.argval == 1
        left, right = self.popn(2)
        op = inst.argval
        self.push(right.call_method(self, "__contains__", [left], {}))
        if op == 1:
            self.UNARY_NOT(inst)

    def LIST_EXTEND(self, inst):
        v = self.pop()
        assert inst.argval > 0
        obj = self.stack[-inst.arg]
        assert isinstance(obj, ListVariable)
        assert obj.mutable_local
        obj.call_method(self, "extend", [v], {})

    def LIST_TO_TUPLE(self, inst):
        self.push(BuiltinVariable(tuple).call_function(self, [self.pop()], {}))

    def DICT_MERGE(self, inst):
        v = self.pop()
        assert inst.argval > 0
        obj = self.stack[-inst.arg]
        assert isinstance(obj, ConstDictVariable)
        assert obj.mutable_local
        obj.call_method(self, "update", [v], {})

    DICT_UPDATE = DICT_MERGE

    def GEN_START(self, inst):
        self.pop()

    def GET_LEN(self, inst):
        tos = self.stack[-1]
        if tos.is_python_constant():
            self.push(ConstantVariable.create(len(tos.as_python_constant())))
        else:
            self.push(tos.call_method(self, "__len__", [], {}))

    def MATCH_MAPPING(self, inst):
        tos = self.stack[-1]
        assert isinstance(tos, ConstDictVariable)
        if isinstance(tos.items, collections.abc.Mapping):
            self.push(ConstantVariable.create(True))
        else:
            self.push(ConstantVariable.create(False))

    def MATCH_SEQUENCE(self, inst):
        tos = self.stack[-1]
        assert tos.is_python_constant()
        tos_value = tos.as_python_constant()
        if isinstance(tos_value, collections.abc.Sequence) and not isinstance(
            tos_value, (str, bytes, bytearray)
        ):
            self.push(ConstantVariable.create(True))
        else:
            self.push(ConstantVariable.create(False))

    def MATCH_KEYS(self, inst):
        tos = self.stack[-1]
        assert tos.is_python_constant()
        keys = tos.as_python_constant()
        tos1 = self.stack[-2]
        assert isinstance(tos1, ConstDictVariable)
        match_obj = tos1.items
        if all(key in match_obj for key in keys):
            self.push(TupleVariable([match_obj[key] for key in keys]))
            if sys.version_info < (3, 11):
                self.push(ConstantVariable.create(True))
        else:
            self.push(ConstantVariable.create(None))
            if sys.version_info < (3, 11):
                self.push(ConstantVariable.create(False))

    def LOAD_ASSERTION_ERROR(self, inst):
        unimplemented("assert with non-string message")

    UNARY_POSITIVE = stack_op(operator.pos)
    UNARY_NEGATIVE = stack_op(operator.neg)
    UNARY_NOT = stack_op(operator.not_)
    UNARY_INVERT = stack_op(operator.invert)

    BINARY_POWER = stack_op(operator.pow)
    BINARY_MULTIPLY = stack_op(operator.mul)
    BINARY_MATRIX_MULTIPLY = stack_op(operator.matmul)
    BINARY_FLOOR_DIVIDE = stack_op(operator.floordiv)
    BINARY_TRUE_DIVIDE = stack_op(operator.truediv)
    BINARY_MODULO = stack_op(operator.mod)
    BINARY_REMAINDER = stack_op(operator.mod)
    BINARY_ADD = stack_op(operator.add)
    BINARY_SUBTRACT = stack_op(operator.sub)
    BINARY_SUBSCR = break_graph_if_unsupported(push=1)(stack_op(operator.getitem))
    BINARY_LSHIFT = stack_op(operator.lshift)
    BINARY_RSHIFT = stack_op(operator.rshift)
    BINARY_AND = stack_op(operator.and_)
    BINARY_OR = stack_op(operator.or_)
    BINARY_XOR = stack_op(operator.xor)

    INPLACE_POWER = stack_op(operator.ipow)
    INPLACE_MULTIPLY = stack_op(operator.imul)
    INPLACE_MATRIX_MULTIPLY = stack_op(operator.imatmul)
    INPLACE_FLOOR_DIVIDE = stack_op(operator.ifloordiv)
    INPLACE_TRUE_DIVIDE = stack_op(operator.itruediv)
    INPLACE_MODULO = stack_op(operator.imod)
    INPLACE_REMAINDER = stack_op(operator.imod)
    INPLACE_ADD = stack_op(operator.iadd)
    INPLACE_SUBTRACT = stack_op(operator.isub)
    INPLACE_LSHIFT = stack_op(operator.ilshift)
    INPLACE_RSHIFT = stack_op(operator.irshift)
    INPLACE_AND = stack_op(operator.iand)
    INPLACE_XOR = stack_op(operator.ixor)
    INPLACE_OR = stack_op(operator.ior)

    # 3.11 opcodes
    def RESUME(self, inst):
        if inst.arg == 0:
            self.append_prefix_inst(inst)
            self.accept_prefix_inst = False
        else:
            assert not self.accept_prefix_inst

    def BINARY_OP(self, inst):
        if sys.version_info >= (3, 11):
            opname = dis._nb_ops[inst.arg][0][3:]
            if opname.startswith("INPLACE"):
                return getattr(self, "INPLACE_" + opname[8:])(inst)
            return getattr(self, "BINARY_" + opname)(inst)
        else:
            unimplemented("BINARY_OP requires Python 3.11+")

    def PRECALL(self, inst):
        pass

    def KW_NAMES(self, inst):
        kw_names = self.code_options["co_consts"][inst.arg]
        assert isinstance(kw_names, tuple)
        for name in kw_names:
            assert isinstance(name, str)
        assert self.kw_names is None
        self.kw_names = ConstantVariable.create(value=kw_names)

    def PUSH_NULL(self, inst):
        self.push(NullVariable())

    @break_graph_if_unsupported(push=1)
    def CALL(self, inst):
        # see https://docs.python.org/3.11/library/dis.html#opcode-CALL
        # for convention
        contents = self.popn(inst.arg + 2)
        if isinstance(contents[0], NullVariable):
            fn = contents[1]
            args = []
        else:
            fn = contents[0]
            args = [contents[1]]
        kw_names = self.kw_names.value if self.kw_names else ()
        if kw_names:
            args = args + contents[2 : -len(kw_names)]
            kwargs_list = contents[-len(kw_names) :]
            kwargs = dict(zip(kw_names, kwargs_list))
            assert len(kwargs) == len(kw_names)
        else:
            args = args + contents[2:]
            kwargs = {}
        self.call_function(fn, args, kwargs)
        self.kw_names = None

    def COPY(self, inst):
        self.push(self.stack[-inst.arg])

    def SWAP(self, inst):
        self.stack[-1], self.stack[-inst.arg] = self.stack[-inst.arg], self.stack[-1]

    JUMP_BACKWARD = jump
    JUMP_BACKWARD_NO_INTERRUPT = jump

    POP_JUMP_FORWARD_IF_TRUE = generic_jump(operator.truth, False)
    POP_JUMP_BACKWARD_IF_TRUE = generic_jump(operator.truth, False)
    POP_JUMP_FORWARD_IF_FALSE = generic_jump(operator.not_, False)
    POP_JUMP_BACKWARD_IF_FALSE = generic_jump(operator.not_, False)

    def CACHE(self, inst):
        pass

    def BEFORE_WITH(self, inst):
        self.setup_or_before_with(inst)

    def setup_or_before_with(self, inst):
        state = self.copy_graphstate()
        ctx = self.pop()
        if not isinstance(ctx, ContextWrappingVariable):
            unimplemented(f"{inst.opname} {ctx}")

        if isinstance(ctx, GenericContextWrappingVariable):
            # Save the checkpoint to restore if there is
            # graph break under the GenericContextWrappingVariable.
            self.states_before_block.append(state)

        self.output.guards.update(ctx.guards)

        exit = WithExitFunctionVariable(
            ctx,
            inst.target,
            **VariableTracker.propagate(ctx),
        )
        if sys.version_info >= (3, 11):
            # see create_call_resume_at for block stack details
            assert self.next_instruction
            assert self.next_instruction.exn_tab_entry
            target = self.next_instruction.exn_tab_entry.target
        else:
            target = inst.target
        if isinstance(self, InstructionTranslator):
            self.block_stack.append(BlockStackEntry(target, len(self.stack), ctx))
        else:
            self.block_stack.append(BlockStackEntry(target))

        self.push(exit)
        self.push(ctx.enter(self))

    def append_prefix_inst(self, inst):
        assert self.accept_prefix_inst
        self.prefix_insts.append(inst)

    def MAKE_CELL(self, inst):
        self.append_prefix_inst(inst)

    def COPY_FREE_VARS(self, inst):
        self.append_prefix_inst(inst)

    def RETURN_GENERATOR(self, inst):
        self.append_prefix_inst(inst)

    def copy_graphstate(self) -> InstructionTranslatorGraphState:
        """Create a checkpoint of the current state by copying everything"""
        return InstructionTranslatorGraphState(
            self.output.copy_graphstate(),
            collections.OrderedDict(self.symbolic_locals),
            list(self.stack),
            list(self.block_stack),
            self.instruction_pointer,
            self.current_instruction,
            self.next_instruction,
            self.lineno,
        )

    def restore_graphstate(self, state: InstructionTranslatorGraphState):
        """Restore a checkpoint created by self.copy_graphstate()"""
        (
            output_state,
            self.symbolic_locals,
            self.stack,
            self.block_stack,
            self.instruction_pointer,
            self.current_instruction,
            self.next_instruction,
            self.lineno,
        ) = state
        self.output.restore_graphstate(output_state)

    def empty_checkpoint(self):
        if self.checkpoint is None:
            return True
        output_graphstate = self.checkpoint[1][0]
        graphstate = self.checkpoint[1][1:]
        state = (*output_graphstate, *graphstate)
        for obj in state:
            if isinstance(obj, Sized):
                if len(obj) != 0:
                    return False
        return True

    def format_frame_summary(self, additional_stack_frames=None):
        if additional_stack_frames is None:
            additional_stack_frames = []
        return "".join(
            traceback.format_list(
                [self.frame_summary()] + list(reversed(additional_stack_frames))
            )
        )

    def frame_summary(self):
        return traceback.FrameSummary(
            getattr(self.f_code, "co_filename", "<unknown>"),
            self.lineno,
            getattr(self.f_code, "co_name", "<unknown>"),
            lookup_line=False,
        )

    def store_global_weakref(self, name, value):
        self.output.guards.add(
            GlobalWeakRefSource(name).make_guard(GuardBuilder.WEAKREF_ALIVE)
        )
        if name not in self.output.global_scope:
            self.output.install_global(name, weakref.ref(value))

    @property
    def fake_mode(self):
        return self._fake_mode

    def find_symbolic_locals_name(self, tensor_variable):
        for key, value in self.symbolic_locals.items():
            if value is tensor_variable:
                return key
        return None

    @contextlib.contextmanager
    def strict_translation_mode(self):
        self.strict_checks_enabled = True
        try:
            yield
        finally:
            self.strict_checks_enabled = False

    def __init__(
        self,
        output: OutputGraph,
        instructions: List[Instruction],
        f_locals: Dict[str, Any],
        f_globals: Dict[str, Any],
        f_builtins: Dict[str, Any],
        code_options: Dict[str, Any],
        symbolic_locals: Dict[str, VariableTracker],
        symbolic_globals: Dict[str, VariableTracker],
        f_code: types.CodeType,
        export: bool,
        inline_depth: int,
    ):
        super().__init__()

        # Mutable state checkpointed by copy_graphstate()
        self.output = output
        self.symbolic_locals = symbolic_locals
        self.symbolic_globals = symbolic_globals
        self.stack = []
        self.instruction_pointer = 0
        self.current_instruction = create_instruction("NOP")
        self.next_instruction = None
        self.block_stack = []
        # states before SETUP_WITH for checkpointing and fallback
        self.states_before_block: List[InstructionTranslatorGraphState] = []
        self.lineno = code_options["co_firstlineno"]
        self.kw_names = None
        self.accept_prefix_inst = True
        self.prefix_insts = []

        # Properties of the input/output code
        self.instructions: List[Instruction] = instructions
        self.indexof: Dict[Instruction, int] = get_indexof(self.instructions)
        self.f_locals: Dict[
            str, Any
        ] = f_locals  # needed for recording accessed locals for replay
        self.f_globals: Dict[str, Any] = f_globals
        self.f_builtins: Dict[str, Any] = f_builtins
        self.code_options: Dict[str, Any] = code_options
        self.f_code: types.CodeType = f_code

        # Execution record for replaying errors
        self.exec_recorder = ExecutionRecorder(code=f_code, code_options=code_options)
        # Stack of module being parsed, current nn.module is at the end of ordered dict.
        # The first field of tuple is the fully qualified name of current module
        # in original hierarchy.  The second field is the type of current nn.module
        self.nn_module_stack: Dict[str, Tuple[str, Type[Any]]] = {}
        # Flag to indicate whether tracing is used for export.
        self.export = export

        self._fake_mode = output.tracing_context.fake_mode

        self.checkpoint = None
        self.random_calls = []

        self.strict_checks_enabled = False

        if sys.version_info >= (3, 10):
            from .resume_execution import (
                CO_ASYNC_GENERATOR,
                CO_COROUTINE,
                CO_GENERATOR,
                CO_ITERABLE_COROUTINE,
            )

            if f_code.co_flags & (
                CO_GENERATOR | CO_COROUTINE | CO_ITERABLE_COROUTINE | CO_ASYNC_GENERATOR
            ):
                self.push(BuiltinVariable(None))

        self.inline_depth = inline_depth
        linecache.lazycache(f_code.co_filename, f_globals)
        self.log_starts_line()


class InstructionTranslator(InstructionTranslatorBase):
    mutated_closure_cell_contents: Set[str]

    def __init__(
        self,
        instructions: List[Instruction],
        f_code,
        f_locals,
        f_globals,
        f_builtins,
        code_options,
        compiler_fn,
        one_graph,
        export,
        export_constraints,
        mutated_closure_cell_contents: Set[str],
        frame_state,
    ):
        _step_logger()(
            logging.INFO,
            f"torchdynamo start tracing {f_code.co_name} {code_options['co_filename']}:{code_options['co_firstlineno']}",
        )
        super().__init__(
            output=OutputGraph(
                code_options,
                compiler_fn,
                self,
                export,
                export_constraints,
                frame_state,
                local_scope=f_locals,
                global_scope=f_globals,
                f_code=f_code,
            ),
            instructions=instructions,
            f_locals=f_locals,
            f_globals=f_globals,
            f_builtins=f_builtins,
            code_options=code_options,
            symbolic_locals=collections.OrderedDict(),  # set below
            # A global var is inserted only after a STORE_GLOBAL happens to it
            symbolic_globals=collections.OrderedDict(),
            f_code=f_code,
            export=export,
            inline_depth=0,
        )

        # as soon as we create the tracing context we should keep it active, so any calls
        # into dynamo apis can rely on finding it
        with tracing(self.output.tracing_context):
            self.one_graph: bool = one_graph
            self.export = export
            self.mutated_closure_cell_contents = mutated_closure_cell_contents
            if self.export:
                assert (
                    self.one_graph
                ), "Export without one graph - something has gone wrong."

            vars = list(code_options["co_varnames"])
            cells_and_freevars = [x for x in self.cell_and_freevars() if x not in vars]
            vars.extend(cells_and_freevars)
            cells_and_freevars_set = set(cells_and_freevars)

            self.symbolic_locals = collections.OrderedDict(
                (
                    k,
                    VariableBuilder(
                        self,
                        LocalSource(k, cell_or_freevar=k in cells_and_freevars_set),
                    )(f_locals[k]),
                )
                for k in vars
                if k in f_locals
            )

            self.init_local_index_guards_hack()

            self._freevars_ids = dict()
            for name in self.code_options["co_freevars"]:
                if name in f_locals:
                    self._freevars_ids[name] = id(f_locals[name])

    def init_local_index_guards_hack(self):
        # symbolic_locals contains the mapping from original f_locals to the
        # Variable objects. During the Variable building phase, each object also
        # has its associated guards. At the end, we will accumulate these
        # guards.
        #
        # One way of handling these guards is to just accumulate all of them
        # right now. However, many f_locals might not be used in the frame and
        # thus can unnecessarily increase guard execution overhead.  Therefore,
        # we selectively update output.guards as we run the Python Bytecode
        # instruction by instruction.
        #
        # An exception here is list/dict variables. Guards related to these
        # variables have indexed access, like Tensor_match on args[0], and if
        # args is not used in this frame, we will miss a LIST_LENGTH check like
        # len(args) == 2. Missing the LIST_LENGTH check causes problem for the
        # next invocation when args is not a list, and args[0] is a runtime
        # error. Therefore, we recursively add guards for list/dict variable here.
        for val in self.symbolic_locals.values():
            if isinstance(
                val, (ListIteratorVariable, BaseListVariable, ConstDictVariable)
            ):
                local_guards = VariableTracker.propagate(val)["guards"]
                index_guards = [
                    guard
                    for guard in local_guards
                    if guard.create_fn
                    in (
                        GuardBuilder.LIST_LENGTH,
                        GuardBuilder.DICT_KEYS,
                        GuardBuilder.ODICT_KEYS,
                        GuardBuilder.TUPLE_ITERATOR_LEN,
                    )
                ]
                self.output.guards.update(index_guards)

    def run(self):
        super().run()

    def match_nested_cell(self, name, cell):
        """Match a cell in this method to one in a function we are inlining"""
        value = cell.cell_contents
        # TODO(jansel): check the id of the cell rather than the contents
        if id(value) != self._freevars_ids.get(name):
            return None
        return self.symbolic_locals[name]

    def should_compile_partial_graph(self):
        return all(b.can_restore() for b in self.block_stack) and not self.one_graph

    def create_call_resume_at(self, inst):
        self.instruction_pointer = None

        if inst.opname == "RETURN_VALUE":
            return [create_instruction("RETURN_VALUE")]

        reads = livevars_analysis(self.instructions, inst)
        argnames = tuple(
            k
            for k in self.symbolic_locals.keys()
            if k in reads and k not in self.cell_and_freevars()
        )

        cg = PyCodegen(self)

        # Python does not allow null to be an arg to a function, so
        # we remove nulls from the stack and restore them in the
        # prologue of the resume function

        # sorted list of indices of nulls on the stack
        null_idxes: List[int] = []
        if sys.version_info >= (3, 11):
            # find indices of NullVariables
            for i, var in enumerate(self.stack):
                if isinstance(var, NullVariable):
                    null_idxes.append(i)
            # generate bytecode to pop the nulls
            null_cnt = 0
            for i, var in enumerate(reversed(self.stack)):
                if isinstance(var, NullVariable):
                    for j in range(2, i + 2 - null_cnt):
                        cg.append_output(create_instruction("SWAP", arg=j))
                    cg.extend_output(cg.pop_null())
                    null_cnt += 1

        # we popped all nulls from the stack at runtime,
        # so we should not count NullVariables
        stack_len = len(self.stack) - len(null_idxes)
        nargs = stack_len + len(argnames)

        name = unique_id(f"__resume_at_{inst.offset}")

        new_code: types.CodeType = ContinueExecutionCache.lookup(
            self.f_code,
            self.lineno,
            inst.offset,
            tuple(b.target.offset for b in self.block_stack),
            stack_len,
            argnames,
            tuple(b.resume_fn() for b in self.block_stack),
            tuple(null_idxes),
        )

        # Add original GraphModule context to the resume function to handle
        # the case of a graph break while tracing a GraphModule
        orig_graphmodule_maybe = code_context.get_context(self.f_code).get(
            "orig_graphmodule", None
        )
        if orig_graphmodule_maybe is not None:
            code_context.get_context(new_code)[
                "orig_graphmodule"
            ] = orig_graphmodule_maybe

        if new_code.co_freevars:
            cg.make_function_with_closure(name, new_code, True, stack_len)
        else:
            self.output.install_global(
                name, types.FunctionType(new_code, self.f_globals, name)
            )
            cg.extend_output(cg.load_function_name(name, True, stack_len))

        cg.extend_output([cg.create_load(k) for k in argnames])
        cg.extend_output(create_call_function(nargs, False))
        cg.append_output(create_instruction("RETURN_VALUE"))
        return cg.get_instructions()

    def symbolic_locals_contain_module_class(self):
        for v in self.symbolic_locals.values():
            if isinstance(v, UserDefinedClassVariable) and issubclass(
                v.as_python_constant(), torch.nn.Module
            ):
                return True
        return False

    def RETURN_VALUE(self, inst):
        if (
            self.output.count_calls() == 0
            and not self.symbolic_locals_contain_module_class()
            and not self.export
        ):
            raise exc.SkipFrame("because no content in function call")
        self.instruction_pointer = None
        _step_logger()(
            logging.INFO,
            f"torchdynamo done tracing {self.f_code.co_name} (RETURN_VALUE)",
        )
        log.debug("RETURN_VALUE triggered compile")
        self.output.compile_subgraph(
            self,
            reason=GraphCompileReason(
                "return_value", [self.frame_summary()], graph_break=False
            ),
        )
        self.output.add_output_instructions([create_instruction("RETURN_VALUE")])


class InliningInstructionTranslator(InstructionTranslatorBase):
    """Trace and inline a called method"""

    symbolic_result: Optional[TensorVariable]

    @classmethod
    def inline_call(cls, parent, func, args, kwargs):
        with patch.dict(counters, {"unimplemented": counters["inline_call"]}):
            return cls.inline_call_(parent, func, args, kwargs)

    @staticmethod
    def check_inlineable(func):
        if func.has_self():
            unimplemented("inline with __self__")

        if func.get_name() == "patched_init":
            unimplemented("Patched init cannot be inlined.")

        try:
            if id(func.get_function()) in allowed_functions._disallowed_function_ids:
                unimplemented(f"inlining disallowed: {func.get_function()}")
        except NotImplementedError:
            pass  # closures

        result = skipfiles.check_verbose(func.get_filename(), extra_check=True)
        if result.skipped:
            from torch._dynamo.variables.misc import (
                produce_trampoline_autograd_apply,
                produce_trampoline_autograd_bwd,
                produce_trampoline_autograd_fwd,
            )

            # _origin marks this as coming from an internal dynamo known function that is safe to
            # trace through.
            if hasattr(func.fn, "_origin") and func.fn._origin in [
                produce_trampoline_autograd_fwd,
                produce_trampoline_autograd_apply,
                produce_trampoline_autograd_bwd,
            ]:
                # Known sound
                return skipfiles.SkipResult(False, "allowlist in dynamo known function")
            unimplemented(
                f"'inline in skipfiles: {func.fn.__qualname__} | {func.get_name()} {func.get_filename()}, {result.reason}'"
            )

        if isinstance(func, UserFunctionVariable) and inspect.getattr_static(
            func.get_function(), "_torchdynamo_disable", False
        ):
            unimplemented(
                f"call torch._dynamo.disable() wrapped function {func.get_function()}"
            )
        else:
            return result

    @staticmethod
    def inline_call_(
        parent, func: VariableTracker, args: List[VariableTracker], kwargs
    ):
        assert isinstance(
            func,
            (UserFunctionVariable, NestedUserFunctionVariable),
        )
        result = InliningInstructionTranslator.check_inlineable(func)
        assert result.skipped is False
        try:
            sub_locals, closure_cells = func.bind_args(parent, args, kwargs)
        except TypeError as e:
            # Wrap the general TypeError during bind_args() to the internal ArgsMismatchError with detailed info
            raise ArgsMismatchError(
                "{reason}.\n  func = {func}, args = {args}, kwargs = {kwargs}".format(
                    reason=str(e),
                    func=f"'{func.get_name()}' {func.get_filename()}:{func.get_code().co_firstlineno}",
                    args=[arg.python_type() for arg in args],
                    kwargs=kwargs,
                ),
            )

        for v in itertools.chain(sub_locals.values(), closure_cells.values()):
            if not isinstance(v, VariableTracker):
                unimplemented(f"unconverted arg {v}")

        code: types.CodeType = func.get_code()
        if code.co_name in ("__setitem__", "__setattr__") and not (
            args is not None
            and len(args) > 0
            and isinstance(args[0], variables.CustomizedDictVariable)
        ):
            unimplemented(f"inline {code.co_name}")

        suffix = ""
        # TODO: mlazos, add support for enabling multiple artifact logs
        # with a single alias
        if torch._logging._internal.log_state.is_artifact_enabled("output_code"):
            suffix = f"\n{dis.Bytecode(code).dis()}"
        if sys.version_info >= (3, 11):
            cur_inst = parent.current_instruction
            parent_code = parent.f_code
            header = parent.get_line_of_code_header(lineno=cur_inst.positions.lineno)

            def get_trace_call_log_str():
                line = get_instruction_source_311(parent_code, cur_inst).rstrip()
                return f"TRACE inlined call {code.co_name} from {header}\n{line}"

            trace_call_log.debug("%s", LazyString(get_trace_call_log_str))
        log.debug("INLINING %s%s, %s", code, suffix, result.reason)

        # Detect inline GraphModule calls in order to propagate node metadata,
        # by checking if the first argument (self) is a variable tracking a GraphModule.
        if args and isinstance(args[0], NNModuleVariable):
            module = parent.output.get_submodule(args[0].module_key)
            if isinstance(module, torch.fx.GraphModule):
                # The inline call might not actually be a call to `forward`,
                # but it is enough to add a context for `forward` in case it is called.
                code_context.get_context(module.forward.__code__)[
                    "orig_graphmodule"
                ] = module

        tracer: InliningInstructionTranslator
        if is_generator(code):
            tracer = InliningGeneratorInstructionTranslator(
                parent, code, sub_locals, parent.symbolic_globals, closure_cells, func
            )
        else:
            tracer = InliningInstructionTranslator(
                parent, code, sub_locals, parent.symbolic_globals, closure_cells, func
            )

        strict_ctx: Any = contextlib.nullcontext()
        if parent.strict_checks_enabled:
            strict_ctx = tracer.strict_translation_mode()
        try:
            with strict_ctx:
                tracer.run()
        except exc.SkipFrame as e:
            msg = f"SKIPPED INLINING {code}: {e}"
            log.debug(msg)
            raise Unsupported(msg) from e
        except Exception as e:
            log.debug("FAILED INLINING %s", code)
            raise
        assert tracer.symbolic_result is not None
        func.export_freevars(parent, tracer)

        if tracer.f_globals is parent.f_globals:
            # Merge symbolic_globals back if parent and child are in the same namespace
            parent.symbolic_globals.update(tracer.symbolic_globals)

        log.debug("DONE INLINING %s", code)

        if is_generator(code):
            assert isinstance(tracer, InliningGeneratorInstructionTranslator)
            assert tracer.symbolic_result.as_python_constant() is None
            return ListIteratorVariable(
                tracer.generated_items,
                mutable_local=MutableLocal(),
                **VariableTracker.propagate(tracer.symbolic_result),
            )
        else:
            return tracer.symbolic_result

    def __init__(
        self,
        parent: InstructionTranslatorBase,
        code: types.CodeType,
        symbolic_locals: Dict[str, VariableTracker],
        symbolic_globals: Dict[str, VariableTracker],
        closure_cells: Dict[str, VariableTracker],
        funcvar: BaseUserFunctionVariable,
    ):
        f_globals = funcvar.get_globals()
        f_builtins = f_globals["__builtins__"]
        if not isinstance(f_builtins, dict):
            f_builtins = f_builtins.__dict__
        instructions = cleaned_instructions(code)
        propagate_line_nums(instructions)
        super().__init__(
            output=parent.output,
            f_locals={},
            f_globals=f_globals,
            f_builtins=f_builtins,
            symbolic_locals=symbolic_locals,
            symbolic_globals=symbolic_globals,
            instructions=instructions,
            code_options={k: getattr(code, k) for k in dir(code)},
            f_code=code,
            export=parent.export,
            inline_depth=parent.inline_depth + 1,
        )
        self.parent = parent
        self.symbolic_result = None
        self.closure_cells = closure_cells
        self.nn_module_stack = parent.nn_module_stack.copy()

    @property
    def fake_mode(self):
        return self.parent.fake_mode

    def run_ctx_mgr(self):
        return TracingContext.current_frame(self.parent.frame_summary())

    def STORE_DEREF(self, inst):
        if inst.argval in self.closure_cells:
            cell = self.closure_cells[inst.argval]
            val = self.pop()
            if isinstance(cell, ClosureVariable):
                if not self.output.is_root_tracer():
                    unimplemented(
                        "HigherOrderOperator: Mutating a variable not in the current scope (ClosureVariable)"
                    )
                self.output.root_tx.symbolic_locals[cell.name] = val
            else:
                self.output.side_effects.store_cell(cell, val)
        else:
            maybe_cell = self.symbolic_locals.get(inst.argval)
            if isinstance(
                maybe_cell,
                variables.NewCellVariable,
            ):
                self.output.side_effects.store_cell(
                    self.symbolic_locals[inst.argval], self.pop()
                )
            else:
                if (
                    maybe_cell is not None
                    and maybe_cell.source.name()
                    not in self.output.root_tx.mutated_closure_cell_contents
                ):
                    # Why is the source name here unique?
                    # mutated_closure_cell_contents is a per-frame
                    # concept, and sources identify, e.g., particular
                    # locals from the frame.  If you had two locals,
                    # they'll get different source names, and therefore
                    # differ here.
                    self.output.root_tx.mutated_closure_cell_contents.add(
                        maybe_cell.source.name()
                    )
                    raise exc.RestartAnalysis()
                unimplemented("write to __closure__ while inlining")

    def LOAD_DEREF(self, inst):
        if inst.argval in self.closure_cells:
            cell = self.closure_cells[inst.argval]
            if isinstance(cell, ClosureVariable):
                self.push(self.output.root_tx.symbolic_locals[cell.name])
            else:
                self.push(self.output.side_effects.load_cell(cell))
        else:
            maybe_sym_local = self.symbolic_locals.get(inst.argval, None)
            if isinstance(maybe_sym_local, variables.NewCellVariable):
                self.push(self.output.side_effects.load_cell(maybe_sym_local))
            else:
                super().LOAD_DEREF(inst)

    def LOAD_CLOSURE(self, inst):
        assert inst.argval in self.cell_and_freevars()
        if inst.argval in self.closure_cells:
            self.push(self.closure_cells[inst.argval])
        else:
            self.push(InlinedClosureVariable(name=inst.argval))

    def check_replace_is_safe(self, oldvar):
        if not is_side_effect_safe(oldvar.mutable_local):
            unimplemented(
                "HigherOrderOperator: Mutating a variable not in the current scope (replace_all)"
            )

    def replace_all(self, oldvar: VariableTracker, newvar: VariableTracker):
        self.check_replace_is_safe(oldvar)
        newvar = super().replace_all(oldvar, newvar)
        # recursively check and update parent's locals and stack in case oldvar is from parent
        translator: InstructionTranslatorBase = self
        while hasattr(translator, "parent"):
            translator = translator.parent  # type: ignore[attr-defined]
            translator.update_locals_and_stack(oldvar, newvar)
        return newvar

    def should_compile_partial_graph(self):
        return False  # inlining functions is all-or-nothing

    def create_call_resume_at(self, offset):
        unimplemented("cant resume while inlining")

    def RETURN_VALUE(self, inst):
        self.symbolic_result = self.pop()
        self.instruction_pointer = None


class InliningGeneratorInstructionTranslator(InliningInstructionTranslator):
    generated_items: List[VariableTracker]

    def __init__(self, *args, **kwargs):
        super().__init__(*args, **kwargs)
        self.generated_items = []

    def YIELD_VALUE(self, inst: Instruction):
        self.generated_items.append(self.pop())
        # TODO(jansel): figure out why this is needed, it isn't in the docs for YIELD_VALUE
        self.push(ConstantVariable.create(None))

    def GET_YIELD_FROM_ITER(self, inst):
        tos = self.stack[-1]
        if not isinstance(tos, ListIteratorVariable):
            self.pop()
            res = BuiltinVariable(iter).call_function(self, [tos], {})
            self.push(res)
        return self.YIELD_FROM(inst)

    def YIELD_FROM(self, inst):
        while True:
            tos = self.stack[-1]
            if isinstance(tos, ConstantVariable) and tos.value is None:
                self.pop()
                return
            if isinstance(tos, ListIteratorVariable):
                self.output.guards.update(tos.guards)
                try:
                    val, next_iter = tos.next_variables()
                    self.replace_all(tos, next_iter)
                    self.push(val)
                    # TODO(voz): Unclear if we need the push None in YIELD_VALUE?
                    self.YIELD_VALUE(inst)
                    self.pop()
                    self.push(next_iter)
                except StopIteration:
                    return
            else:
                unimplemented(f"YIELD_FROM {typestr(tos)}")

    def SEND(self, inst):
        assert len(self.stack) >= 2
        val = self.pop()
        tos = self.stack[-1]
        if isinstance(tos, ListIteratorVariable):
            if isinstance(val, ConstantVariable) and val.value is None:
                self.push(val)
                self.instruction_pointer = self.indexof[inst.target]
            else:
                # invoke send
                # Unreachable code - if you hit this, you are implementing generator support and have
                # lifted the `unimplemented("generator")` in frame conversion. This codepath handles
                # subgenerator and lines up with this line in Python 3.11
                # https://github.com/python/cpython/blob/3.11/Python/ceval.c#L2597
                unimplemented("Unreachable sub-generator code")
        else:
            unimplemented(f"SEND {typestr(tos)}")<|MERGE_RESOLUTION|>--- conflicted
+++ resolved
@@ -1307,8 +1307,7 @@
         if config.inject_BUILD_SET_unimplemented_TESTING_ONLY:
             unimplemented("missing: BUILD_SET")
         items = self.popn(inst.argval)
-        assert all(map(SetVariable.is_valid_key, items))
-        items = set(map(SetVariable.get_key, items))
+        items = set(map(HashableTracker, items))
         new_set = SetVariable(items, mutable_local=MutableLocal())
         self.push(new_set)
 
@@ -1331,19 +1330,8 @@
     def BUILD_MAP(self, inst):
         items = self.popn(inst.argval * 2)
         options = VariableTracker.propagate(items)
-<<<<<<< HEAD
-        result = dict()
-        for k, v in zip(items[::2], items[1::2]):
-            assert ConstDictVariable.is_valid_key(k)
-            result[ConstDictVariable.get_key(k)] = v
-        assert len(result) == len(items) / 2
-        self.push(
-            ConstDictVariable(result, dict, mutable_local=MutableLocal(), **options)
-        )
-=======
         d = dict(zip(map(HashableTracker, items[::2]), items[1::2]))
         self.push(ConstDictVariable(d, dict, mutable_local=MutableLocal(), **options))
->>>>>>> 5be37ded
 
     def BUILD_MAP_UNPACK(self, inst):
         items = self.popn(inst.argval)
