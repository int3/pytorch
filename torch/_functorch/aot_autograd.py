import collections
import dataclasses
import itertools
import logging
import warnings
import pprint
from contextlib import contextmanager, nullcontext
from dataclasses import dataclass
from enum import Enum
from functools import partial, wraps
from typing import Any, Callable, Dict, List, Optional, Set, Tuple, Union, NewType
from unittest.mock import patch

from functorch import make_fx

import torch
import torch.fx.traceback as fx_traceback
import torch.nn as nn
import torch.utils._pytree as pytree
import torch.utils.dlpack
from torch import Tensor
from torch._subclasses.meta_utils import safe_is_leaf
from torch._dispatch.python import enable_python_dispatcher
from torch._dynamo import compiled_autograd
from torch._dynamo.utils import dynamo_timed, lazy_format_graph_code, preserve_rng_state
from torch._guards import detect_fake_mode, tracing
from torch._prims_common import CUDARngStateHelper
from torch._logging import getArtifactLogger
from torch._subclasses import FakeTensor, FakeTensorMode
from torch._subclasses.fake_tensor import is_fake
from torch._subclasses.functional_tensor import FunctionalTensor, FunctionalTensorMode
from torch.fx import immutable_collections, Interpreter
from torch.fx.experimental.proxy_tensor import is_sym_node, py_sym_types
from torch.fx.experimental.symbolic_shapes import ShapeEnv, is_concrete_int, fx_placeholder_vals
from torch.multiprocessing.reductions import StorageWeakRef
from torch.nn.utils import stateless
from torch.utils._python_dispatch import is_traceable_wrapper_subclass, transform_subclass
from torch._decomp.decompositions_for_rng import PhiloxStateTracker, rng_decompositions
from . import config
from .partitioners import default_partition
from torch._guards import TracingContext, DuplicateInputs, Source

original_zip = zip

def strict_zip(*iterables, strict=True, **kwargs):
    if not strict:
        return original_zip(*iterables, **kwargs)

    shortest_length = min(len(it) for it in iterables)
    for iterable in iterables:
        if len(iterable) != shortest_length:
            raise ValueError("The iterables have different lengths and strict mode is enabled.")

    return original_zip(*iterables, **kwargs)

zip = strict_zip

log = logging.getLogger(__name__)
aot_joint_log = getArtifactLogger(__name__, "aot_joint_graph")
aot_graphs_log = getArtifactLogger(__name__, "aot_graphs")

MutationType = Enum(
    "MutationType", ("none", "metadata_only", "data", "data_and_metadata")
)
OutputType = Enum(
    "OutputType", (
        # output is not an alias
        "non_alias",
        # output aliases an input
        "alias_of_input",
        # output **is** an input tensor
        "is_input",
        # output has a ._base tensor, which is a graph intermediate.
        # We need to return its ._base as a graph output,
        # so its requires_grad info is populated correctly.
        # Instructs the runtime code to regenerate the current output
        # from a base tensor, graph_intermediates[base_idx]
        "alias_of_intermediate_save_as_output",
        # Same as above; but we don't need to explicitly add its ._base
        # as a graph output, because it already **is** a graph output.
        "alias_of_intermediate",
        # Same as above; but the output's ._base is **already** a user output.
        # Instructs the runtime code to regenerate the current output from
        # a base tensor, user_outputs[base_idx]
        "alias_of_intermediate_base_is_user_output",
        # See Note [Intermediate Bases Optimization]
        "unsafe_view_alias",
        # output is an alias, but has a custom autograd.Function backward.
        # In this case, we don't want to do view-replay, since we won't be able to replay the custom function.
        # Instead, we'll treat this output "normally", and trace its backward into the graph.
        "custom_function_view",
    )
)

pytree._register_pytree_node(
    immutable_collections.immutable_list,
    lambda x: (list(x), None),
    lambda x, c: immutable_collections.immutable_list(x),
)
pytree._register_pytree_node(
    immutable_collections.immutable_dict,
    lambda x: (list(x.values()), list(x.keys())),
    lambda x, c: immutable_collections.immutable_dict(
        dict(zip(c, x))
    ),
)

def partial_asdict(obj: Any) -> Any:
    if dataclasses.is_dataclass(obj):
        return {field.name: getattr(obj, field.name) for field in dataclasses.fields(obj)}
    elif isinstance(obj, (list, tuple)):
        return obj.__class__([partial_asdict(item) for item in obj])
    elif isinstance(obj, dict):
        return {k: partial_asdict(v) for k, v in obj.items()}
    else:
        return obj

aten = torch.ops.aten

# This global counter increments every time we compile a graph with
# AOTAutograd.  You can use this to correlate runtime error messages
# with compile time (e.g., if you get an error at runtime saying
# compiled graph 3 failed, you can set a breakpoint at compile time
# for this graph number to investigate further at compile time.)
#
# NB: this is different from get_aot_compilation_context, which tracks
# each underlying graph that is compiled.  In contrast, AOT_COUNTER
# corresponds to top-level invocations of aot_module/aot_function;
# one counter is allocated per entire compiled block (but this block
# may involve compiling multiple subgraphs; e.g., for forwards/backwards)
AOT_COUNTER = itertools.count()

KNOWN_TYPES = tuple(
    [torch.Tensor, int, str, float, bool, type(None)] + list(py_sym_types)
)

# Set up hooks so that during backward the fx's stack_trace is properly set
callback_set = False

def setup_stacktrace_preservation_hooks(roots: List):
    def iter_graph(roots):
        if not roots:
            return
        seen = set()
        q = collections.deque()
        for node in roots:
            if node is not None:
                seen.add(node)
                q.append(node)

        while q:
            node = q.popleft()
            for fn, _idx in node.next_functions:
                if fn in seen or fn is None:
                    continue
                seen.add(fn)
                q.append(fn)

            yield node

    def get_callback(saved_stack_):
        def callback():
            global callback_set
            fx_traceback.set_stack_trace(saved_stack_)
            callback_set = False

        return callback

    def get_prehook(stack_, seq_nr):
        def prehook(grad_output):
            global callback_set

            if not callback_set:
                torch.autograd.variable.Variable._execution_engine.queue_callback(
                    get_callback(fx_traceback.format_stack())
                )
                callback_set = True

            fx_traceback.set_stack_trace(stack_)
            fx_traceback.set_grad_fn_seq_nr(seq_nr)

        return prehook

    def get_posthook(special_stack_, seq_nr):
        def posthook(grad_input, grad_output):
            fx_traceback.set_stack_trace(special_stack_)
            fx_traceback.reset_grad_fn_seq_nr()

        return posthook

    for node in iter_graph(roots):
        forward_node_stack = node.metadata.get("traceback_", [])
        node.register_prehook(get_prehook(forward_node_stack,
                              node._sequence_nr()))

        special_stack = forward_node_stack.copy()
        special_stack.append(
            "Gradient addition node due to multiple use of tensor around:"
        )
        node.register_hook(get_posthook(special_stack, node._sequence_nr()))


# ~~~~~~~~~~~~~~~~~~~~~~~~~~~~~~~~~~~~~~~~~~~~~~~~~~~~~~~~~~~~~~~~~~~~~~~~~~~~~~~~~~~~~~~~~~~~~~~~~~~~~~~~~~~~~~~~~~~~~
# ~~~~~~~~~~~~~~~~~~~~~~~~~~~~~~~~~~~~~~~~~~~~~~~~~~~~~~~~~~~~~~~~~~~~~~~~~~~~~~~~~~~~~~~~~~~~~~~~~~~~~~~~~~~~~~~~~~~~~
#
# AOT Autograd contains a pretty non-trivial amount of logic to handle edge cases around aliasing and mutation
# that are external to the graph (they show up as side effects in some way when you run the graph).
#
# Take a look at `test_aotdispatch.py TestAOTAutograd.test_input_mutation*` tests for some examples functions
# and what they're compiled graphs looks like.
# Below is a very long comment detailing several edge cases, and showing how AOT Autograd handles them.
#
# Note [AOT Autograd: input data mutations]
#
# If we compile a function that mutates inputs, then those input mutations are real side effects
# that a user expects to see after running the compiled graph.
# However, the graph that we want to send to a backend needs to be *entirely* functional.
# The way we reconcile this difference is that we remove the mutations completely from the graph that we compile
# but we update the graph to return (updated_inputs, user_outputs).
# In the epilogue that runs after the compiled graph is executed, we copy the updated inputs back to the originals.
#
# Example: original user code:
# def f(x):
#     x.mul_(2)
#     out = x.mul(3)
#     return out
#
# After AOT Autograd compiles, we end up with a:
# (a) compiled graph
# (b) autograd.Function.forward() method, that executes the compiled graph
# (c) wrapper function, that calls the autograd.Function.forward() and performs the epilogue
#
# The output of (a, b, c) are all written below.
#
# def compiled_forward_graph(x):
#     x_updated = x.mul(2)
#     out = x_updated.mul(3)
#     return x_updated, out
#
# # x_updated gets a gradient in the compiled backward
# def compiled_backward_graph(grad_x_updated, grad_out):
#     grad_x = ...
#     return grad_x
#
# def autograd.Function.forward(x):
#     x_updated, out = compiled_forward_graph(x)
#     return x_updated, out
#
# def compiled_wrapper(x):
#     x_updated, out = autograd.Function.apply(x)
#     x.copy_(x_updated)
#     return out
#
# Another important thing to note is that updated inputs (due to data mutations) *do* participate
# in the compiled backward graph! Since the compiled forward graph gets N extra outputs
# (due to updated inputs showing up as graph outputs),
# The compiled backward gets an additional N inputs.
# That way, during the x.copy_(x_updated) bit in the epilogue, gradients will flow from the updated input
# back to the original input.


# Note [AOT Autograd: input metadata mutations]
#
# For the same reason as input mutations, we also don't put input metadata mutations in the graph.
# Instead, we return the updated version of the input (a view), and mutate the input's metadata outside of the graph
#
# Example: original user code:
# def f(x):
#     x.t_()
#     out = x.mul(3)
#     return out
#
# AOT Autograd output (compiled graph, autograd.Function.forward(), wrapper function):
# def compiled_forward_graph(x):
#     x_updated = x.t()
#     out = x_updated.mul(3)
#     return x_updated, out
#
# # x_updated does *not* get a gradient in the compiled backward
# def compiled_backward_graph(grad_out):
#     grad_x = ...
#     return grad_x
#
# def autograd.Function.forward(x):
#     x_updated, out = compiled_forward_graph(x)
#     return x_updated, out
#
# def compiled_wrapper(x):
#     x_updated, out = autograd.Function.apply(x)
#     x.as_strided_(x_updated)
#     return out


# Note [AOT Autograd: outputs aliasing inputs or intermediates!]
#
# AOT Autograd needs special handling for outputs that alias graph inputs or intermediates!
# Why?
# (1) autograd.Function.forward() has a limitation, where views that returned in the forward cannot later be mutated.
# (2) views don't need to be compiled in the graph anyway - it's cheap to generate them outside of the compiled graph,
#     in an epilogue.
# For outputs that alias inputs, we do the following:
# (a) *still* return the aliased output as a graph output
# (b) In the AOT Autograd wrapper/epilogue, we don't return that aliased output. Instead, we use it to regenerate the output.
#
# For outputs that alias *intermediates*, we do the following:
# (a) Return the output in the compiled forward, **and** return it's ._base (a graph intermediates) as an output in the forward
# (b) Use (output, graph_intermediate) to regenerate the alias, and return that to the user (instead of the compiled fw output).
# You might wonder why we return the aliased output directly in the graph (and making the graph compute it),
# only to not return it and instead generate a fresh alias off of the intermediate,
# instead of (say) just storing metadata about the size/stride of the output somewhere to generate the alias. There are two reasons:
# (1) Getting the actual alias tensor allows us to use view-replay to generate the alias, instead of an as_strided() call
# (2) Inductor (and other backends) are free to change the memory format of graph outputs, if it results in better performance.
#     This can result in problems if a user later tries to .view() that output expecting it to have one set of strides,
#     when it has a different set of strides.
#     By including the view op directly in the graph, inductor takes that into account when deciding what memory format
#     the graph intermediate should be.
#
# Another important thing to note is how our traced backward() graph handles aliases.
# (this applies to outputs aliasing inputs, outputs aliasing intermediates,
#  *and* updated inputs returned in the compiled forward due to metadata-only mutations).
# Any outputs that alias (either inputs or intermediates) do NOT participate in the compiled backward graph
# It would be wasteful to include them in the compiled backward(), because we regenerate them eagerly
# at the end of the forward.
#
# Example: original user code:
# def f(x):
#     out1 = x.t()
#     intermediate = x.mul(2)
#     out2 = intermediate.view(-1)
#     return out1, out2
#
# AOT Autograd output (compiled graph, autograd.Function.forward(), wrapper function):
# def compiled_forward_graph(x):
#     out1 = x.t()
#     intermediate = x.mul(2)
#     out2 = intermediate.view(-1)
#     # the compiled graph also returns the intermediate
#     return out1, out2, intermediate
#
# # intermediate gets a gradient in the compiled backward.
# # both output aliases (out1 and out2) do not.
# def compiled_backward_graph(grad_intermediate):
#     grad_x = ...
#     return grad_x
#
# def autograd.Function.forward(x):
#     out1, out2, intermediate = compiled_forward_graph(x)
#     return out1, out2, intermediate
#
# def compiled_wrapper(x):
#     out1, out2, intermediate = autograd.Function.apply(x)
#     # regenerate out1 from the input
#     out1_regenerated = out1._view_func(x)
#     # regenerate out1 from the intermediate
#     out2_regenerated = out2._view_func(intermediate)
#     return out1_regenerated, out2_regenerated


# Note [AOT Autograd: mutations to inputs that alias other inputs]
#
# Another edge case that is (only partially) handled today is when an input is mutated, but itself aliases another input.
# AOT Autograd needs to **ensure** that functionalization knows that the two inputs are aliased to each other.
# That way, when the aliased input is accessed later in the graph, functionalization knows to "update" the alias
# given the mutation that occurred.
#
# This is handled by updating the calling convention: we create a "synthetic base" that becomes a new input
# in the compiled function, and we regenerate the original (aliased) inputs directly off of the base
# inside of the compiled function.
#
# This logic is fully encapsulated in aot_wrapper_synthetic_base()
#
# Example: original user code:
# def f(x, x_view):
#     x.mul_(2)
#     out = x * x_view
#     return out
# f(x, x.view(-1))
#
# AOT Autograd output (compiled graph, autograd.Function.forward(), wrapper function):
# def compiled_forward_graph(base)
#     x = generate_x(base)
#     x_view = generate_x_view(base)
#     x_updated = x.mul(2)
#     x_view_updated = x_updated.view(-1)
#     out = x_updated * x_view_udpated
#     return x_updated, out
#
# # The calling convention change from (aliases) -> (base) happens
# # *outside* of the autograd.Function.forward().
# # That means the forward() only has 1 input (base),
# # and the backward() only has 1 output (grad_base)
# def compiled_backward_graph(grad_out):
#     grad_base = ...
#     return grad_base
#
# def autograd.Function.forward(base):
#     x_updated, out = compiled_forward_graph(base)
#     return x_updated, out
#
# # The compiled wrapper is where we create synthetic bases.
# # The info on which inputs are mutated is also tracked *before* synthetic base creation.
# def compiled_wrapper(x, x_view):
#     base = merge_view_inputs(x, x_view)
#     x_updated, out = autograd.Function.apply(base)
#     # x and x_view are aliased in eager mode, so this mutation to x will automatically affect x_view.
#     x.copy_(x_updated)
#     return out
#
# ~~~~~~~~~~~~~~~~~~~~~~~~~~~~~~~~~~~~~~~~~~~~~~~~~~~~~~~~~~~~~~~~~~~~~~~~~~~~~~~~~~~~~~~~~~~~~~~~~~~~~~~~~~~~~~~~~~~~~
# ~~~~~~~~~~~~~~~~~~~~~~~~~~~~~~~~~~~~~~~~~~~~~~~~~~~~~~~~~~~~~~~~~~~~~~~~~~~~~~~~~~~~~~~~~~~~~~~~~~~~~~~~~~~~~~~~~~~~~


# This class stores info about every user output.
@dataclass(frozen=True)
class OutputAliasInfo:
    # Tells us if this output is:
    # (1) a regular (non-aliased) output
    # (2) an alias of a forward input
    # (3) **is** a forward input (special case of "alias_of_input")
    # (4) an alias of an intermediate (aka an alias of an output of the inner traced forward)
    # (5) an alias of an intermediate, that explicitly requires returning the intermediate
    #     as a graph output
    # (6) an alias of an intermediate, where that intermediate is also a user output
    output_type: OutputType
    # The raw type of the output (torch.Tensor, SymInt, etc)
    raw_type: type
    # If (1) above, then
    # - base_idx is None
    # If (2) or (3) above, then
    # - Tells us that the base of this alias is user_fwd_input[base_idx]
    #   (This is an index into the inputs *before* we make synthetic bases)
    # If (4) or (5) above, then
    # - Tells us that the base of this alias is output_graph_intermediates[base_idx]
    #   here, this refers to the index of the *direct* traced
    # If (6) above, then:
    # - Tells us that the base of this alias is output_user_fwds[base_idx]
    #   here, this refers to the index of the *direct* traced
    base_idx: Optional[int]
    # If it is a Tensor, what the dynamic dims are (otherwise is None)
    dynamic_dims: Optional[Set[int]]
    # requires_grad
    requires_grad: bool


# This class tells us info about user inputs.
@dataclass(frozen=True)
class InputAliasInfo:
    is_leaf: bool
    mutates_data: bool
    mutates_metadata: bool
    requires_grad: bool


@dataclasses.dataclass
class SubclassCreationMeta:
    """
    Used for AOTDispatch.
    This dataclass gives us the information we need to reconstruct a tensor subclass
    from our flat inputs.
    Why is this important? The graph that we'd like to trace out contains flat tensor inputs,
    But the user's original model may have subclass inputs and outputs.
    So we need to wrap/unwrap subclasses as necessary to translate between the user's
    view (subclass inps/outs), and the backend compiler's view (graph with no subclass args).

    Complications arise mostly from the fact that a subclass can hold more than one inner tensor;
    So for a given subclass input/output, we need to carefully track which indices map
    to the subclass tensor in the corresponding "dense-tensor-only" graph.
    """

    # In the inner graph that only takes in dense tensor inputs,
    # this maps to the first index of "tensors that should go in this subclass wrapper"
    flat_tensor_start_idx: int
    # The number of tensors that live in this subclass wrapper
    arg_count: int
    # Stores the original subclass itself.
    # This is needed because we need the autograd metadata on the original subclass
    # (this is guaranteed to be a wrapper subclass that holds a fake tensor,
    #  so holding onto this at runtime shouldn't leak memory)
    original_subclass: torch.Tensor
    # meta and inner_keys are produced by the subclass's __tensor_flatten__.
    # We need to keep them around to plumb them into __tensor_unflatten__.
    meta: Any
    inner_keys: List[any]

    def creation_fn(self, all_args, *, is_runtime: bool):
        curr_args = all_args[self.flat_tensor_start_idx:self.flat_tensor_start_idx + self.arg_count]
        assert len(curr_args) == len(self.inner_keys), f'inner_keys: {str(self.inner_keys)}. len(curr_args): {len(curr_args)}'
        out = type(self.original_subclass).__tensor_unflatten__(dict(zip(self.inner_keys, curr_args)), self.meta)
        if not is_runtime:
            # After wrapping up the inner dense tensors into a subclass, we need to make sure that our new wrapper
            # has correct autograd metadata, since we'll be tracing through the autograd engine with the subclass.
            # We don't trace through the autograd engine at runtime though, so no need
            # to compute this extra metadata then!
            torch._mirror_autograd_meta_to(self.original_subclass, out)

        return out

    def __post_init__(self):
        # sanity assert to make sure we don't leak memory
        assert is_fake(self.original_subclass)

@dataclasses.dataclass
class SubclassCreationMeta:
    """
    Used for AOTDispatch.
    This dataclass gives us the information we need to reconstruct a tensor subclass
    from our flat inputs.
    Why is this important? The graph that we'd like to trace out contains flat tensor inputs,
    But the user's original model may have subclass inputs and outputs.
    So we need to wrap/unwrap subclasses as necessary to translate between the user's
    view (subclass inps/outs), and the backend compiler's view (graph with no subclass args).

    Complications arise mostly from the fact that a subclass can hold more than one inner tensor;
    So for a given subclass input/output, we need to carefully track which indices map
    to the subclass tensor in the corresponding "dense-tensor-only" graph.
    """

    # In the inner graph that only takes in dense tensor inputs,
    # this maps to the first index of "tensors that should go in this subclass wrapper"
    flat_tensor_start_idx: int
    # The number of tensors that live in this subclass wrapper
    arg_count: int
    # Stores the original subclass itself.
    # This is needed because we need the autograd metadata on the original subclass
    # (this is guaranteed to be a wrapper subclass that holds a fake tensor,
    #  so holding onto this at runtime shouldn't leak memory)
    original_subclass: torch.Tensor
    # meta and inner_keys are produced by the subclass's __tensor_flatten__.
    # We need to keep them around to plumb them into __tensor_unflatten__.
    meta: Any
    inner_keys: List[any]

    def creation_fn(self, all_args, *, is_runtime: bool):
        curr_args = all_args[self.flat_tensor_start_idx:self.flat_tensor_start_idx + self.arg_count]
        assert len(curr_args) == len(self.inner_keys), f'inner_keys: {str(self.inner_keys)}. len(curr_args): {len(curr_args)}'

        out = type(self.original_subclass).__tensor_unflatten__(dict(zip(self.inner_keys, curr_args)), self.meta)
        if not is_runtime:
            # After wrapping up the inner dense tensors into a subclass, we need to make sure that our new wrapper
            # has correct autograd metadata, since we'll be tracing through the autograd engine with the subclass.
            # We don't trace through the autograd engine at runtime though, so no need
            # to compute this extra metadata then!
            torch._mirror_autograd_meta_to(self.original_subclass, out)

        return out

# This class encapsulates all aliasing + mutation info we need about the forward graph
# See a more detailed overview of the edge case handling at
# https://docs.google.com/document/d/19UoIh_SVrMy_b2Sx5ZaeOJttm6P0Qmyss2rdBuyfoic/edit
@dataclass(eq=False)
class ViewAndMutationMeta:
    # length = # user inputs
    # This gives us info about every input, and what sort of mutation happened to it (if any)
    input_info: List[InputAliasInfo]

    # length = # user outputs
    # This gives us info about every output (mostly around whether it aliases other tensors)
    output_info: List[OutputAliasInfo]

    # length = # mutated inps + # user outputs
    # For every output *and* mutated input returned from the forward,
    # tells us whether or not the output should require gradients or not
    requires_grad_info: List[bool]

    # length = the number of intermediate bases appended as outputs to the end of the forward graph.
    # Note: this is not necessarily the same thing as:
    #   len([x for x in output_info if x.output_type == OutputType.alias_of_intermediate])
    # Because outputs might share a ._base, or an output's ._base might itself be
    # another user output (in both cases, we won't redundantly append bases to the end of the graph)
    num_intermediate_bases: int

    # For inference only: instructs us to keep data-only input mutations directly in the graph
    keep_input_mutations: int

    # length = (# inputs w data mutations) + (# user outputs that are non_aliasing tensors)
    #        + (# intermediate bases)
    # These are the FakeTensor (or potential SymInt) outputs that we traced from our
    # metadata pass of the user's forward function.
    # Their only use today is to pass them as a best-guess for tangents when tracing the joint.
    # Stashing them as part of our "metadata" makes it simpler if we want to run our analysis
    # pass once, and re-use the output throughout AOTAutograd
    traced_tangents: List[Any]

    # Each of these is a list telling us about subclasses for the inputs/outputs/grad_outs
    # They are used throughout AOTDispatch to tell us how to generate a list of subclass tensors,
    # Given a (potentially larger) list of plain torch tensors.

    # Taking subclass_inp_meta as an example:
    #   subclass_inp_meta[i] = j (an int) tells us:
    #     "The i'th user input is not a subclass, and corresponds to inputs[j] of the plain-tensor graph."
    #   subclass_inp_meta[i] = SubclassCreationMeta(flat_tensor_start_idx=3, arg_count=2)
    #     "The i'th user input is subclass holding two inner tensors, which are
    #      inputs[3] and inputs[4] of the plain-tensor graph".
<<<<<<< HEAD
    subclass_inp_meta: List[Union[int, SubclassCreationMeta]]
    subclass_out_meta: List[Union[int, SubclassCreationMeta]]
    subclass_tangent_meta: List[Union[int, SubclassCreationMeta]]
=======

    # length = # user inputs
    subclass_inp_meta: List[Union[int, SubclassCreationMeta]]
    # So, the full set of outputs to the forward graph looks something like:
    # (*mutated_inps, *user_outs, *intermediate_bases, *saved_for_bw_tensors)
    # where the first 3 of those 4 can be subclasses
    # (but not saved_for_bw tensors, since these are internal to the compiler
    # and not user visible, so there's no point in wrapping/unwrapping them at runtime).
    # This list contains subclass information on all of the fw graph outputs
    # except for saved_for_bw_tensors.
    subclass_fw_graph_out_meta: List[Union[int, SubclassCreationMeta]]
    # length = # backward graph inputs
    subclass_tangent_meta: List[Union[int, SubclassCreationMeta]]
    # TODO: we should kill this
    # (need to default it to not break internal)
    is_train: bool = False
>>>>>>> bc49b1e5

    num_symints_saved_for_bw: Optional[int] = None

    def __post_init__(self):
        mutated_inp_indices = [
            i for i, m in enumerate(self.input_info) if m.mutates_metadata or m.mutates_data
        ]
        # pre-compute the indices of the inputs that are mutated.
        # When keep_input_mutations is set, we don't need to worry about our epilogue
        # handling data-only mutations, because we keep them directly in the graph.
        mutated_inp_runtime_indices = [
            i for i, m in enumerate(self.input_info) if m.mutates_metadata or (not self.keep_input_mutations and m.mutates_data)
        ]
        aliased_out_indices = [
            i
            for i, m in enumerate(self.output_info)
            if m.output_type not in [OutputType.non_alias, OutputType.unsafe_view_alias, OutputType.custom_function_view]
        ]
        unsafe_view_out_indices = [
            i for i, m in enumerate(self.output_info) if m.output_type is OutputType.unsafe_view_alias
        ]

        self.mutated_inp_indices = mutated_inp_indices
        # This is pre-computed in post_init for perf.
        # It contains the index of every element
        # of input_info that corresponds to a mutation (data or metadata or both)
        self.mutated_inp_runtime_indices = mutated_inp_runtime_indices
        # This is pre-computed for perf.
        # It contains the index of every element
        # of output_info that corresponds to an alias (either of an input or intermediate)
        self.aliased_out_indices = aliased_out_indices
        self.unsafe_view_out_indices = unsafe_view_out_indices
        self.num_outputs = len(self.output_info)
        self.num_outputs_non_aliased = len(
            [x for x in self.output_info
             if x.output_type in [OutputType.non_alias, OutputType.unsafe_view_alias, OutputType.custom_function_view]]
        )
        self.num_outputs_aliased_to_inputs = len(
            [
                x
                for x in self.output_info
                if x.output_type in [
                    OutputType.alias_of_input,
                    OutputType.is_input,
                ]
            ]
        )
        self.num_unsafe_view_outputs = len(self.unsafe_view_out_indices)
        self.num_outputs_aliased_to_intermediates = len(
            [
                x
                for x in self.output_info
                if x.output_type in [
                    OutputType.alias_of_intermediate,
                    OutputType.alias_of_intermediate_save_as_output,
                    OutputType.alias_of_intermediate_base_is_user_output,
                ]
            ]
        )
        self.num_outputs_aliased = (
            self.num_outputs_aliased_to_inputs + self.num_outputs_aliased_to_intermediates
        )
        self.num_mutated_data_inputs = len(
            [x for x in self.input_info if x.mutates_data]
        )
        self.num_mutated_metadata_inputs = len(
            [
                x
                for x in self.input_info
                if x.mutates_metadata
            ]
        )
        self.num_mutated_metadata_only_inputs = len(
            [
                x
                for x in self.input_info
                if not x.mutates_data and x.mutates_metadata
            ]
        )
        self.num_mutated_inputs = self.num_mutated_data_inputs + self.num_mutated_metadata_only_inputs
        self.dynamic_outputs = any(
            o.dynamic_dims for o in self.output_info
        )
        # See Note: [AOTAutograd Backward Guards]
        # This is pre-computed for fast asserts on the types of our grad_outputs in the backward.
        # Eventually, we should kill this and replace with real backward guards.
        # (we want to precompute the "runtime" types, so replace FakeTensor with torch.Tensor)
        self.output_types = [torch.Tensor if isinstance(x, FakeTensor) else type(x) for x in self.traced_tangents]

        self.is_rng_op_functionalized = config.functionalize_rng_ops
        # All of the above metadata is collected by tracing the fw function.
        # However, extra outputs for rng offsets behave differently. Both fwd
        # and bwd graphs have their own outputs for the total consumed offsets.
        # Unlike mutated inputs, we don't have to worry about sending the right
        # set of tensors between fwd and bwd. Fwd and bwd offsets are
        # independent and simpler to handle. Therefore, we track them
        # separately.
        self.num_outputs_rng_offset = 1 if self.is_rng_op_functionalized else 0

        # Our forward() returns both (mutated_inputs, outputs, output_intermediate_bases, saved_tensors, saved_symints)
        self.num_forward_returns = self.num_mutated_inputs + self.num_outputs + self.num_intermediate_bases
        # In case of functionalization of rng ops, the fw_module returns one
        # additinal output for rng offset. This rng offset is used right
        # away to advance the rng state, and is not passed on to the raw
        # outputs. However, we need to know the exact boundary to identify
        # which tensors to be saved for the bwd graph.  num_forward captures
        # this information.
        self.num_forward = self.num_forward_returns + self.num_outputs_rng_offset

    @property
    def tensors_saved_for_backwards_slice(self):
        assert self.num_symints_saved_for_bw is not None
        if self.num_symints_saved_for_bw > 0:
            return slice(self.num_forward, -self.num_symints_saved_for_bw)
        else:
            return slice(self.num_forward, None)

    @property
    def symints_saved_for_backwards_slice(self):
        assert self.num_symints_saved_for_bw is not None
        if self.num_symints_saved_for_bw > 0:
            return slice(-self.num_symints_saved_for_bw, None)
        else:
            return slice(0, 0)  # empty slice

    def __eq__(self, other):
        if not isinstance(other, ViewAndMutationMeta):
            return NotImplemented
        return (self.input_info == other.input_info and
                self.output_info == other.output_info and
                self.requires_grad_info == other.requires_grad_info and
                self.num_intermediate_bases == other.num_intermediate_bases and
                self.keep_input_mutations == other.keep_input_mutations and
                self.is_rng_op_functionalized == other.is_rng_op_functionalized and
                self.num_outputs_rng_offset == other.num_outputs_rng_offset and
                len(self.traced_tangents) == len(other.traced_tangents) and
                all(x.shape == y.shape and x.dtype == y.dtype for x, y, in zip(self.traced_tangents, other.traced_tangents)))

@dataclass(eq=False)
class SubclassMeta:
    # A copy of all forward metadata, but computed on the *dense* tensor forward (after desugaring subclasses)
    # So for example, if the user had a model containing two `TwoTensor` inputs,
    # Then `SubclassMeta.fw_metadata.input_infos` would have length 4 here.
    fw_metadata: ViewAndMutationMeta

    # Note: [Computing Subclass Metadata about grad_inputs]
    # Given a list of flattened, plain tensor grad_inputs, this tells us how to reconstruct the grad_input subclasses
    #
    # You might think: why not just assume that all grad_inputs will have the same subclass-ness as the original inputs?
    # (AOTAutograd generally assumes other properties, e.g. that grad_outputs are contiguous)
    #
    # This doesn't really work though. take this example:
    #
    # def f(DoubleTensor, DenseTensor):
    #     return DoubleTensor  * DenseTensor
    #
    # In the above example, the .grad field of *both* DoubleTensor and DenseTensor will be a DoubleTensor.
    # When we trace out a joint fw-bw graph, we'll end up returning two subclasses for the two grad_inputs.
    # This means that our backward graph will return 4 outputs (two dense tensors for each DoubleTensor grad_input)
    # and we need to properly store the metadata that tells us how to turn these 4 outputs back into DoubleTensors.
    #
    # Note that this info **cannot** easily be figured out from ViewAndMutationMeta.
    # We can only compute this info by tracing the entire joint and examining the grad_inputs that we computed.
    #
    # See Note: [AOTAutograd Backward Guards]
    # This will also eventually require us to install backward guards,
    # in case we made incorrect assumptions about the subclass-ness of our grad_outputs
    #
    # Optional field because we don't compute for inference graphs
    grad_input_metas: Optional[List[Union[int, SubclassCreationMeta]]]

    def __init__(self):
        # The fields in this class get set after its construction.
        pass


# This class exists because:
# - the autograd.Function.forward() in aot autograd returns outputs that might alias inputs
# - we only care about the metadata on those aliases, so we can regenerate them.
#   We do not want them to participate in the autograd.Function.
# We do that by wrapping them in an opaque class, so the autograd.Function
# does not know to treat them as tensors.
@dataclass(frozen=True)
class TensorAlias:
    alias: torch.Tensor


def has_same_metadata(t1, t2):
    return (
        t1.size() == t2.size()
        and t1.stride() == t2.stride()
        and t1.storage_offset() == t2.storage_offset()
        and t1.storage_offset() == t2.storage_offset()
        and t1.is_conj() == t2.is_conj()
        and t1.is_neg() == t2.is_neg()
    )


def gen_alias_from_base(aliased_base_tensor, target_meta_tensor, target_requires_grad):
    # Try to do view-replay if possible.
    # fall back to .as_strided() if we can't.
    if target_meta_tensor._base is not None:
        # The base that we want to replay our view off of might have a different shape than the view's original base.
        b = target_meta_tensor._base
        abt = aliased_base_tensor
        # Don't unnecessarily call as_strided if nothing changed; as_strided's
        # backward is poorly implemented and slow
        if abt is not b and (
            abt.size() != b.size() or
            abt.stride() != b.stride() or
            abt.storage_offset() != b.storage_offset()
        ):
            reshaped_base_tensor = aliased_base_tensor.as_strided(
                b.size(), b.stride(), b.storage_offset()
            )
        else:
            reshaped_base_tensor = aliased_base_tensor
        out = target_meta_tensor._view_func(reshaped_base_tensor)
        # This shape mismatch can happen due to a bug in inplace/view handling in autograd.
        # Try putting a breakpoint here and running
        # `test/functorch/test_aotdispatch TestAOTAutograd.test_output_all_alias_types`
        # Also, https://github.com/pytorch/pytorch/issues/49825
        #
        # As a stopgap, we'll fall back to as_strided.
        if out is not None and out.shape == target_meta_tensor.shape:
            if aliased_base_tensor.requires_grad and not target_requires_grad:
                out = out.detach()
            elif not aliased_base_tensor.requires_grad and target_requires_grad:
                out.requires_grad_(True)
            return out
    size = target_meta_tensor.size()
    stride = target_meta_tensor.stride()
    storage_offset = target_meta_tensor.storage_offset()
    if aliased_base_tensor.is_complex() and not target_meta_tensor.is_complex():
        aliased_out = torch.view_as_real(aliased_base_tensor).as_strided(
            size, stride, storage_offset
        )
    elif not aliased_base_tensor.is_complex() and target_meta_tensor.is_complex():
        aliased_out = torch.view_as_complex(aliased_base_tensor).as_strided(
            size, stride, storage_offset
        )
    else:
        aliased_out = aliased_base_tensor.as_strided(size, stride, storage_offset)
    # For outputs aliasing inputs, we need to check if the requires-gradness has changed.
    if aliased_base_tensor.requires_grad and not target_requires_grad:
        aliased_out = aliased_out.detach()
    elif not aliased_base_tensor.requires_grad and target_requires_grad:
        aliased_out.requires_grad_(True)
    return aliased_out

def to_fun(t):
    if isinstance(t, Tensor):
        if is_traceable_wrapper_subclass(t):
            # See Note [Functionalization always runs last]
            # This means that if we want to "functionalize" a subclass, we need to ensure that the functional wrapper
            # goes at the bottom.
            # recurse here, so we can support nested wrapper subclasses
            out = transform_subclass(t, lambda _, inner_t: to_fun(inner_t))
            torch._mirror_autograd_meta_to(t, out)
            return out
        else:
            return FunctionalTensor.to_functional(t)
    else:
        return t

def sync_functional_tensor(t):
    if is_traceable_wrapper_subclass(t):
        attrs, ctx = t.__tensor_flatten__()
        for attr in attrs:
            sync_functional_tensor(getattr(t, attr))
    else:
        torch._sync(t)

# When subclasses are involved, t here will usually look something like:
# SubclassA(SubclassB(FunctionalTensor(_to_functional_tensor(FakeTensor))))
def from_fun(t):
    if isinstance(t, Tensor) and is_traceable_wrapper_subclass(t):
        # See Note [Functionalization always runs last]
        # This means that if we want to "functionalize" a subclass, we need to ensure that the functional wrapper
        # goes at the bottom.
        # recurse here, so we can support nested wrapper subclasses
        out = transform_subclass(t, lambda _, inner_t: from_fun(inner_t))
        torch._mirror_autograd_meta_to(t, out)
        return out

    if not isinstance(t, FunctionalTensor):
        # quick sanity assert
        if isinstance(t, torch.Tensor):
            assert not torch._is_functional_tensor(t)
        return t
    sync_functional_tensor(t)
    return torch._from_functional_tensor(t.elem)

def is_fun(t):
    if isinstance(t, Tensor) and is_traceable_wrapper_subclass(t):
        # See Note [Functionalization always runs last]
        # This means that if we want to "functionalize" a subclass, we need to ensure that the functional wrapper
        # goes at the bottom.
        # recurse here, so we can support nested wrapper subclasses
        t_attrs, _ = t.__tensor_flatten__()
        t_inners = [getattr(t, attr) for attr in t_attrs]
        any_fun = any(is_fun(x) for x in t_inners)
        all_fun = all(is_fun(x) for x in t_inners)
        assert any_fun == all_fun
        return any_fun

    return isinstance(t, FunctionalTensor)

# t here is either
# (1) A FunctionalTensor(_to_functional_tensor(FakeTensor))
# (2) A traceable tensor subclass that holds a FunctionalTensor
def has_metadata_mutation(t):
    if is_traceable_wrapper_subclass(t):
        attrs, _ = t.__tensor_flatten__()
        # A tensor subclass was updated if any of its inner elements were updated
        return any(has_metadata_mutation(getattr(t, attr)) for attr in attrs)
    else:
        assert isinstance(t, FunctionalTensor)
        return torch._functionalize_has_metadata_mutation(t.elem)

# new_arg and arg here are either:
# (1) both a FakeTensor
# (2) both a traceable tensor subclass that holds a FakeTensor
# Pre-condition: the two args are the "old" and "new" inputs from running functionalization.
# When we run functionalization and wrap our inputs into FunctionalTensors,
# we can detect whether or not an input was mutated by checking to see if the inner tensor has changed
<<<<<<< HEAD
=======
#
# Normally it would be enough just to check if arg is new_arg, which is normally enough for functionalization
# to confirm that inputs were not mutated when running the user's model with functionalization on.
# But when we have subclass inputs, we can't rely on that:
# `from_fun(to_fun(x)) is x` will return False, because the call to `from_fun` constructs
# a brand new subclass instance: we are calling __tensor_unflatten__, and going
# from Subclass(FakeTensor) to Subclass(FunctionalTensor(FakeTensor))
>>>>>>> bc49b1e5
def was_updated(arg, new_arg):
    if is_traceable_wrapper_subclass(arg):
        assert is_traceable_wrapper_subclass(new_arg)
        attrs, _ = arg.__tensor_flatten__()
        new_attrs, _ = new_arg.__tensor_flatten__()
        assert attrs == new_attrs
        # A tensor subclass was updated if any of its inner elements were updated
        return any(was_updated(getattr(arg, attr), getattr(new_arg, attr)) for attr in attrs)
    else:
        return arg is not new_arg

# new_arg and arg here are either:
# (1) both a FakeTensor
# (2) both a traceable tensor subclass that holds a FakeTensor
# Pre-condition: the two args are the "old" and "new" inputs from running functionalization.
# When we run functionalization and wrap our inputs into FunctionalTensors,
# we can detect whether or not an input was mutated by checking to see if the inner tensor has changed,
# but shares storage with the old input
def was_metadata_updated(arg, new_arg):
    if is_traceable_wrapper_subclass(arg):
        assert is_traceable_wrapper_subclass(new_arg)
        attrs, _ = arg.__tensor_flatten__()
        new_attrs, _ = new_arg.__tensor_flatten__()
        assert attrs == new_attrs
        # A tensor subclass was updated if any of its inner elements were updated
        return any(was_metadata_updated(getattr(arg, attr), getattr(new_arg, attr)) for attr in attrs)
    else:
        return arg is not new_arg and StorageWeakRef(arg.untyped_storage()) == StorageWeakRef(new_arg.untyped_storage())

def _get_hints(exprs):
    """
    Get the hints of a list/tuple of int/SymInt.
    """
    if isinstance(exprs, (list, tuple)):
        return type(exprs)(_get_hints(e) for e in exprs)
    elif isinstance(exprs, torch.SymInt):
        return exprs.node.shape_env.size_hint(exprs.node.expr)
    else:
        return exprs

def requires_subclass_dispatch(args, fw_metadata: ViewAndMutationMeta) -> bool:
    args_flattened, _ = pytree.tree_flatten(args)
    any_subclass_args = any(is_traceable_wrapper_subclass(x) for x in args_flattened if isinstance(x, Tensor))
    any_subclass_outputs = any(is_traceable_wrapper_subclass(x) for x in fw_metadata.traced_tangents if isinstance(x, Tensor))
    # This tells us whether or not we need to perform any unwrapping/wrapping of tensor subclasses at runtime.
    return any_subclass_args or any_subclass_outputs

# Given a flat list of arguments, some of which may be tensor subclasses,
# computes metadata about "how to reconstruct the current list of subclasses,
# if we were given their flattened dense tensors instead"
def create_subclass_meta(curr_args: List[Any]) -> List[Union[int, SubclassCreationMeta]]:
    idx = 0
    infos = []
    for a in curr_args:
        if isinstance(a, torch.Tensor) and is_traceable_wrapper_subclass(a):
            attrs, meta = a.__tensor_flatten__()
            start_idx = idx
            cnt = len(attrs)
            curr_cnt = cnt
            infos.append(SubclassCreationMeta(
                flat_tensor_start_idx=start_idx,
                arg_count=curr_cnt,
                original_subclass=a,
                meta=meta,
                inner_keys=attrs,
            ))
        else:
            infos.append(idx)
            cnt = 1
        idx += cnt
    return infos

# This is a version of functionalization that is specifically designed
# for the AOTAutograd use case.
#
# Unlike functorch's variant, this doesn't use the functorch level system,
# instead it directly uses PyTorch's conventional dispatcher to hit the
# functionalization key.  In particular, this means that FunctionalTensorWrapper
# can have autograd data stored directly on it.
#
# In typical AOTAutograd usage, the dispatch key order will look like:
#
#   Autograd - Functionalization ~~~~> Proxy Mode - Fake Tensor
#       outer tensor                        inner tensor
#
# Returns:
# - ViewAndMutationMeta, telling us metadata about the inputs and outputs, and
#   The list of outputs from the forward, but **only** the outputs that we need
#   to pass in as tangents into the backward.
#   Specifically, aliased outputs from the forward get regenerated, and don't participate
#   in the compiled backward function.
def run_functionalized_fw_and_collect_metadata(
    f,
    *,
    keep_input_mutations: bool,
    # TODO: refactor to kill this flag
    is_train: bool = False,
) -> ViewAndMutationMeta:
    memo = {}

    def _to_fun(t):
        if isinstance(t, Tensor):
            if t in memo:
                return memo[t]
            r = to_fun(t)
            memo[t] = r
            return r
        else:
            return t

    @wraps(f)
    def inner(*flat_args):
        # This function is meant to be run with the forward, which expects a flat list of tensor/symint/other args.
        assert all(isinstance(a, KNOWN_TYPES) for a in flat_args)

        input_info: List[InputAliasInfo] = []
        output_info: List[OutputAliasInfo] = []
        input_requires_grad_info: List[bool] = []
        output_requires_grad_info: List[bool] = []

        flat_f_args = pytree.tree_map(_to_fun, flat_args)

        # See Note [Disabling Functionalize TLS Above Python Functionalization]
        disable_above = torch._C._ExcludeDispatchKeyGuard(torch._C.DispatchKeySet(torch._C.DispatchKey.Functionalize))
        with disable_above, FunctionalTensorMode():
            # precondition: The passed in function already handles unflattening inputs + flattening outputs
            flat_f_outs = f(*flat_f_args)

        # Inspect the state of the input tensor functional wrapper to detect input mutation info
        # If inp[i] has a metadata-only mutation, then maybe_inputs_with_mutated_metadata[i] contains the updated version
        for (i, (arg, f_arg)) in enumerate(zip(flat_args, flat_f_args)):
            if not isinstance(arg, Tensor):
                new_arg = arg
            else:
                new_arg = from_fun(f_arg)
            if was_updated(arg, new_arg):
                if was_metadata_updated(arg, new_arg):
                    mutates_data = False
                    mutates_metadata = True
                else:
                    mutates_data = True
                    mutates_metadata = has_metadata_mutation(f_arg)
                # Only track requires_grad info on *mutated* inputs,
                # because they show up in the autograd.Function.forward as outputs
                input_requires_grad_info.append(
                    isinstance(f_arg, torch.Tensor) and f_arg.requires_grad
                )
            else:
                mutates_data = False
                mutates_metadata = False

            input_info.append(InputAliasInfo(
                is_leaf=isinstance(arg, torch.Tensor) and safe_is_leaf(arg),
                mutates_data=mutates_data,
                mutates_metadata=mutates_metadata,
                requires_grad=isinstance(f_arg, torch.Tensor) and f_arg.requires_grad
            ))

        # If a function involves creating a tensor, and returning a view of it, such that its _base is the intermediiate,
        # We need to make sure our graph returns the _base as a graph output, and we manually recreate the view
        # to return to the user. Why? The backend compiler is free to (incorrectly) not set requires_grad
        # on the base tensor, but we are obligated to properly set requires-gradness on the real output.

        num_mutated_inps = len(
            [x for x in input_info if x.mutates_data or x.mutates_metadata]
        )
        inp_storage_refs = {
            StorageWeakRef(inpt.untyped_storage()): idx
            for idx, inpt in enumerate(flat_f_args)
            if isinstance(inpt, torch.Tensor)
        }

        # We need inp tensor id's to be able to tell if an outputs **are** inputs.
        inp_tensor_ids = {
            id(inpt) for inpt in flat_f_args if isinstance(inpt, torch.Tensor)
        }
        # We need output tensor id's to tell if any output._base` attributes **are** other outputs.
        # (This is also a dict because we need to know that output's index, so we can regenerate
        # the alias from it).
        out_tensor_ids = {id(o): i for i, o in enumerate(flat_f_outs)}

        # Keep track of which outputs alias other outputs
        out_tensor_alias_counts = collections.defaultdict(int)
        out_storage_to_tensors = collections.defaultdict(set)
        for o in flat_f_outs:
            if isinstance(o, torch.Tensor):
                curr_storage = StorageWeakRef(o.untyped_storage())
                out_tensor_alias_counts[curr_storage] += 1
                out_storage_to_tensors[curr_storage].add(o)

        # maps the id of an intermediate base to its index in the output of the compiled forward
        intermediate_base_tensor_id_to_output_idx: Dict[int, int] = {}
        intermediate_bases: List[torch.Tensor] = []
        for o in flat_f_outs:
            curr_storage = None if not isinstance(o, torch.Tensor) else StorageWeakRef(o.untyped_storage())
            outs_with_identical_metadata_that_require_grad = [] if not isinstance(o, torch.Tensor) else [
                curr for curr in out_storage_to_tensors[curr_storage]
                if has_same_metadata(o, curr) and curr.requires_grad and o is not curr
            ]
            is_result_of_custom_autograd_fn = False
            if isinstance(o, torch.Tensor):
                # Need to check for both custom cpp (CppFunction) and python (BackwardCFunction) autograd fns
                if type(o.grad_fn).__name__ == "CppFunction":
                    is_result_of_custom_autograd_fn = True
                if isinstance(o.grad_fn, torch.autograd.function.BackwardCFunction):
                    is_result_of_custom_autograd_fn = True

            if not isinstance(o, torch.Tensor):
                output_type = OutputType.non_alias
                base_idx = None
            elif curr_storage in inp_storage_refs and o.grad_fn is not None \
                    and is_result_of_custom_autograd_fn:
                output_type = OutputType.custom_function_view
                base_idx = None
            elif curr_storage in inp_storage_refs:
                base_idx = inp_storage_refs[curr_storage]
                is_input_tensor = id(o) in inp_tensor_ids
                if is_input_tensor:
                    output_type = OutputType.is_input
                else:
                    output_type = OutputType.alias_of_input

            # We only need to handle the intermediate base case when both
            # the intermediate base and the output require gradients.
            # See Note [AOT Autograd: outputs aliasing inputs or intermediates!]
            elif (
                o._base is not None
                and o.requires_grad
                and o._base.requires_grad
            ):
                if out_tensor_alias_counts[curr_storage] == 1:
                    # Note [Intermediate Bases Optimization]
                    # Normally if we have an output that aliases an intermediate,
                    # we need to add the extra "intermediate base" logic further down
                    # to prevent autograd from yelling at us if the user later tries to
                    # mutate that output.
                    # However, the common case here is if we have an output that aliases an intermediate,
                    # but doesn't alias any other outputs.
                    # In that case, autograd shouldn't have to worry about the aliasing at all
                    # (if that output is mutated, there are no other live aliases for autograd to worry about).
                    # The "intermediate bases" can hurt inductor perf by forcing more variables to become outputs.
                    # So as an optimization, we won't do intermediate base handling in this case.
                    # Instead, we'll hide the aliasing from autograd using aten._unsafe_view().
                    output_type = OutputType.unsafe_view_alias
                    base_idx = None
                else:
                    # First, check if o's ._base is an existing output
                    maybe_existing_out_idx = out_tensor_ids.get(id(o._base), None)
                    if maybe_existing_out_idx is not None:
                        # Special case where the output is an alias of a graph intermediate, but that intermediate
                        # is itself also a user output.
                        output_type = OutputType.alias_of_intermediate_base_is_user_output
                        base_idx = maybe_existing_out_idx
                    else:
                        # Next, check if o's ._base is an intermediate base that we already returned
                        maybe_existing_base_output_idx = intermediate_base_tensor_id_to_output_idx.get(
                            id(o._base), None
                        )
                        if maybe_existing_base_output_idx is not None:
                            output_type = OutputType.alias_of_intermediate
                            base_idx = maybe_existing_base_output_idx
                        else:
                            # Otherwise, take o._base and explicitly return it as an output in the compiled graph
                            new_out_idx = len(intermediate_bases)
                            base_idx = new_out_idx
                            # Indicate to the logic later on (when we trace the joint)
                            # that this particular output should get it's ._base appended to the forward graph outputs
                            output_type = OutputType.alias_of_intermediate_save_as_output
                            intermediate_base_tensor_id_to_output_idx[id(o._base)] = new_out_idx
                            intermediate_bases.append(o._base)
            elif (
                # See https://github.com/pytorch/pytorch/issues/100348 for this case.
                # This protects against the specific case where a user fn returns (output, output.detach())
                out_tensor_alias_counts[curr_storage] > 1
                and len(outs_with_identical_metadata_that_require_grad) > 0
                and not o.requires_grad
            ):
                assert len(outs_with_identical_metadata_that_require_grad) > 0
                # In theory we could use any of these tensors to regenerat the aliased outputs from,
                # since they all alias each other and have identical metatadata
                out_alias = outs_with_identical_metadata_that_require_grad[0]
                existing_out_idx = out_tensor_ids[id(out_alias)]
                output_type = OutputType.alias_of_intermediate_base_is_user_output
                base_idx = existing_out_idx
            else:
                output_type = OutputType.non_alias
                base_idx = None

            if isinstance(o, torch.Tensor):
                dynamic_dims = {i for i, s in enumerate(o.shape) if not is_concrete_int(s)}
            else:
                dynamic_dims = None
            out_info = OutputAliasInfo(
                output_type=output_type,
                raw_type=type(o),
                base_idx=base_idx,
                dynamic_dims=dynamic_dims,
                requires_grad=isinstance(o, torch.Tensor) and o.requires_grad
            )
            output_info.append(out_info)
            output_requires_grad_info.append(out_info.requires_grad)

        # Our autograd.Function.forward returns both mutated inputs and outputs,
        # so we need grad info on all of them.
        requires_grad_info = input_requires_grad_info + output_requires_grad_info
        assert len(requires_grad_info) == len(output_info) + len(
            [x for x in input_info if x.mutates_data or x.mutates_metadata]
        )

        # This analysis function returns *only* the outputs that are meant to be tangents to the backwards.
        # Anything that aliases (inputs returned in the fw due to metadata mutations, or outputs that alias inputs/intermediates)
        # are *regenerated* later, and not used directly in the autograd graph
        f_input_tangents = [
            inp
            for inp, info in zip(flat_f_args, input_info)
            if info.mutates_data and info.requires_grad
        ]
        f_output_tangents = [
            o
            for o, info in zip(flat_f_outs, output_info)
            if info.output_type in [OutputType.non_alias, OutputType.unsafe_view_alias, OutputType.custom_function_view]
            and issubclass(info.raw_type, torch.Tensor)
            and info.requires_grad
        ]
        # intermediate bases are also included in the backward graph
        f_tangents = f_input_tangents + f_output_tangents + intermediate_bases
        traced_tangents = pytree.tree_map(from_fun, f_tangents)
        user_outs = pytree.tree_map(from_fun, f_output_tangents)

        f_mutated_inputs = [
            inp
            for inp, info in zip(flat_f_args, input_info)
            if info.mutates_data or info.mutates_metadata
        ]
<<<<<<< HEAD
        # When handling subclasses, we need info about **all** outputs of compiled forward graph,
        # so we know precisely which graph outputs to wrap back into tensor subclasses
        fw_graph_outs = pytree.tree_map(from_fun, f_mutated_inputs + list(flat_f_outs) + intermediate_bases)
=======
        f_metadata_mutated_inputs = [
            inp
            for inp, info in zip(flat_f_args, input_info)
            if info.mutates_metadata
        ]
        # This logic (annoyingly) re-figures out exactly what the outputs to the compiled fw graph will be.
        # When handling subclasses, we need info about **all** outputs of compiled forward graph,
        # so we know precisely which graph outputs to wrap back into tensor subclasses
        # Ideally we would refactor this so not have an is_train flag, and have the separate
        # inference and training paths decide which inputs/output to ask for subclass info on.
        # However, we currently stash indexing information on each SubclassMeta about its order
        # in the graph outputs list.
        f_fw_graph_outs = list(flat_f_outs)
        if is_train or not keep_input_mutations:
            f_fw_graph_outs = f_mutated_inputs + f_fw_graph_outs
        else:
            # even when "keep_input_mutations" is True,
            # we never keep metadata-only mutations in the fw graph
            f_fw_graph_outs = f_metadata_mutated_inputs + f_fw_graph_outs
        if is_train:
            f_fw_graph_outs = f_fw_graph_outs + intermediate_bases
        fw_graph_outs = pytree.tree_map(from_fun, f_fw_graph_outs)
>>>>>>> bc49b1e5

        metadata = ViewAndMutationMeta(
            input_info=input_info,
            requires_grad_info=requires_grad_info,
            output_info=output_info,
            num_intermediate_bases=len(intermediate_bases),
            keep_input_mutations=keep_input_mutations,
            traced_tangents=traced_tangents,
            subclass_inp_meta=create_subclass_meta(flat_args),
<<<<<<< HEAD
            subclass_out_meta=create_subclass_meta(fw_graph_outs),
            subclass_tangent_meta=create_subclass_meta(traced_tangents),
=======
            subclass_fw_graph_out_meta=create_subclass_meta(fw_graph_outs),
            subclass_tangent_meta=create_subclass_meta(traced_tangents),
            is_train=is_train,
>>>>>>> bc49b1e5
        )
        return metadata

    return inner


@dataclass
class BackwardSignature:
    """
    Provides information about the backward section of an exported
    joint forward-backward graph.
    For a particular fx GraphModule, this class contains information on:
    (1) A mapping from each gradient (backwards output) to the parameter
        it corresponds to (forward input)
    (2) A mapping from each gradient (backwards output) to the user input
        it corresponds to (forward input)
    (3) Which of the forward outputs corresponds to the loss, that we backprop on.

    Each string name is the `node.name` of the corresponding node in the fx graph.
    """
    gradients_to_parameters: Dict[str, str]
    gradients_to_user_inputs: Dict[str, str]
    loss_output: str

GraphOutputName = NewType('GraphOutputName', str)
GraphInputName = NewType('GraphInputName', str)
FQN = NewType('FQN', str)

@dataclass
class GraphSignature:
    """
    Provides information about an exported module.
    For a particular fx GraphModule, this class contains information on:
    (1) Which graph inputs are parameters, buffers, or user inputs
    (2) (for params/buffers) a mapping from the name of each graph argument
        to its parameter/buffer FQN in the original nn.Module.
    (3) If there are input mutations, these are represented as extra outputs
        in the fx GraphModule. We provide a mapping from these
        extra output names to the names of the actual inputs.
    (4) The pytree metadata on how to flatten/unflatten inputs and outputs.
        The corresponding FX GraphModule only accepts and returns
        pytree-flattened inputs/outputs.
    (5) (Optionally) if the FX is a joint forward-backward graph, we provide
        a signature on the backward section of the joint graph.
    """

    parameters: List[FQN]
    buffers: List[FQN]

    user_inputs: List[GraphInputName]
    user_outputs: List[GraphOutputName]
    inputs_to_parameters: Dict[GraphInputName, FQN]
    inputs_to_buffers: Dict[GraphInputName, FQN]

    # If the user's module mutates a buffer,
    # it's represented in the graph as an extra graph output.
    # This dict is a mapping from
    # "graph outputs that correspond to updated buffers"
    # to the FQN names of those mutated buffers.
    buffers_to_mutate: Dict[GraphOutputName, FQN]

    in_spec: pytree.TreeSpec
    out_spec: pytree.TreeSpec

    backward_signature: Optional[BackwardSignature]

    @classmethod
    def from_tracing_metadata(
        cls,
        *,
        in_spec: pytree.TreeSpec,
        out_spec: pytree.TreeSpec,
        graph_input_names: List[str],
        graph_output_names: List[str],
        view_mutation_metadata: ViewAndMutationMeta,
        named_parameters: List[str],
        named_buffers: List[str],
        num_user_inputs: int,
        num_user_outputs: int,
        loss_index: Optional[int],
        backward_signature: Optional[BackwardSignature],
    ) -> "GraphSignature":
        graph_inputs = graph_input_names
        graph_outputs = graph_output_names
        parameters = list(named_parameters)
        buffers = list(named_buffers)

        # Calling convention assumptions:
        # (1) graph inputs = (params, buffers, user_inputs)
        # (2) graph outputs = (mutated_inputs, user_outs, param_gradients)
        # (If we are capturing an inference graph, this convention is identical
        #  except that param_gradients is empty)
        user_inputs = graph_inputs[len(parameters) + len(buffers) :]
        assert num_user_inputs == len(user_inputs)
        assert len(graph_inputs) == (len(parameters) + len(buffers) + len(user_inputs))

        inputs_to_parameters = dict(zip(graph_inputs[: len(parameters)], parameters))
        inputs_to_buffers = dict(zip(
            graph_inputs[len(parameters) : len(parameters) + len(buffers)],
            buffers,
        ))

        state_names = [*parameters, *buffers]
        mutated_buffers = []
        for idx, input_info in enumerate(view_mutation_metadata.input_info):
            if input_info.mutates_data:
                # Only buffers can be mutated, not parameters
                assert idx >= len(parameters)
                buffer_name = state_names[idx]
                mutated_buffers.append(buffer_name)

        assert len(mutated_buffers) == view_mutation_metadata.num_mutated_inputs

        start, stop = 0, view_mutation_metadata.num_mutated_inputs
        buffers_to_mutate = dict(zip(graph_outputs[start:stop], mutated_buffers))

        start, stop = stop, stop + num_user_outputs
        user_outputs = graph_outputs[start:stop]

        unused_outputs = len(graph_outputs) - stop
        if backward_signature is not None:
            unused_outputs -= len(backward_signature.gradients_to_parameters) + len(
                backward_signature.gradients_to_user_inputs
            )
        assert unused_outputs == 0

        return GraphSignature(
            parameters=parameters,
            buffers=buffers,
            user_inputs=user_inputs,
            user_outputs=user_outputs,
            inputs_to_buffers=inputs_to_buffers,
            inputs_to_parameters=inputs_to_parameters,
            buffers_to_mutate=buffers_to_mutate,
            in_spec=in_spec,
            out_spec=out_spec,
            backward_signature=backward_signature,
        )

@dataclasses.dataclass
class AOTConfig:
    """
    Configuration for AOTDispatcher
    """

    fw_compiler: Callable
    bw_compiler: Callable
    partition_fn: Callable
    decompositions: Dict[Callable, Callable]
    num_params_buffers: int
    aot_id: int
    keep_inference_input_mutations: bool
    is_export: bool = False
    no_tangents: bool = False
    dynamic_shapes: bool = False
    aot_autograd_arg_pos_to_source : Optional[List[Source]] = None
    inference_compiler: Optional[Callable] = None
    enable_log: bool = True

# This function takes in a tensor t, and returns one of t, t.view(), or t.clone().
# When tracing the joint forward + backward, for any inputs in the graph that are mutated,
# we need to clone them first (and similarly for metadata-only mutations, we need to view them first).
# The idea is that when we trace the backward, we need to pass in the *original* primals
# to autograd.grad(), before they were mutated.
# Note: when we have synthetic base inputs, we need to clone them *before* creating views off of them.
# This means that "idx" here represents the index of the (potentially) synthetic base.
# What we need to do is:
# (1) map the current (post-synthetic-base calling convention) input argument index
#     to int index pre-synthetic-base-calling-convention.
# (2) There could be multiple, if this index corresponds to a synthetic base
#     that has multiple input aliases.
# (3) If any of those corresponding inputs get metadata mutations, then we clone the base.
def maybe_to_fresh_input(idx, t, meta):
    if not isinstance(t, Tensor):
        return t
    if idx in meta.mutated_inp_indices:
        # We only need to bother cloning mutated inputs that participate in autograd.
        mutated_inp_idx = meta.mutated_inp_indices.index(idx)
        assert meta.input_info[idx].requires_grad == meta.requires_grad_info[mutated_inp_idx]
        if meta.input_info[idx].requires_grad and meta.input_info[idx].mutates_data:
            # Make sure the primal we pass to autograd.grad()
            # sees the tensor before the mutation
            return t.clone()
        if meta.input_info[idx] and meta.input_info[idx].mutates_metadata:
            # Make sure the primal we pass to autograd.grad()
            # sees the tensor before the metadata mutation
            return t.view(t.shape)
    return t

# This function returns a new function that returns mutated inputs as outputs.
# if keep_data_input_mutations is set, then we assume that data-only mutations
# will be left in the graph, and we only return metadata-mutated inputs as outputs.
def fn_input_mutations_to_outputs(
    fn: Callable,
    meta: ViewAndMutationMeta,
    keep_data_input_mutations: bool,
) -> Any:
    def inner_fn(*args):
        outs = fn(*args)
        assert len(meta.output_info) == len(outs)
        # The compiled fw will return mutated input tensors, *including* metadata-only mutation.
        # However, if keep_data_input_mutations is set, the compiled fw only needs to return metadata-mutated inputs.
        # (because data-only input mutations are handled directly in the compiled graph)
        mutated_inputs_to_return = [
            x
            for (i, x) in enumerate(args)
            if meta.input_info[i].mutates_metadata or (meta.input_info[i].mutates_data and not keep_data_input_mutations)
        ]
        return *mutated_inputs_to_return, *outs
    return inner_fn

# This function takes in a fn with external aliasing and mutation,
# and returns a new fn with no external aliasing and mutation,
# as needed for autograd.
# The main transformations are:
# - Return mutated inputs as extra outputs
# - Clone mutated inputs that require gradients,
#   because autograd will require us to pass the pre-mutated inputs into autograd.grad
# - Return intermediate bases of outputs as additional outputs,
#   needed to appease autograd.Function
# The new function returns:
# (1) The updated outputs
# (2) A boolean mask of len(new_fn_outputs),
#     that can be used to tell autograd.grad which outputs should get tangents
#     if we trace the backward.
def fn_prepped_for_autograd(
    fn: Callable,
    meta: ViewAndMutationMeta,
) -> Any:
    def inner_fn(*args):
        args_maybe_cloned = [
            maybe_to_fresh_input(i, t, meta) for i, t in enumerate(args)
        ]

        outs = fn(*args_maybe_cloned)
        assert isinstance(outs, (tuple, list))
        outs = list(outs)
        assert len(meta.output_info) == len(outs)

        mutated_inputs_to_return = [
            x
            for (i, x) in enumerate(args_maybe_cloned)
            if meta.input_info[i].mutates_metadata or meta.input_info[i].mutates_data
        ]

        intermediate_bases = []
        for i, (o, info) in enumerate(zip(outs, meta.output_info)):
            if info.output_type == OutputType.alias_of_intermediate_save_as_output:
                intermediate_bases.append(o._base)

        assert meta.num_intermediate_bases == len(intermediate_bases)

        # the compiled forward should return (mutated_inputs, user_outs, intermediate_bases)
        fw_outs_to_return = *mutated_inputs_to_return, *outs, *intermediate_bases

        # Also return a boolean mask specifying which outputs to this function will be used as tangents
        mutated_inputs_grad_mask = [
            meta.input_info[meta.mutated_inp_indices[i]].mutates_data and meta.input_info[meta.mutated_inp_indices[i]].requires_grad
            for (i, x) in enumerate(mutated_inputs_to_return)
        ]

        # Pass any (non-aliased) outputs in as tangents, since they'll be returned as outputs in the fw
        # For outputs that are aliases of intermediates, we will have returned the output's _base as an output in the graph instead,
        # which we *should* send to grad()
        output_grad_mask = [
            meta.output_info[i].output_type in [OutputType.non_alias, OutputType.unsafe_view_alias, OutputType.custom_function_view]
            # Also, only tensor outputs should participate in the backward
            # (in particular, Symint outputs in the forward graph shouldn't get tangents)
            and issubclass(meta.output_info[i].raw_type, torch.Tensor)
            and meta.output_info[i].requires_grad
            for (i, x) in enumerate(outs)
        ]

        intermediate_base_grad_mask = [True for _ in range(len(intermediate_bases))]

        out_grad_mask = mutated_inputs_grad_mask + output_grad_mask + intermediate_base_grad_mask
        assert len(out_grad_mask) == len(fw_outs_to_return)

        # Take care to grab and sync the updated inputs from primals_after_cloning (the inputs we actually mutate!)
        # and not primals (the preserved inputs, pre-mutation, that we pass to grad())
        # This is annoying: our joint function needs to be aware of functionalization
        # (syncing mutated inputs before calling autograd.grad())
        # In theory, we could make the autograd engine do this automatically, although that probably isn't any cleaner.
        for i, arg in enumerate(args_maybe_cloned):
            if not isinstance(arg, Tensor):
                continue
            sync_functional_tensor(arg)

        return fw_outs_to_return, out_grad_mask
    return inner_fn

# Given a fn, computes the joint.
# NOTE: fn is expects the following behavior:
# (1) fn() needs to return a tuple of (outs, mask),
#     where `mask` tells us which outputs are meant to have tangents.
#     we don't know this info automatically, because we don't actually want to blindly
#     compute tangents for every output that requires grad.
#     Specifically, outputs that alias inputs won't participate in the backward and get tangents.
# (2) fn() cannot mutate any inputs that require gradient.
#     otherwise, when we compute autograd.grad(), we will not take those input mutations into account
#     (the way this is handled is that we ensure any inputs that normally get mutated are cloned first)
def create_joint(
    fn: Callable, *, aot_config: AOTConfig
) -> Any:
    def inner_fn(primals: List[Any], tangents: List[Any]):
        outs, tangent_mask = fn(*primals)
        assert len(tangent_mask) == len(outs)
        outs_to_grad = [o for needs_tangent, o in zip(tangent_mask, outs) if needs_tangent]
        assert len(outs_to_grad) == len(tangents)

        # Get the inputs that need gradients
        grad_primals = []
        inputs_needs_grads = []
        # Note that we're not using primals here,
        # being carefully not to pass any mutated inputs into autograd.grad()
        for p in primals:
            is_grad_tensor = isinstance(p, Tensor) and p.requires_grad
            inputs_needs_grads.append(is_grad_tensor)
            if is_grad_tensor:
                grad_primals.append(p)

        # Get the outputs that need gradients
        needed_outs = []
        needed_tangents = []
        for out, tangent in zip(outs_to_grad, tangents):
            if isinstance(out, Tensor) and out.requires_grad:
                # A bit sketchy, but fixes e.g. test_aot_autograd_exhaustive_matmul_cpu_float32
                # The issue is that we are sensitive to decomps that don't accurately maintain
                # their output's _base.shape compared to eager mode, and this helps mitigate a bit.
                needed_outs.append(
                    out if out.shape == tangent.shape else out.view(tangent.shape)
                )
                needed_tangents.append(tangent)

        setup_stacktrace_preservation_hooks([out.grad_fn for out in needed_outs])

        if config.functionalize_rng_ops:
            PhiloxStateTracker.mark_beginning_of_backward()
        backward_out = []
        # Call the backwards pass
        if grad_primals:
            with fx_traceback.preserve_node_meta():
                # for full graph export, we always export a joint graph where we assume no tangents are needed.
                if aot_config.no_tangents:
                    assert len(needed_tangents) == 1 and needed_tangents[0].numel() == 1
                    backward_out = torch.autograd.grad(
                        needed_outs,
                        grad_primals,
                        allow_unused=True,
                    )
                else:
                    backward_out = torch.autograd.grad(
                        needed_outs,
                        grad_primals,
                        grad_outputs=needed_tangents,
                        allow_unused=True,
                    )
        backward_out_iter = iter(backward_out)
        return outs, [
            next(backward_out_iter) if i else None for i in inputs_needs_grads
        ]

    def inner_fn_with_anomaly(*args):
        with fx_traceback.preserve_node_meta(), warnings.catch_warnings():
            warnings.filterwarnings(
                "ignore", "Anomaly Detection has been enabled."
            )
            with torch.autograd.detect_anomaly(check_nan=False):
                return inner_fn(*args)

    return inner_fn_with_anomaly

# This creates the final function that we want to trace using make_fx(),
# in both aot_dispatch_autograd and aot_dispatch_base.
# Preconditions:
# - fn corresponds to the user's fw function
# - fn arguments have been flattened, duplicate arguments have been handled
# - In the returned function, the "primals" arguments *includes* synthetic bases.
# This function does the work of functionalizing the input function,
# and performing copy_() calls at the end of the function if `keep_input_mutations` is set.
# The function returned has signature that is either:
# (1) "traced_fn(primals: List[Any])" if trace_joint is False
# (2) "traced_fn(primals: List[Any], tangents: List[Any])" if trace_joint is True
# Returns a new (functionalized) function, and updated arguments to call it with.
def create_functionalized_fn(
    fn,
    args,
    *,
    meta: ViewAndMutationMeta,
    aot_config: AOTConfig,
    trace_joint: bool,
) -> Tuple[Callable, List[Any]]:
    def functionalized_f_helper(*args):
        # Wrap inputs into functional wrappers
        f_args = pytree.tree_map(to_fun, args)

        # See Note [Disabling Functionalize TLS Above Python Functionalization]
        disable_above = torch._C._ExcludeDispatchKeyGuard(torch._C.DispatchKeySet(torch._C.DispatchKey.Functionalize))
        with disable_above, FunctionalTensorMode():
            # Run the joint
            f_outs = fn(*f_args)

        if aot_config.keep_inference_input_mutations and not trace_joint:
            # Note: This is a bit annoying. There's a layering issue here, where:
            # (1) functionalization needs to operate on **synthetic base** inputs, before unpacking them into the "real" inputs.
            # (2) For keep_input_mutations, we support tracing a call to copy_() directly on mutated inputs.
            #     However, we **only** want to support this for inputs that have data-only (and no metadata) mutations,
            #     because inductor (and backends in generally) would prefer not to see these (e.g. as_strided_(), resize_()).
            #     This makes it pretty difficult for this logic to operate on synthetic bases.
            # (3) In addition, there are cases where it's significantly cheaper to perform the copy on the individual
            #     (unpacked) input aliases, instead of the synthetic base.
            # Example case where (3) could be important:
            #
            #     def f(x, y):
            #         x.mul_(2)
            #         y.mul_(3)
            #         return x, y
            #    a = torch.ones(1'000'000)
            #    x, y = out(a[0:9], a[1:10])
            #
            # It would be much better to add copy_() calls into the graph for the two tiny slices, instead of materializing
            # a giant "updated synthetic base" and copying into a's entire storage.
            #
            # For now, we are pessimistically not performing the optimization from (3);
            # we will materialize an "updated" synthetic base, and copy it back to the synthetic input base.
            # This allows us to factor aot autograd much more nicely, since only one area of the code needs to worry
            # about synthetic bases.
            for i, (inpt_old, inpt_f) in enumerate(zip(args, f_args)):
                if not isinstance(inpt_f, torch.Tensor):
                    continue
                assert is_fun(inpt_f)
                inpt_new = from_fun(inpt_f)
                if meta.input_info[i].mutates_data and not meta.input_info[i].mutates_metadata:
                    # We found an input that had a (data-only) mutation.
                    # Since keep_input_mutations is set, we need to faithfully apply a copy_()
                    # so the compiler will see the input mutation in the graph.
                    assert inpt_new is not inpt_old
                    inpt_old.copy_(inpt_new)

        return pytree.tree_map(from_fun, f_outs)

    # Kinda annoying, but needed to make sure that the fx graph we trace out has "primals"
    # and "tangents" as its input names (which are special-cased by the partitioner)
    def joint_helper(primals, tangents):
        return functionalized_f_helper(primals, tangents)

    def fwd_helper(*args):
        return functionalized_f_helper(*args)

    helper = joint_helper if trace_joint else fwd_helper
    if config.functionalize_rng_ops:
        # Setup the wrapper for functionalization of rng ops
        helper, args = create_functionalized_rng_ops_wrapper(helper, args, trace_joint)

    return helper, args

def create_graph(f, args, *, aot_config: AOTConfig) -> torch.fx.GraphModule:
    with enable_python_dispatcher():
        fx_g = make_fx(f, decomposition_table=aot_config.decompositions)(*args)

    return fx_g


def normalize_as_list(x):
    if isinstance(x, tuple):
        return list(x)
    elif isinstance(x, list):
        return x
    return [x]


aot_autograd_decompositions = {}


# This is a list since looking forward, we can have this arbitrarily nested.
graph_being_compiled: List[str] = []
# TODO: It would be nice to reset the numbering every time aot_id goes
# up, but this is annoying to do right now (because we don't know if
# an aot_id will come back from the dead), so right now this also happens
# to be a globally unique number too (at the cost of wobbling if you change
# how the graphs compile)
nth_graph: int = 0
model_name: str = "model"


def set_model_name(name):
    global model_name
    model_name = name


def get_aot_compilation_context() -> Tuple[List[str], str, int]:
    return list(graph_being_compiled), model_name, nth_graph


def get_aot_graph_name() -> str:
    """
    Returns the name of the graph being compiled.
    """
    global model_name, graph_being_compiled, nth_graph
    return f"{model_name}__{'_'.join(graph_being_compiled)}_{nth_graph}"


get_graph_being_compiled = get_aot_graph_name


@contextmanager
def track_graph_compiling(aot_config, graph_name):
    global graph_being_compiled
    # TODO: Don't shove the aot_id in here; set it in the context
    graph_being_compiled = [f"{aot_config.aot_id}_{graph_name}"]
    try:
        yield
    finally:
        global nth_graph
        nth_graph += 1
        graph_being_compiled = []


def make_boxed_func(f):
    def g(args):
        return f(*args)

    g._boxed_call = True
    return g


def make_boxed_compiler(compiler):
    @wraps(compiler)
    def f(fx_g, inps):
        out_f = compiler(fx_g, inps)
        fx_g = make_boxed_func(out_f)
        return fx_g

    return f


def call_func_with_args(f, args, steal_args=False, disable_amp=False):
    if not steal_args:
        args = list(args)
    assert isinstance(args, list)

    context = torch._C._DisableAutocast if disable_amp else nullcontext
    with context():
        if hasattr(f, "_boxed_call"):
            out = normalize_as_list(f(args))
        else:
            # TODO: Please remove soon
            # https://github.com/pytorch/pytorch/pull/83137#issuecomment-1211320670
            warnings.warn(
                "Your compiler for AOTAutograd is returning a function that doesn't take boxed arguments. "
                "Please wrap it with functorch.compile.make_boxed_func or handle the boxed arguments yourself. "
                "See https://github.com/pytorch/pytorch/pull/83137#issuecomment-1211320670 for rationale."
            )
            out = normalize_as_list(f(*args))
    return out

def aot_dispatch_base_graph(
    flat_fn,
    flat_args: List[Tensor],
    aot_config: AOTConfig,
    *,
    fw_metadata: ViewAndMutationMeta
) -> Tuple[Callable, List[Any], Optional[SubclassMeta]]:
    # aot_dispatch_base requires functionalization, but doesn't need to handle as many cases as the autograd case.
    # The cases that aot_dispatch_base doesn't need to handle include:
    # - outputs that are aliases of graph intermediates
    # - outputs that are aliases of graph inputs
    # While cases that it does need to handle include:
    # - input mutations (including when inputs are aliases of each other)
    # - input metadata mutations
    fn_to_trace = fn_input_mutations_to_outputs(
        flat_fn,
        fw_metadata,
        keep_data_input_mutations=aot_config.keep_inference_input_mutations,
    )

    fn_to_trace, updated_flat_args = create_functionalized_fn(
        fn_to_trace, flat_args, meta=fw_metadata, aot_config=aot_config, trace_joint=False)

    fn_to_trace, updated_flat_args_subclasses_desugared, maybe_subclass_meta = aot_dispatch_subclass(
<<<<<<< HEAD
        fn_to_trace, updated_flat_args, trace_joint=False, meta=fw_metadata, fw_only=flat_fn)
=======
        fn_to_trace, updated_flat_args, is_joint_structure=False, meta=fw_metadata, fw_only=flat_fn)
>>>>>>> bc49b1e5

    fw_module = create_graph(
        fn_to_trace,
        updated_flat_args_subclasses_desugared,
        aot_config=aot_config,
    )

    # As long as we opted to remove input mutations, then
    # there should be *NO* mutating ops in the graph at this point.
    copy_count = assert_functional_graph(fw_module.graph, allow_input_mutations=aot_config.keep_inference_input_mutations)

    fw_module.graph.eliminate_dead_code()
    fw_module.recompile()

    copy_count2 = assert_functional_graph(fw_module.graph, allow_input_mutations=aot_config.keep_inference_input_mutations)

    assert copy_count == copy_count2

    if aot_config.enable_log:
        aot_graphs_log.info("%s", lazy_format_graph_code("Forward graph", fw_module, aot_config.aot_id))

    # TODO: should factor this into a separate function for export that always only returns just the graph.
    if aot_config.is_export:
        assert maybe_subclass_meta is None, "aot_export_module does not support tensor subclass inputs for now."
        return fw_module
<<<<<<< HEAD
    return fw_module, updated_flat_args_subclasses_desugared, maybe_subclass_meta
=======
    return fw_module, list(updated_flat_args_subclasses_desugared), maybe_subclass_meta
>>>>>>> bc49b1e5

def aot_dispatch_base(flat_fn, flat_args: List[Tensor], aot_config: AOTConfig, *, fw_metadata: ViewAndMutationMeta):
    fw_module, updated_flat_args, maybe_subclass_meta = aot_dispatch_base_graph(
        flat_fn, flat_args, aot_config, fw_metadata=fw_metadata)

    disable_amp = torch._C._is_any_autocast_enabled()
    context = torch._C._DisableAutocast if disable_amp else nullcontext

    with context(), track_graph_compiling(aot_config, "inference"):
        compiler = aot_config.inference_compiler if aot_config.inference_compiler is not None else aot_config.fw_compiler
        if config.functionalize_rng_ops:
            # Add the seed and offset as example inputs to pass to the compiler
            fake_mode = detect_fake_mode()
            seed, offset = CUDARngStateHelper.get_torch_state_as_tuple(fake_mode)
            updated_flat_args.extend([seed, offset])

        if torch._guards.TracingContext.get():
            torch._guards.TracingContext.get().fw_metadata = fw_metadata \
                if maybe_subclass_meta is None else maybe_subclass_meta.fw_metadata
        compiled_fw = compiler(fw_module, updated_flat_args)

    # This boxed_call handling happens inside create_runtime_wrapper as well.
    # However, create_runtime_wrapper does not expect the rng offsets in the
    # output. So, we have to create another wrapper and take out the offset. As
    # a result, we have to account for not boxed_call compilers as well.
    if not hasattr(compiled_fw, "_boxed_call"):
        compiled_fw = make_boxed_func(compiled_fw)

    # Create a wrapper to set up the rng functionalize bits
    @wraps(compiled_fw)
    def rng_functionalization_wrapper(args):
        # args is a list because compiled_fw is boxed_call
        if fw_metadata.is_rng_op_functionalized:
            # Add the seed and offset to args
            seed, offset = CUDARngStateHelper.get_torch_state_as_tuple()
            args.extend([seed, offset])
            out = compiled_fw(args)
            out = functionalized_rng_runtime_epilogue(fw_metadata, out)
            return out
        else:
            return compiled_fw(args)

    if maybe_subclass_meta is not None:
        compiled_fw_func = aot_dispatch_subclass_wrapper(
<<<<<<< HEAD
            rng_functionalization_wrapper, subclass_metas=fw_metadata.subclass_out_meta, num_fw_outs_saved_for_bw=None)
=======
            rng_functionalization_wrapper, subclass_metas=fw_metadata.subclass_fw_graph_out_meta, num_fw_outs_saved_for_bw=None)
>>>>>>> bc49b1e5
    else:
        compiled_fw_func = rng_functionalization_wrapper

    if not hasattr(compiled_fw_func, "_boxed_call"):
        compiled_fw_func = make_boxed_func(compiled_fw_func)

    compiled_fn = create_runtime_wrapper(
        compiled_fw_func,
        runtime_metadata=fw_metadata,
        indices_of_inps_to_detach=[],
        trace_joint=False,
        keep_input_mutations=aot_config.keep_inference_input_mutations,
        disable_amp=disable_amp
    )

    return compiled_fn


# Returns the number of detected copy_
def assert_functional_graph(fx_g: torch.fx.Graph, *, allow_input_mutations: bool = False) -> int:
    placeholders = set()
    copy_count = 0
    # NB: It would also be nice to verify that the mutations all happen at the
    # end, but we also do some administrative views after mutations so this
    # isn't actually true.  (TODO: Could this cause problems for Inductor?)
    for n in fx_g.nodes:
        if n.op == "placeholder":
            placeholders.add(n)
        if isinstance(n.target, torch._ops.OpOverload):
            if n.target is aten.copy_.default and allow_input_mutations:
                suffix = True
                # Can only copy_ into an input, and can only do so once
                assert n.args[0] in placeholders
                placeholders.remove(n.args[0])
                copy_count += 1
            else:
                assert not n.target._schema.is_mutable, \
                    f'aot_autograd expected to have an entirely functional graph, but found {n.format_node()}'
    return copy_count


def are_differentiable_views(view1, view2):
    if view1 is view2:
        return True
    if view1._base is None and view2._base is None:
        return False
    if view1._base is view2._base or view1._base is view2 or view1 is view2._base:
        return True
    return False


def same_dtype_views(view1, view2):
    if view1.dtype != view2.dtype:
        return False
    if view1._base is not None and view1.dtype != view1._base.dtype:
        return False
    if view2._base is not None and view2.dtype != view2._base.dtype:
        return False
    return True



# Assumption: x and y are known to share a storage, and we are trying to determine
# if their memory is actually completely disjoint, based on sizes/strides/storage_offset
def tensors_definitely_do_not_overlap(x, y):
    if x is y:
        return False
    if x.numel() == 0 or y.numel() == 0:
        return True

    # Make x always on the left
    if x.storage_offset() > y.storage_offset():
        x, y = y, x
    # Short-circuit in the "obvious" overlapping case: both tensors are contiguous
    if x.is_contiguous() and y.is_contiguous():
        if x.storage_offset() + x.numel() > y.storage_offset():
            # definitely overlap
            return False
        else:
            # definitely no overlap
            return True

    if x.dim() == 2 and y.dim() == 2 and x.stride(1) == 1 and y.stride(1) == 1:
        # This cases is needed for the shampoo optimizer.
        # All tensors are 2d (non-contiguous), have the same outer stride, and have an inner stride of 1
        # (so rows are contiguous)
        if x.stride(0) == y.stride(0):
            offset_delta = y.storage_offset() - x.storage_offset()
            if offset_delta < x.size(1):
                # definitely overlaps (row 0 of y overlaps with row 0 of x)
                # Example:
                #   base = torch.arange(32).reshape(4, 8)
                #   x = base.narrow(1, 0, 4)
                #     x: size=(4, 4), stride=(8, 1), offset=0
                #   y = base.narrow(1, 3, 4)
                #     y: size=(4, 4), stride=(8, 1), offset=3
                return False
            x_total_elems_covered = x.stride(0) * (x.size(0) - 1) + x.size(1)
            if x_total_elems_covered <= offset_delta:
                # definitely does not overlap (last byte of x is before start of y)
                # Example:
                #   x: size=(4, 4), stride=(8, 1), offset=0 (last byte is 27)
                #   y: size=(4, 4), stride=(8, 1), offset=28 (start byte is 28)
                return True
            # At this point, we want to check if the 0th row of y
            # overlaps with **some** row of x.
            # We can check this by shifting y backward by the shared stride, repeatedly,
            # until the first row of y is before the first row of x.
            # Then we can check if these rows overlap.
            # We can accomplish this by modding our offset by the stride.
            offset_delta_mod = offset_delta % x.stride(0)
            # Example:
            # 0 1 2 3
            # 9 10 11 12
            # 18 19 20 21
            # 27 28 29 30
            #   x: size=(4, 4), stride=(9, 1), offset=0
            #   y: size=(4, 4), stride=(9, 1), offset=22 (this would not overlap)
            #   y: size=(4, 4), stride=(9, 1), offset=23 (this would not overlap)
            #   y: size=(4, 4), stride=(9, 1), offset=24 (this would overlap)
            #   y: size=(4, 4), stride=(9, 1), offset=25 (this would overlap)
            # If the interval [modded_offset, modded_offset + x_size] falls entirely
            # without
            if offset_delta_mod + y.size(1) <= x.stride(0):
                return True
            else:
                return False
    return False


def compute_overlapping_inputs(fwd_inputs, aliased_input_indices):
    actual_aliased_indices = set()
    for j in range(len(aliased_input_indices)):
        for i in range(j):
            i_ = aliased_input_indices[i]
            j_ = aliased_input_indices[j]
            if not tensors_definitely_do_not_overlap(fwd_inputs[i_], fwd_inputs[j_]):
                actual_aliased_indices.add(i_)
                actual_aliased_indices.add(j_)
    return actual_aliased_indices

# Note [Handling mutations on an input that aliases other inputs]
# The easiest example to show-case this edge case is here:
#
# def f(a, b):
#     a.mul_(2)
#     out = a + b
#     return out
# b = torch.ones(...)
# a = b.view(-1)
# f(a, b)
#
# In this situation, if a and b happened to be aliased, we need to trace something different!
# Suppose we had b = a.view(-1)
# (In this case, that means that `a._base is b`)
#
# We need to ensure that the aliasing relationship between a and b is preserved.
# We do that detecting the specific situation above (mutate an input that aliases another input),
# and when we do that, we create a synthetic base argument. Then inside of the traced forward,
# we regenerate a and b off of that base.
# The complete example of the transformed function looks like this:
#
# // The traced forward takes in a synthetic base, and regenerates the aliased inputs as views
# // We could consider getting view-replay support here to minimize as_strided_scatter ops in the graph
# def traced_forward(base):
#     a = base.as_strided(...)
#     b = base.as_strided(...)
#     a_updated = a.mul(2)
#     base_updated = torch.as_strided_scatter(base, a_updated, ...)
#     b_updated = base_updated.as_strided(...)
#     out = a_updated + b_updated
#     return a_updated, out
#
# def compiled_fn(a, b):
#     // we detect that a is the "differentiable base" here
#     base = a
#     // In other situations, we might do either:
#     // (1) a and b are both views off of some larger differentiable base
#     //     assert a._base is b._base and a._base is not None
#     //     base = a._base
#     // (2) a and b both don't require gradients. Create a base from the storage
#     //     assert a._base is None and b._base is None
#     //     base = torch.Tensor(a.storage())
#     a_updated, out = traced_forward(base)
#     a.copy_(a_updated)
#     return out
#
# This function:
# (1) Merges input views into a synthetic base argument, when any of those input views are mutated
# (2) Returns metadata telling the autograd.Function how to modify their arguments properly,
#     to respect the new calling convention.
#
# The calling convention is as follows.
# Any inputs that were originally views of one another get yanked, and replaced with a synthetic base.
# The argument list ordering goes [base1, ..., baseN], [arg1, ..., argN],
# Where the ordering of the bases is determined from the ordering of the original view args.
# baseA will come before baseB if the earliest original argument coming from baseA
# showed up earlier in the argument list than the earliest original argument coming from baseB.
#
# Example, given some tensors a, b, c, d
# call site:
#   f(a, c.view(-1), b.view(-1), b, c, d)
# Modified argument list:
#   c_base comes first because the first c view came earlier in arg list than the first b view
#   a and d still show up in the modified arg list, but b and c don't- they're regenerated from their bases
#   b_base = torch.Tensor(b.storage())
#   c_base = torch.Tensor(c.storage())
#   f(c_base, b_base, a, d)
def merge_view_inputs(
    fwd_inputs: List[Any], mutated_input_info: List[InputAliasInfo],
    *,
    # The autograd case currently has more restrictions than the inference case.
    is_inference: bool,
) -> Tuple[List[Any], Optional[List[Union[int, Tuple[int, torch.Tensor]]]]]:
    assert len(fwd_inputs) == len(mutated_input_info)
    storage_ref_to_idx: Dict[StorageWeakRef, List[int]] = collections.defaultdict(list)
    base_args = []
    other_args = []
    for i, inpt in enumerate(fwd_inputs):
        if isinstance(inpt, Tensor):
            storage_ref = StorageWeakRef(inpt.untyped_storage())
            storage_ref_to_idx[storage_ref].append(i)
        else:
            other_args.append(inpt)
    # Note [Synthetic Base Info Metadata]
    # This list contains metadata that tells you what the i'th argument in the inner calling convention should be.
    # It's either:
    # - another int (corresponding to the index in the argument list of the element from the outer calling convention)
    # - idx, view_tensor, where we can generate the new output with view_tensor._view_func(old_args[idx])
    #   idx corresponds to which synthetic base from the outer calling context to view
    inner_calling_convention_meta: Dict[int, Union[int, Tuple[int, torch.Tensor]]] = {}
    for aliased_input_indices in storage_ref_to_idx.values():
        if len(aliased_input_indices) <= 1 or not any(
            # We only care about mutations that affect all aliases,
            # so metadata mutations on an input doesn't require us to do synthetic base handling.
            mutated_input_info[inpt_idx].mutates_data
            for inpt_idx in aliased_input_indices
        ):
            for curr_idx in aliased_input_indices:
                other_args.append(fwd_inputs[curr_idx])
            continue

        # Here, we attempt to do a more complicated check to detect false aliasing
        # (e.g. if all the tensors have the same storage, but don't actually overlap)
        # In theory, we could have a large group of tensors that all share storages, where only *some* of them
        # have overlapping memory.
        # I don't bother with that case for now: here, we only bail out earlier if we detect that **every** pair
        # of tensors in the current group that shares a storage is non-overlapping.
        aliased_input_indices_no_false_sharing = compute_overlapping_inputs(fwd_inputs, aliased_input_indices)
        if len(aliased_input_indices_no_false_sharing) <= 1:
            for curr_idx in aliased_input_indices:
                other_args.append(fwd_inputs[curr_idx])
            continue

        # We detected an input that was mutated, AND aliases with another input.
        # we need to replace this set of aliased inputs with a single synthetic base.
        # For now, I'm banning a bunch of cases. We expect dynamo to properly detect these cases
        # and error out. We can fix them later.
        # These checks are transitive, so we don't need to check every pair.
        for idx1, idx2 in zip(aliased_input_indices, aliased_input_indices[1:], strict=False):
            view1 = fwd_inputs[idx1]
            view2 = fwd_inputs[idx2]
            # The "inputs that are aliased but have different differentiable bases" case
            # is more complicated and hopefully pretty rare. Not currently handled.
            if not is_inference:
                assert are_differentiable_views(
                    view1, view2
                ), "aot_autograd() does not yet handle non-differentiable view input mutations."
            # Regenerating views when reinterpreting complex / real tensors seems non-trivial,
            # not handling for now
            assert same_dtype_views(
                view1, view2
            ), "aot_autograd() does not yet handle input mutations on views with different dtypes."
        non_none_bases = [
            fwd_inputs[i]._base
            for i in aliased_input_indices
            if fwd_inputs[i]._base is not None
        ]
        aliases_with_none_bases = [
            fwd_inputs[i] for i in aliased_input_indices if fwd_inputs[i]._base is None
        ]
        if len(non_none_bases) == 0:
            # Case where none of the aliases have a ._base
            # we generate a synthetic base without gradients, and generate views off of it
            # We hit this case when we have input tensors to the graph that share a storage,
            # but do not have a ._base field.
            # Wondering when we hit this case?
            # The _base field simply says that autograd knows about the aliasing relationship,
            # but sometimes we create tensors which are aliased out of the same storage but guaranteed
            # to be disjoint. In these cases, we will skip setting up the _base relationship
            # for performance reasons (because the fact that the tensors share the same storage
            # is unobservable unless you (1) do naughty things with resize_/as_strided
            # or (2) look at the storage--as we are doing here.)
            # One particular example of this is optimizer steps on the LSTM module:
            # LSTM parameters are packed into a contiguous storage for efficiency reasons when
            # calling cuDNN kernels, so when these parameters get passed to the optimizer we will
            # find they share the same storage, but do not have _base set since they are all disjoint.
            #
            # NOTE: There is one case where this is unsafe:
            # torch.Tensor(storage) will ALWAYS create a 1D tensor, which is not necessarily
            # the same shape as the "actual" base that the tensor came from.
            # For the most part this is fine, because we always use as_strided()
            # to generate the original aliased inputs again.
            # If we were to use view-replay though, this could cause the aliased views
            # to have incorrect sizes.
            example_idx = aliased_input_indices[0]
            example_alias = fwd_inputs[example_idx]
            # Note that this function is re-used at both trace time and rutnime.
            # At trace time, we're under a FakeMode so synthetic_base becomes a FakeTensor.
            synthetic_base = torch.empty((0,), dtype=example_alias.dtype, device=example_alias.device)
            # We don't actually have a convenient way of going from storage -> tensor,
            # So using set_() here (we suffer some minor overhead, but this case is rare).
            synthetic_base.set_(example_alias.untyped_storage())
        else:
            # Case where all of the aliases require gradients, and have the same _base.
            synthetic_base = non_none_bases[0]
            for other_base in non_none_bases[1:]:
                assert (
                    other_base is synthetic_base
                ), "aot_autograd() does not yet handle non-differentiable view input mutations."
            for alias in aliases_with_none_bases:
                assert (
                    alias is synthetic_base
                ), "aot_autograd() does not yet handle non-differentiable view input mutations."
        base_args.append(synthetic_base)
        for curr_view_idx in aliased_input_indices:
            curr_view = fwd_inputs[curr_view_idx]
            base_idx = len(base_args) - 1
            # We store just enough info here so that we can regenerate the view later.
            # Regeneration: curr_view._view_func(args[base_idx])
            inner_calling_convention_meta[curr_view_idx] = (base_idx, curr_view)
    if len(base_args) == 0:
        assert len(other_args) == len(fwd_inputs)
        # If no synthetic bases are necessary, just return the original inputs.
        return fwd_inputs, None
    else:
        # Otherwise, return:
        # (1) The new args according to the updated calling convention: (synthetic_bases, other_args)
        # (2) Metadata telling functionalization how to generate the inner argument list given the outer calling convention.
        #     We post-process it into a list, where meta[i] tells you info about the i'th argument in the inner calling convention.
        args_to_functionalization = base_args + other_args
        arg_to_old_idx_map = {arg: i for (i, arg) in enumerate(fwd_inputs)}
        for i, other_arg in enumerate(other_args):
            new_idx = len(base_args) + i
            old_idx = arg_to_old_idx_map[other_arg]
            inner_calling_convention_meta[old_idx] = new_idx
        # post process into a list
        post_processed_calling_convention_meta: List[Union[int, Callable]] = [
            -1 for _ in range(len(inner_calling_convention_meta))
        ]
        for k, v in inner_calling_convention_meta.items():
            post_processed_calling_convention_meta[k] = v
        # Quick assert: every argument in the inner calling convention should be accounted for.
        for x in post_processed_calling_convention_meta:
            assert x != -1
        return args_to_functionalization, post_processed_calling_convention_meta


def format_guard_bug_msg(aot_config, expected):
    return (
        f"At compilation time, graph {aot_config.aot_id} was compiled under the "
        f"assumption that {expected}, but at runtime this was not the case.  "
        "This indicates a guard bug in AOTAutograd or Dynamo, please file a bug to PyTorch."
    )


def remove_dupe_metadata(
    m: ViewAndMutationMeta,
    keep_arg_mask: List[bool],
    add_dupe_map: List[int],
) -> ViewAndMutationMeta:
    assert len(m.input_info) == len(keep_arg_mask)
    # Easy invariant: the first argument should never be a dupe (it will be kept)
    assert len(keep_arg_mask) > 0 and keep_arg_mask[0]

    # Filter dupe'd mutated inputs out of traced_tangents
    num_data_mutations = len([x for x in m.input_info if x.mutates_data])
    other_traced_tangents = m.traced_tangents[num_data_mutations:]
    inp_traced_tangents = m.traced_tangents[:num_data_mutations]
    filtered_inp_traced_tangents = [x for i, x in enumerate(inp_traced_tangents) if keep_arg_mask[m.mutated_inp_indices[i]]]
    traced_tangents = filtered_inp_traced_tangents + other_traced_tangents

    return ViewAndMutationMeta(
        input_info=[x for i, x in enumerate(m.input_info) if keep_arg_mask[i]],
        # requires_grad_info consists of (mutated_inputs, forward_outputs).
        # Need to remove only the duplicate entries that correspond to the mutated inputs.
        requires_grad_info=[
            x for i, x in enumerate(m.requires_grad_info)
            if i >= len(m.mutated_inp_indices) or keep_arg_mask[m.mutated_inp_indices[i]]],
        # For outputs that are views of inputs, we store the index of the input that the output
        # was generated from. Need to update that index to account for removed dupes.
        output_info=[
            OutputAliasInfo(
                output_type=o.output_type,
                raw_type=o.raw_type,
                dynamic_dims=o.dynamic_dims,
                base_idx=None if o.base_idx is None else add_dupe_map[o.base_idx],
                requires_grad=o.requires_grad
            )
            for o in m.output_info
        ],
        num_intermediate_bases=m.num_intermediate_bases,
        keep_input_mutations=m.keep_input_mutations,
        traced_tangents=traced_tangents,
        # We are guaranteed not to get here, since dupes are not supported today with subclass inputs.
<<<<<<< HEAD
        # We should eventually fix this.
        subclass_inp_meta=m.subclass_inp_meta,
        subclass_out_meta=m.subclass_out_meta,
        subclass_tangent_meta=m.subclass_tangent_meta,
=======
        subclass_inp_meta=None,
        subclass_fw_graph_out_meta=None,
        subclass_tangent_meta=None,
        is_train=m.is_train,
>>>>>>> bc49b1e5
    )

# Given our ViewAndMutation metadata, this fn constructs a new set of metadata,
# after adding synthetic base arguments to the function.
# Most of the work in this fn is slogging through all of the metadata corresponding to inputs,
# and updating it with our synthetic base calling convention.
#
# When config.debug_assert is set, we automatically regenerate the metadata
# and compare it to this output for sanity.
#
# In addition to the updated metadata, also return the list of input indices
# that will need to be updated in the synthetic base epilogue
def create_synthetic_base_metadata(
    m: ViewAndMutationMeta,
    # Maps each outer argument idx to its inner idx (or, if this outer arg is generated from a
    # synthetic base, you get a tuple of (i, TensorMeta), telling you the base tensor idx, and view metadata)
    synthetic_base_info: List[Union[int, Tuple[int, torch.Tensor]]],
    outer_args: List[Any],
    inner_args: List[Any],
) -> Tuple[ViewAndMutationMeta, List[int]]:

    S_Outer = NewType('S_Outer', int)
    S_Inner = NewType('S_Inner', int)
    synthetic_base_to_indices: Dict[S_Inner, List[S_Outer]] = {}
    for inner_idx in range(len(inner_args)):
        outer_aliased_indices_of_current_base_arg = [
            outer_idx for outer_idx, inner_idx_or_tuple in enumerate(synthetic_base_info)
            if (isinstance(inner_idx_or_tuple, int) and inner_idx_or_tuple == inner_idx)
            or (isinstance(inner_idx_or_tuple, tuple) and inner_idx_or_tuple[0] == inner_idx)
        ]
        synthetic_base_to_indices[inner_idx] = outer_aliased_indices_of_current_base_arg

    # given the requires_grad info on mutated inputs,
    # generate the requires_grad info on those same mutated inputs, but after constructing synthetic bases.
    input_infos = []
    mutated_inp_require_grad_info = []
    for outer_indices in synthetic_base_to_indices.values():
        # leaf-ness should be all-or-nothing for aliased tensor.
        # (aka if "a" and "b" are views, then a.is_leaf == b.is_leaf)
        any_leaf = any(m.input_info[x].is_leaf for x in outer_indices)
        all_leaf = all(m.input_info[x].is_leaf for x in outer_indices)
        assert any_leaf == all_leaf
        inpt_info = InputAliasInfo(
            # If len(outer_indices) > 1, then this input is a synthetic base.
            # The invariant is that to the rest of aot autograd, synthetic bases only show up if
            # one of their aliases gets a data mutation. And if any of their aliases get metadata
            # mutations, they will be hidden from the rest of aot autograd.
            mutates_data=True if len(outer_indices) > 1 else m.input_info[outer_indices[0]].mutates_data,
            mutates_metadata=False if len(outer_indices) > 1 else m.input_info[outer_indices[0]].mutates_metadata,
            is_leaf=any_leaf,
            requires_grad=any(m.input_info[x].requires_grad for x in outer_indices)
        )
        input_infos.append(inpt_info)
        # requires_grad_info consists of (mutated_inputs, forward_outputs).
        # For any mutated inputs that correspond to aliased inputs,
        # Need to replace them with their mutated synthetic base
        if inpt_info.mutates_data or inpt_info.mutates_metadata:
            for x in outer_indices:
                assert m.requires_grad_info[x] == m.input_info[x].requires_grad
            mutated_inp_require_grad_info.append(any(m.input_info[x].requires_grad for x in outer_indices))

    # Find any inputs that fulfill the following criteria:
    # (1) They are part of a synthetic base (because they alias another input,
    #      and at least one input experiences a data mutation)
    # (2) They experience a metadata mutation
    outer_aliased_arg_idx_with_metadata_mutations = [
        outer_idx for outer_idx, inpt_info in enumerate(m.input_info)
        if inpt_info.mutates_metadata and not isinstance(synthetic_base_info[outer_idx], int)
    ]

    # grab the original requires grad info on the outputs, except the ones from the mutated inputs
    num_original_input_data_mutations = len([x for x in m.input_info if x.mutates_data or x.mutates_metadata])
    output_grad_info = [x.requires_grad for x in m.output_info]
    assert output_grad_info == m.requires_grad_info[num_original_input_data_mutations:]
    input_metadata_mutation_grad_info = [
        outer_args[outer_idx].requires_grad for outer_idx in outer_aliased_arg_idx_with_metadata_mutations]
    input_metadata_output_info = [
        OutputAliasInfo(
            output_type=OutputType.alias_of_input,
            raw_type=FunctionalTensor,
            dynamic_dims={i for i, s in enumerate(outer_args[outer_idx].shape) if not is_concrete_int(s)},
            base_idx=synthetic_base_info[outer_idx][0],
            requires_grad=outer_args[outer_idx].requires_grad
        ) for outer_idx in outer_aliased_arg_idx_with_metadata_mutations]
    existing_output_infos = [
        OutputAliasInfo(
            output_type=o.output_type,
            raw_type=o.raw_type,
            dynamic_dims=o.dynamic_dims,
            # Map the input idx pre-synthetic-bases to the new idx post-synthetic-bases
            base_idx=None if o.base_idx is None
            else synthetic_base_info[o.base_idx]
            if isinstance(synthetic_base_info[o.base_idx], int)
            else synthetic_base_info[o.base_idx][0],
            requires_grad=o.requires_grad
        )

        for o in m.output_info]

    inner_mutated_tangents = [
        x
        for inner_idx, x in enumerate(inner_args)
        if input_infos[inner_idx].mutates_data and input_infos[inner_idx].requires_grad
    ]

    requires_grad_info = mutated_inp_require_grad_info + output_grad_info + input_metadata_mutation_grad_info
    output_info = existing_output_infos + input_metadata_output_info
    # Regenerate traced tangents to include mutated inputs including synthetic bases
    traced_tangents = inner_mutated_tangents + m.traced_tangents[len(inner_mutated_tangents):]

    return ViewAndMutationMeta(
        input_info=input_infos,
        requires_grad_info=requires_grad_info,
        output_info=output_info,
        num_intermediate_bases=m.num_intermediate_bases,
        keep_input_mutations=m.keep_input_mutations,
        traced_tangents=traced_tangents,
        # We are guaranteed not to get here, since synthetic_base codepaths are not supported today with subclass inputs.
<<<<<<< HEAD
        # We should eventually fix this.
        subclass_inp_meta=m.subclass_inp_meta,
        subclass_out_meta=m.subclass_out_meta,
        subclass_tangent_meta=m.subclass_tangent_meta,
=======
        subclass_inp_meta=None,
        subclass_fw_graph_out_meta=None,
        subclass_tangent_meta=None,
        is_train=m.is_train,
>>>>>>> bc49b1e5
    ), outer_aliased_arg_idx_with_metadata_mutations

# MOTIVATION:
#
# When tracing functions for future execution, one must be careful not to pass
# in the same input tensor multiple times (e.g., f(x, x), as this can result
# in graphs that are ONLY valid if you later pass a new tensor in exactly the
# same way (e.g., f(y, y)).  (NB: we really mean duplicate; two distinct
# tensors that alias each other is a different situation that is covered by
# aot_dispatch_deduplicated_autograd). Here are two examples:
#
# (1) Suppose you have a function:
#
#   def f(x, y):
#       return x + y
#
# If you make_fx(f)(x, x), you will trace out:
#
#   def f(x, y):
#       return y + y
#
# Oops!
#
# (2) For most tensors x and y, you can compute f's gradient with respect to
# these to inputs by saying torch.autograd.grad(f(x, y), (x, y)).  However,
# if x is y, you will trace out a program that gets incorrect gradients:
#
#   >>> x = torch.randn(1, requires_grad=True)
#   >>> torch.autograd.grad(x + x, (x, x))
#   (tensor([2.]), tensor([2.]))
#
# In other words, the gradient is double-counted.  Deduplicating the arguments
# gives you an appropriate gradient:
#
#   >>> y = torch.randn(1, requires_grad=True)
#   >>> torch.autograd.grad(x + y, (x, y))
#   (tensor([1.]), tensor([1.]))
#
# HOW TO DEDUPLICATE:
#
# There are a few strategies, in order of preference:
#
# 1. For every duplicate argument to the function, detach it into
#    a separate leaf tensor, so that it is no longer duplicated.
#
#       PRO: The resulting compiled graph works for any configuration
#       of duplicated arguments.
#
#       CON: It does not (naively) work if you mutate the metadata of inputs:
#
#           def f(x, y):
#               x.transpose_(0, 1)
#               y.transpose_(0, 2)
#
#           x = torch.randn(2, 3, 4)
#           f(x, x)
#
#       The ordering of the transposes inside f dictates whether or not
#       you get [4, 2, 3] or [3, 4, 2].  This means that you cannot precompute
#       what metadata mutations should get applied to each input; you need to
#       assume they aren't duplicates (what we do today) or preserve
#       the original metadata mutations exactly in order, so that they work
#       for any duplicate configuration.
#
#       CON: It does not (naively) work if you mutate the data of inputs.
#       In particular, leaf tensors that require grad cannot be mutated,
#       this makes it impossible to differentiate with respect to the original
#       base.
#
# 2. For every duplicate argument to the function, remove it, so it is
#    no longer part of the "true" signature:
#
#       PRO: Implemented naively, it still works for metadata/data mutation.
#
#       CON: The resulting compiled graph is duplicate-specialized: it only
#       works if future calls duplicate arguments in exactly the same way.
#       Horribly, Dynamo doesn't guard on this at the moment.  But even if
#       it did, you could still end up recompiling a bunch of each duplicate.
#
# Our strategy is to do (1) if we can, and do (2) otherwise, erroring if
# Dynamo's guards are not enough.  In practice, this seems to cover
# everything.
#
def aot_wrapper_dedupe(
    flat_fn,
    flat_args: List[Tensor],
    aot_config: AOTConfig,
    *,
    compiler_fn,
    fw_metadata,
):
    # Use information about whether or not flat_fn mutates its arguments
    # or not to handle dupe args

    # Strategy 1: For any input that is not mutated, we can leafify it if we
    # need to remove a duplicate.
    leaf_flat_args = []
    args_set = set()
    ok = True

    for i, a in enumerate(flat_args):
        if not isinstance(a, torch.Tensor):
            leaf_flat_args.append(a)
        elif a not in args_set:
            args_set.add(a)
            leaf_flat_args.append(a)
        elif not fw_metadata.input_info[i].mutates_data and not fw_metadata.input_info[i].mutates_metadata:
            leaf_flat_args.append(a.detach().requires_grad_(a.requires_grad))
        else:
            ok = False
            break

    if ok:
        return compiler_fn(flat_fn, leaf_flat_args, aot_config, fw_metadata=fw_metadata)

    if requires_subclass_dispatch(leaf_flat_args, fw_metadata):
        raise RuntimeError("""\
Encountered duplicate inputs that are mutated in the graph, but at least one input/output
to the graph is a tensor subclass. This is not supported today. You can try to
remove the aliasing yourself as a workaround, or otherwise file an issue on github.""")

    # export path: ban duplicate inputs for now, add later if requested.
    if aot_config.is_export:
        raise RuntimeError(f"""\
Encountered duplicated inputs that are mutated in the graph you are trying to export.
This functionality is currently not supported. If needed, please file a github issue.

fw_metadata={str(fw_metadata)}
        """)

    # Strategy 2: Duplicate specialize.
    #
    # In Haskell types, suppose you have:
    #
    #   add_dupe_args :: DedupedArgs -> Args
    #   remove_dupe_args :: Args -> DedupedArgs
    #
    #   compiler_fn
    #       :: (DedupedArgs -> R) -> DedupedArgs -> AOTConfig -> (DedupedArgs -> R)
    #   deped_compiler_fn
    #       :: (Args -> R) -> Args -> AOTConfig -> (Args -> R)
    #
    # Then the code below can be written in point-free style as:
    #
    #   deduped_compiler_fn f a c =
    #       compiler_fn (f . add_dupe_args) (remove_dupe_args a) c . remove_dupe_args
    #
    # Suppose you have:
    #
    #   [a, b, a, c]
    #
    # We want:
    #
    #   remove_dupe_args([a, b, a, c]) == [a, b, c]
    #   add_dupe_args([a, b, c]) == [a, b, a, c]
    #
    # This is done via (respectively):
    #
    #   seen_args = {a: 0, b: 1, c: 2}
    #   enumerate(add_dupe_map) = [  # how to get args from the deduped list
    #       (0, 0),
    #       (1, 1),
    #       (2, 0),
    #       (3, 2),
    #   ]
    #   keep_arg_mask = [True, True, False, True]

    seen_args = {}
    keep_arg_mask = []
    # Implicitly map duped arg position (list index) to de-duped arg position
    add_dupe_map: List[int] = []
    duped_arg_len = len(flat_args)

    j = 0  # index into deduped_flat_args
    for t in flat_args:
        if isinstance(t, torch.Tensor):
            if t in seen_args:
                keep_arg_mask.append(False)
                add_dupe_map.append(seen_args[t])
                continue
            seen_args[t] = j

        keep_arg_mask.append(True)
        add_dupe_map.append(j)
        j += 1
    assert len(add_dupe_map) == duped_arg_len, (
        f"Expects add_dupe_map to have length {duped_arg_len} but got {len(add_dupe_map)}"
    )

    # NB: Hot path, avoid set lookups here
    # TODO: Can avoid the zip here too, probably
    def remove_dupe_args(args):
        return [t for t, keep in zip(args, keep_arg_mask) if keep]

    def add_dupe_args(args):
        return [args[add_dupe_map[i]] for i in range(duped_arg_len)]

    deduped_flat_args = remove_dupe_args(flat_args)

    # Update our input metadata to remove duped input metadata.
    updated_fw_metadata = remove_dupe_metadata(fw_metadata, keep_arg_mask, add_dupe_map)

    tracing_context = TracingContext.get()
    if tracing_context and aot_config.aot_autograd_arg_pos_to_source:
        # TODO(voz): This structure is 1:1, we could consider an alternate structure like
        # kept_pos:[dupe_arg_pos], however, add_dupe_map is 1:1 so we would need a new structure there,
        # which feels like needless complexity for a tiny bit of efficiency at this point.
        for dupe_arg_pos, (kept_pos, keep_arg) in enumerate(zip(add_dupe_map, keep_arg_mask)):
            if not keep_arg:
                dupe_arg_source = aot_config.aot_autograd_arg_pos_to_source[dupe_arg_pos]
                kept_arg_source = aot_config.aot_autograd_arg_pos_to_source[kept_pos]
                tracing_context.guards_context.aotautograd_guards.append(DuplicateInputs(kept_arg_source, dupe_arg_source))

    @wraps(flat_fn)
    def wrapped_flat_fn(*args):
        return flat_fn(*add_dupe_args(args))

    if config.debug_assert:
        ref_fw_metadata = run_functionalized_fw_and_collect_metadata(
            wrapped_flat_fn,
            keep_input_mutations=fw_metadata.keep_input_mutations,
            is_train=fw_metadata.is_train,
        )(*deduped_flat_args)
        assert ref_fw_metadata == updated_fw_metadata, \
            f'ref_metadata={str(ref_fw_metadata)}, actual_metadata={str(updated_fw_metadata)}'

    compiled_fn = compiler_fn(wrapped_flat_fn, deduped_flat_args, aot_config, fw_metadata=updated_fw_metadata)

    if not hasattr(compiled_fn, "_boxed_call"):
        compiled_fn = make_boxed_func(compiled_fn)

    @wraps(compiled_fn)
    def wrapped_compiled_fn(args):
        deduped_args = remove_dupe_args(args)
        args.clear()
        return compiled_fn(deduped_args)

    wrapped_compiled_fn._boxed_call = True

    # This can be uncommented when we properly guard for duplicates,
    # but right now we must not do it.
    # if not config.debug_assert:
    #     return wrapped_compiled_fn

    @wraps(wrapped_compiled_fn)
    def debugged_compiled_fn(args):
        # Test that the computed remove/add arg functions are an inverse
        new_args = add_dupe_args(remove_dupe_args(args))
        seen = {}
        for i, (x, y) in enumerate(zip(new_args, args)):
            seen[y] = None
            assert x is y, format_guard_bug_msg(
                aot_config,
                f"{describe_input(i, aot_config)} would be a duplicate of "
                f"{describe_input(add_dupe_map[i], aot_config)}",
            )
        # This is only an error if there is metadata mutation on both of
        # the duped arguments; in this case, we need to know what order
        # the metadata mutation applies in.  You'll get the correct result
        # otherwise, because a graph that assumes distinct inputs works if
        # you dupe the inputs (the gradient contributions from each input
        # will get summed up appropriately.)
        #
        # TODO: work out how to setup this assert correctly
        """
        assert len(seen) == unique_args, format_guard_bug_msg(aot_config,
            f"there would be {unique_args} distinct arguments"
        )
        """
        return wrapped_compiled_fn(args)

    debugged_compiled_fn._boxed_call = True

    return debugged_compiled_fn

# This layer handles the situation where you have two inputs that alias each other,
# and one of the inputs is mutated.
# We need to take special care to ensure that the mutation is applied to the other aliases in the graph.
#
# pre-condition: aot_wrapper_dedup has already run.
# (This function will in theory work if there are duplicate args.
# However, the synthetic base code path is a bit sub-optimal, and running with dupe'd inputs
# would cause us to hit that path more frequently).
def aot_wrapper_synthetic_base(
    flat_fn,
    flat_args: List[Tensor],
    aot_config: AOTConfig,
    *,
    fw_metadata: ViewAndMutationMeta,
    # Currently, the only reason we need to plumb this bool is because
    # the synthetic base code prohibits more cases in the autograd case than the inference case.
    needs_autograd: bool,
    compiler_fn,
):
    is_inference = not needs_autograd
    flat_args_with_synthetic_bases, synthetic_base_info = merge_view_inputs(
        flat_args, fw_metadata.input_info, is_inference=is_inference,
    )
    # Happy path: we don't need synthetic bases
    if synthetic_base_info is None:
        return compiler_fn(flat_fn, flat_args, aot_config, fw_metadata=fw_metadata)

    # export path: ban synthetic bases for now, add later if requested.
    if requires_subclass_dispatch(flat_args, fw_metadata):
        raise RuntimeError("""\
Encountered aliased inputs that are mutated in the graph, but at least one input/output
to the graph is a tensor subclass. This is not supported today. You can try to
remove the aliasing yourself as a workaround, or otherwise file an issue on github.""")

    if aot_config.is_export:
        raise RuntimeError(f"""\
Encountered aliased inputs that are mutated in the graph you are trying to export.
This functionality is currently not supported. If needed, please file a github issue.

synthetic_base_info={str(synthetic_base_info)}

fw_metadata={str(fw_metadata)}
        """)

    assert len(fw_metadata.input_info) == len(synthetic_base_info)

    # Update our forward metadata to take synthetic bases into account
    fw_metadata_updated, aliased_arg_idx_with_metadata_mutations = \
        create_synthetic_base_metadata(fw_metadata, synthetic_base_info, flat_args, flat_args_with_synthetic_bases)

    num_aliased_args_with_metadata_mutations = len(aliased_arg_idx_with_metadata_mutations)

    def unpack_synthetic_bases(primals: List[Any]) -> List[Any]:
        f_args_inner = []
        for inner_idx_or_tuple in synthetic_base_info:
            if isinstance(inner_idx_or_tuple, int):
                f_args_inner.append(primals[inner_idx_or_tuple])
            else:
                inner_base_idx, view_tensor = inner_idx_or_tuple
                base = primals[inner_base_idx]
                view_arg = gen_alias_from_base(
                    base, view_tensor, view_tensor.requires_grad
                )
                f_args_inner.append(view_arg)
        return f_args_inner

    @wraps(flat_fn)
    def wrapped_flat_fn(*args):
        unpacked_args = unpack_synthetic_bases(args)
        # This is a bit subtle. The goal of this entire function (aot_dispatch_synthetic_bases)
        # is to relieve the downstream logic from having to reason about mutations on inputs that alias
        # each other, by replacing aliased inputs with a synthetic base.
        # One area where this breaks down a bit however is if one of those aliased inputs
        # experienced a metadata mutation.
        # We are now obligated to reapply the metadata mutation directly to the user's input;
        # it isn't enough to apply mutations back to the synthetic base in the downstream logic.
        #
        # The way we handle this is by pretending that those aliased inputs that experience metadata mutations
        # are additional outputs in the user's forward function.
        # The downstream logic will just treat these as "user outputs that alias inputs".
        # However, we will manually grab them at runtime here, use them to reapply the metadata mutation
        # to the user inputs, and not return them to the user.
        aliased_args_with_metadata_mutations = [
            x for i, x in enumerate(unpacked_args) if i in aliased_arg_idx_with_metadata_mutations]
        if len(aliased_args_with_metadata_mutations) > 0:
            return *(flat_fn(*unpacked_args)), *aliased_args_with_metadata_mutations
        else:
            return flat_fn(*unpacked_args)

    if config.debug_assert:
        ref_fw_metadata = run_functionalized_fw_and_collect_metadata(
            wrapped_flat_fn,
            keep_input_mutations=fw_metadata.keep_input_mutations,
            is_train=fw_metadata.is_train,
        )(*flat_args_with_synthetic_bases)
        assert ref_fw_metadata == fw_metadata_updated, (
            f'ref_metadata={pprint.pformat(partial_asdict(ref_fw_metadata))}, '
            f'\nactual_metadata={pprint.pformat(partial_asdict(fw_metadata_updated))}'
        )

    compiled_fn = compiler_fn(wrapped_flat_fn, flat_args_with_synthetic_bases, aot_config, fw_metadata=fw_metadata_updated)

    if not hasattr(compiled_fn, "_boxed_call"):
        compiled_fn = make_boxed_func(compiled_fn)

    @wraps(compiled_fn)
    def wrapped_compiled_fn(args):
        args_with_synthetic_bases, synthetic_base_info = merge_view_inputs(
            args, fw_metadata.input_info, is_inference=is_inference
        )
        assert synthetic_base_info is not None
        aliased_args_w_metadata_mutations = [args[i] for i in aliased_arg_idx_with_metadata_mutations]
        args.clear()
        outs = compiled_fn(args_with_synthetic_bases)
        if num_aliased_args_with_metadata_mutations > 0:
            # This code does not handle **all** input metadata mutations.
            # Instead, it only handles metadata mutations on inputs that were converted into synthetic bases
            # (which only happens if at least one aliased input experienced a data mutation).
            # e.g:
            # def f(a, b):
            #     a.mul_(2)
            #     b.t_(1, 0)
            # f(x.view(2, 2), x.view(2, 2))
            mutated_metadata_inps = outs[-num_aliased_args_with_metadata_mutations:]
            user_outs = outs[:-num_aliased_args_with_metadata_mutations]
            for inp, mutated_inp in zip(aliased_args_w_metadata_mutations, mutated_metadata_inps):
                inp.as_strided_(mutated_inp.size(), mutated_inp.stride(), mutated_inp.storage_offset())
            return user_outs
        return outs

    return wrapped_compiled_fn


def describe_input(i, aot_config):
    if i < aot_config.num_params_buffers:
        return f"parameter/buffer {i}"
    else:
        return f"input {i - aot_config.num_params_buffers}"

# The wrapper created by this function handles all of the runtime aliasing and mutation "epilogue" logic
# that needs to run after the compiled function.
#
# This function accepts a trace_joint flag, indicating whether or not we're generating the runtime
# epilogue for a forward-only inference graph, or for an autograd.Function.apply function.
# This is because there are some minor differences in how we treat these cases at runtime:
# - resize_() is currently handled in the inference case, but not fully handled in the autograd case.
# - the autograd cases inserts TensorAlias wrapper objects for outputs that alias inputs
def create_runtime_wrapper(
    compiled_fn,
    *,
    runtime_metadata: ViewAndMutationMeta,
    indices_of_inps_to_detach: List[int],
    trace_joint: bool,
    keep_input_mutations: bool,
    disable_amp: bool
):
    if not hasattr(compiled_fn, "_boxed_call"):
        compiled_fn = make_boxed_func(compiled_fn)

    def runtime_wrapper(*args):
        if trace_joint:
            args_ = list(args)
            # See Note [Detaching inputs that never need gradients]
            for idx in indices_of_inps_to_detach:
                if isinstance(args_[idx], torch.Tensor):
                    args_[idx] = args_[idx].detach()
            with torch.autograd._force_original_view_tracking(True):
                all_outs = call_func_with_args(
                    compiled_fn,
                    args_,
                    disable_amp=disable_amp,
                )
        else:
            all_outs = call_func_with_args(
                compiled_fn,
                args,
                disable_amp=disable_amp,
            )

        num_mutated_inps = runtime_metadata.num_mutated_inputs
        num_metadata_mutated_inps = runtime_metadata.num_mutated_metadata_inputs
        num_intermediate_bases = runtime_metadata.num_intermediate_bases

        if keep_input_mutations:
            assert (
                len(all_outs)
                == num_metadata_mutated_inps + runtime_metadata.num_outputs + num_intermediate_bases
            )
            assert (
                len(runtime_metadata.mutated_inp_runtime_indices) == num_metadata_mutated_inps
            )
        else:
            assert (
                len(all_outs)
                == num_mutated_inps + runtime_metadata.num_outputs + num_intermediate_bases
            )
            assert (
                len(runtime_metadata.mutated_inp_runtime_indices) == num_mutated_inps
            )
        # Step 3: After running the compiled fw, apply updates to mutated inputs
        num_mutations_to_apply = len(runtime_metadata.mutated_inp_runtime_indices)
        if num_mutations_to_apply > 0:
            updated_inputs = all_outs[: num_mutations_to_apply]
            fw_outs = all_outs[num_mutations_to_apply :]

            for i, inpt_idx in enumerate(
                runtime_metadata.mutated_inp_runtime_indices
            ):
                meta = runtime_metadata.input_info[inpt_idx]
                if not meta.mutates_data and not meta.mutates_metadata:
                    continue
                original_inpt = args[inpt_idx]
                updated_inpt = updated_inputs[i]
                # TODO: add better resize_() support for autograd case.
                # Check for the case when an input has been resized.
                # Note: One important thing to check for is user code that calls inpt.storage().resize_().
                # We can't trace operations on storage into the graph, so we should get dynamo to graph break.
                # TODO: handle resize_() on inputs to a larger size.
                # This is actually non-trivial to detect, so we should probably just handle it
                # (or make dynamo detect).
                # We can't just check of original_inpt.storage_size != updated_inpt.storage_size,
                # Because the original_inpt might be a view of some larger tensor,
                # and updated_inpt is always densely packed.
                if not trace_joint and original_inpt.untyped_storage().size() != updated_inpt.untyped_storage().size():
                    # It actually isn't enough just to see if the storage sizes are different between old and new inputs.
                    # If the original input was a slice into some larger storage, the same will not be true for the updated input.
                    # So before doing the resize_(), we **also** check that functionalization detected a metadata mutation.
                    if meta.mutates_metadata:
                        original_inpt.resize_(updated_inpt.size())
                if meta.mutates_metadata and not meta.mutates_data:
                    if trace_joint:
                        assert isinstance(updated_inpt, TensorAlias)
                        updated_inpt = updated_inpt.alias
                    # We need to grab the size/stride/storage_offset from the compiled forward,
                    # and use that to mutate the metadata of the input
                    original_inpt.as_strided_(
                        updated_inpt.size(),
                        updated_inpt.stride(),
                        updated_inpt.storage_offset(),
                    )
                else:
                    if meta.mutates_data and meta.mutates_metadata:
                        original_inpt.as_strided_(
                            updated_inpt.size(),
                            updated_inpt.stride(),
                            updated_inpt.storage_offset(),
                        )
                    else:
                        assert meta.mutates_data
                    if meta.is_leaf and original_inpt.requires_grad:
                        # We can hit this situation in this case:
                        #   def f(x):
                        #       x.detach().mul_(2)
                        #       return x + 1
                        # AOTAutograd will see a mutation in the above case, and try to
                        # apply a copy_() here, in the epilogue.
                        # But if x required gradients, and is a leaf, then autograd
                        # will yell at us for trying to mutate it.
                        # However, it's only possible to end up in this scenario (like the above)
                        # if all of the mutations to the leaf input were non-autograd-tracking mutations
                        # (aka mutations under no_grad(), or on detached views).
                        # In that case, we fully want to hide the mutation from autograd, so detaching is ok.
                        original_inpt.detach().copy_(updated_inpt)
                    else:
                        original_inpt.copy_(updated_inpt)
        else:
            fw_outs = all_outs

        # Step 4: Manually regenerate any outputs that are aliased to inputs, instead of
        # compiling them.
        if runtime_metadata.num_outputs_aliased > 0:
            # The compiled forward also returned intermediate bases. We don't want to return them to the user.
            if runtime_metadata.num_intermediate_bases > 0:
                fw_outs_no_intermediate_bases = fw_outs[
                    : -runtime_metadata.num_intermediate_bases
                ]
                intermediate_bases = fw_outs[-runtime_metadata.num_intermediate_bases:]
            else:
                fw_outs_no_intermediate_bases = fw_outs
                intermediate_bases = []
            assert len(fw_outs_no_intermediate_bases) == len(runtime_metadata.output_info)

            fw_outs_including_aliases = []
            for i, (o, info) in enumerate(zip(
                fw_outs_no_intermediate_bases, runtime_metadata.output_info
            )):
                if info.output_type in [OutputType.non_alias, OutputType.unsafe_view_alias, OutputType.custom_function_view]:
                    fw_outs_including_aliases.append(o)
                    continue
                if trace_joint:
                    assert isinstance(o, TensorAlias)
                    o_ = o.alias
                else:
                    o_ = o
                assert (
                    runtime_metadata.requires_grad_info[runtime_metadata.num_mutated_inputs + i]
                    ==
                    runtime_metadata.output_info[i].requires_grad
                )

                o_grad = runtime_metadata.output_info[i].requires_grad
                if info.output_type == OutputType.alias_of_input:
                    aliased_base_tensor = args[info.base_idx]
                    regenerated_out = gen_alias_from_base(aliased_base_tensor, o_, o_grad)
                    fw_outs_including_aliases.append(regenerated_out)
                    continue
                elif info.output_type == OutputType.is_input:
                    aliased_base_tensor = args[info.base_idx]
                    regenerated_out = aliased_base_tensor
                    fw_outs_including_aliases.append(regenerated_out)
                    continue
                elif info.output_type == OutputType.alias_of_intermediate:
                    base_tensor_list = intermediate_bases
                elif info.output_type == OutputType.alias_of_intermediate_save_as_output:
                    base_tensor_list = intermediate_bases
                else:
                    assert info.output_type == OutputType.alias_of_intermediate_base_is_user_output
                    base_tensor_list = fw_outs_no_intermediate_bases
                aliased_base_tensor = base_tensor_list[info.base_idx]
                # TODO: handle the custom autograd function case here.
                # We need a way to check whether a tensor came from a custom autograd fn from python,
                # AND a way to replay that custom view fn.
                regenerated_out = gen_alias_from_base(aliased_base_tensor, o_, o_grad)
                fw_outs_including_aliases.append(regenerated_out)
            ret_outs = fw_outs_including_aliases
        else:
            ret_outs = fw_outs

        if runtime_metadata.dynamic_outputs:
            for t, o in zip(ret_outs, runtime_metadata.output_info):
                if o.dynamic_dims is None:
                    continue
                if hasattr(t, '_dynamo_weak_dynamic_indices'):
                    t._dynamo_weak_dynamic_indices |= o.dynamic_dims
                else:
                    t._dynamo_weak_dynamic_indices = o.dynamic_dims.copy()

        return ret_outs
    return runtime_wrapper

# Calling convention: If we are running functionalized RNG, then outs consists
# of (user_outs, rng_offset)
def functionalized_rng_runtime_epilogue(metadata, outs, return_new_outs=True):
    if metadata.is_rng_op_functionalized:
        assert metadata.num_outputs_rng_offset == 1
        new_rng_offset = outs[-1]
        CUDARngStateHelper.set_new_offset(new_rng_offset)
        if return_new_outs:
            user_outs = outs[:-1]
            return user_outs
        else:
            return None
    return outs


def create_functionalized_rng_ops_wrapper(func, args, trace_joint=True):
    # Functionalization of rng ops changes the calling convention of the joint graph.
    # It goes from (primals, tangents) to (seed, offset, primals, tangents)
    # At runtime, we pass on the current seed and offset. This is hidden from
    # the user.
    fake_mode = detect_fake_mode()
    if fake_mode is None:
        fake_mode = nullcontext()

    def override_get_rng_state(device: Union[int, str, torch.device] = 'cuda'):
        out = PhiloxStateTracker.get_state_as_tensor()
        return out

    def override_set_rng_state(x, device: Union[int, str, torch.device] = 'cuda'):
        PhiloxStateTracker.set_state_from_tensor(x)

    def append_rng_offsets(args):
        if trace_joint:
            # args signature before: Tuple(fwd_outputs), Tuple(bwd_outputs)
            # args signature after: Tuple(fwd_outputs, new_fwd_rng_offset), Tuple(bwd_offset, new_bwd_rng_offset)
            return ((*args[0], PhiloxStateTracker.get_updated_fwd_offset()),
                    (*args[1], PhiloxStateTracker.get_updated_bwd_offset()))
        else:
            # args signature before: Tuple(fwd_outputs)
            # args signature after: Tuple(fwd_outputs, new_fwd_rng_offset)
            return (*args, PhiloxStateTracker.get_updated_fwd_offset())


    def traced_joint(primals, tangents, fwd_seed, fwd_base_offset, bwd_seed, bwd_base_offset):
        with patch("torch.cuda.get_rng_state", override_get_rng_state), patch("torch.cuda.set_rng_state", override_set_rng_state):
            return append_rng_offsets(func(primals, tangents))

    def traced_forward(*primals_fwd_seed_fwd_base_offset):
        # The signature is (*primals, seed, offset)
        with patch("torch.cuda.get_rng_state", override_get_rng_state), patch("torch.cuda.set_rng_state", override_set_rng_state):
            return append_rng_offsets(func(*primals_fwd_seed_fwd_base_offset[:-2]))

    if trace_joint:
        # Get the current seed and offset to setup tracing.
        fwd_seed, fwd_base_offset = CUDARngStateHelper.get_torch_state_as_tuple(fake_mode)
        bwd_seed, bwd_base_offset = CUDARngStateHelper.get_torch_state_as_tuple(fake_mode)
        PhiloxStateTracker.record_state(fwd_seed, fwd_base_offset, "forward")
        PhiloxStateTracker.record_state(bwd_seed, bwd_base_offset, "backward")
        return traced_joint, (*args, fwd_seed, fwd_base_offset, bwd_seed, bwd_base_offset)
    else:
        # Get the current seed and offset to setup tracing.
        fwd_seed, fwd_base_offset = CUDARngStateHelper.get_torch_state_as_tuple(fake_mode)
        PhiloxStateTracker.record_state(fwd_seed, fwd_base_offset, "forward")
        return traced_forward, (*args, fwd_seed, fwd_base_offset)


<<<<<<< HEAD
=======
# Output structure:
# - List[Tensor] if tracing an inference graph
# - Tuple[List[Tensor], List[Tensor]] if tracing a joint graph.
# This function effectively concats each inner list of subclass tensors
# into a (potentially longer) list of inner tensors.
#
>>>>>>> bc49b1e5
# This function takes in a pytree of arguments and unwraps any tensor subclasses.
# Annoyingly, we can't use pytrees to perform the unwrapping, because unwrapping returns
# a list of tensors that we would then need to concat together.
# Instead, we specialize the logic for the inference vs. joint graph case.
<<<<<<< HEAD
def unwrap_tensor_subclasses(wrapped_args, *, trace_joint: bool):
    if trace_joint:
        assert isinstance(wrapped_args, tuple) and len(wrapped_args) == 2
        assert isinstance(wrapped_args[0], (tuple, list)) and isinstance(wrapped_args[1], (tuple, list))
        unwrapped_args_fw = []
        for a in wrapped_args[0]:
            if isinstance(a, torch.Tensor) and is_traceable_wrapper_subclass(a):
                attrs, _ = a.__tensor_flatten__()
                unwrapped_args_fw += [getattr(a, attr) for attr in attrs]
            else:
                unwrapped_args_fw += [a]
        unwrapped_args_tangents = []
        for a in wrapped_args[1]:
            if isinstance(a, torch.Tensor) and is_traceable_wrapper_subclass(a):
                attrs, _ = a.__tensor_flatten__()
                unwrapped_args_tangents += [getattr(a, attr) for attr in attrs]
            else:
                unwrapped_args_tangents += [a]
        unwrapped_args = (unwrapped_args_fw, unwrapped_args_tangents)
    else:
        unwrapped_args_fw = []
        assert isinstance(wrapped_args, (list, tuple))
        for a in wrapped_args:
            if isinstance(a, torch.Tensor) and is_traceable_wrapper_subclass(a):
                attrs, _ = a.__tensor_flatten__()
                unwrapped_args_fw += [getattr(a, attr) for attr in attrs]
            else:
                unwrapped_args_fw += [a]
=======
# NOTE: this function is hot, since we unwrap tensor subclass inputs at runtime
def unwrap_tensor_subclasses(wrapped_args, *, is_joint_structure: bool):
    def concat_inner_tensors_from_subclasses(xs):
        xs_inner = []
        for x in xs:
            if isinstance(x, torch.Tensor) and is_traceable_wrapper_subclass(x):
                attrs, _ = x.__tensor_flatten__()
                xs_inner += [getattr(x, attr) for attr in attrs]
            else:
                xs_inner += [x]
        return xs_inner

    if is_joint_structure:
        assert isinstance(wrapped_args, tuple) and len(wrapped_args) == 2
        assert isinstance(wrapped_args[0], (tuple, list)) and isinstance(wrapped_args[1], (tuple, list))
        unwrapped_args_fw = concat_inner_tensors_from_subclasses(wrapped_args[0])
        unwrapped_args_tangents = concat_inner_tensors_from_subclasses(wrapped_args[1])
        unwrapped_args = (unwrapped_args_fw, unwrapped_args_tangents)
    else:
        assert isinstance(wrapped_args, (list, tuple))
        unwrapped_args_fw = concat_inner_tensors_from_subclasses(wrapped_args)
>>>>>>> bc49b1e5
        unwrapped_args = unwrapped_args_fw
    return unwrapped_args

# Turns a flattened list of tensor arguments into (maybe) subclass tensors.
# This function is used both at trace time and runtime, so we have an is_runtime flag telling us which context we're in.
<<<<<<< HEAD
def wrap_tensor_subclasses_simple(
=======
def wrap_tensor_subclasses(
>>>>>>> bc49b1e5
    unwrapped_args: List[Any],
    *,
    subclass_metas: List[Union[int, SubclassCreationMeta]],
    num_fw_outs_saved_for_bw: Optional[int] = None,
    is_runtime: bool = False,
) -> List[Any]:
    wrapped_args = []
    num_args_tallied = 0
    for subclass_meta in subclass_metas:
        if isinstance(subclass_meta, int):
            wrapped_args.append(unwrapped_args[subclass_meta])
            num_args_tallied += 1
        else:
            assert isinstance(subclass_meta, SubclassCreationMeta)
            wrapped_args.append(subclass_meta.creation_fn(unwrapped_args, is_runtime=is_runtime))
            num_args_tallied += subclass_meta.arg_count

    # Note: [Partitioner handling for Subclasses, Part 2]
    # At the beginning of AOTAutograd, we collect metadata on the inputs and outputs of the user fw,
    # to figure out which inputs/outputs are subclasses, and how to recontruct the subclasses after flattening them.
    #
    # When this function is called at runtime in the forward,
    # we have been passed a list of (flattened) dense-tensor fw-outs, and need to reconstruct any subclass fw outs.
    #
    # One reasonable question that you should ask: when should the dense_tensor -> subclass_tensor wrapping happen?
    # Answer: we do it **inside of our compiled autograd.Function**.
    # This seems like morally the right place: autograd happens above subclass desugaring,
    # so autograd should see actual tensor subclasses at runtime, and not flattened dense tensors.
    #
    # This causes a tricky interaction though: when we run the min-cut partitioner to divvy up the joint graph
    # into a forward and backward graph, we end up with some activations that show up as extra outputs
    # in the compiled forward graph, that are **not** user outputs.
    # These activations are not visible to the user, and so there's no need for us to wrap them back into subclasses.
    #
    # On top of that, when we first computed subclass metadata (in `run_functionalized_fw_and_collect_metadata`),
    # we computed subclass metadata on every forward output, but this did **not** include activations
    # created by the partitioner.
    # as a result, `unwrapped_args` here will correspond to (*unwrapped_user_fw_outs, *activations),
    # but `subclass_metas` will only correspond to subclass metatadata on `user_fw_outs`.
    # We then need to make sure that we return (*wrapped_user_fw_outs, *activations).
    if num_fw_outs_saved_for_bw is not None:
        assert len(unwrapped_args) == num_args_tallied + num_fw_outs_saved_for_bw
        activations = unwrapped_args[num_args_tallied:]
        if isinstance(wrapped_args, tuple) and isinstance(activations, tuple):
            return wrapped_args + activations
        return tuple(list(wrapped_args) + list(activations))
    else:
        assert len(unwrapped_args) == num_args_tallied
        return tuple(wrapped_args)

# Given a bunch of "dense" tensor arguments, this function (potentially) wraps them into tensor subclasses.
# This function carefully handles the inference vs. joint cases:
<<<<<<< HEAD
# - when trace_joint is True, args is (primals, tangents)
# - when trace_joint is False, args is [*primals]
def wrap_tensor_subclasses(unwrapped_args, *, trace_joint: bool, meta: ViewAndMutationMeta) -> List[Any]:
    # Since this function is re-used for both inference and joint graphs,
    if trace_joint:
        assert isinstance(unwrapped_args, tuple) and len(unwrapped_args) == 2
        assert isinstance(unwrapped_args[0], (tuple, list)) and isinstance(unwrapped_args[1], (tuple, list))
        primals, tangents = unwrapped_args[0], unwrapped_args[1]
        wrapped_primals = wrap_tensor_subclasses_simple(primals, subclass_metas=meta.subclass_inp_meta)
        wrapped_tangents = wrap_tensor_subclasses_simple(tangents, subclass_metas=meta.subclass_tangent_meta)
        return (wrapped_primals, wrapped_tangents)
    else:
        wrapped_args = wrap_tensor_subclasses_simple(unwrapped_args, subclass_metas=meta.subclass_inp_meta)
=======
# - when is_joint_structure is True, args is (primals, tangents)
# - when is_joint_structure is False, args is [*primals]
def wrap_tensor_subclasses_maybe_joint(unwrapped_args, *, is_joint_structure: bool, meta: ViewAndMutationMeta) -> List[Any]:
    # Since this function is re-used for both inference and joint graphs,
    if is_joint_structure:
        assert isinstance(unwrapped_args, tuple) and len(unwrapped_args) == 2
        assert isinstance(unwrapped_args[0], (tuple, list)) and isinstance(unwrapped_args[1], (tuple, list))
        primals, tangents = unwrapped_args[0], unwrapped_args[1]
        wrapped_primals = wrap_tensor_subclasses(primals, subclass_metas=meta.subclass_inp_meta)
        wrapped_tangents = wrap_tensor_subclasses(tangents, subclass_metas=meta.subclass_tangent_meta)
        return (wrapped_primals, wrapped_tangents)
    else:
        wrapped_args = wrap_tensor_subclasses(unwrapped_args, subclass_metas=meta.subclass_inp_meta)
>>>>>>> bc49b1e5
        return wrapped_args

# This wrapper handles the AOTDispatch runtime logic for tensor subclasses.
# At runtime, we have a compiled function that knows how to operate on the domain of DenseTensor -> DenseTensor,
# But the user might have passed us some tensor subclass inputs (or expect some subclass tensor outputs).
# This function handles the wrapping and unwrapping of tensor subclasses at runtime.
def aot_dispatch_subclass_wrapper(
    runtime_fn: Callable,
    *,
    subclass_metas: List[Union[int, SubclassCreationMeta]],
    num_fw_outs_saved_for_bw: Optional[int],
) -> Callable:
<<<<<<< HEAD
    def inner_fn(*args):
        unwrapped_args = unwrap_tensor_subclasses(args, trace_joint=False)
        # expectation: runtime_fn is a boxed fn
        unwrapped_outs = runtime_fn(unwrapped_args)
        wrapped_outs = wrap_tensor_subclasses_simple(
            unwrapped_outs, subclass_metas=subclass_metas, num_fw_outs_saved_for_bw=num_fw_outs_saved_for_bw, is_runtime=True)
        return wrapped_outs
=======
    def inner_fn(args):
        unwrapped_args = unwrap_tensor_subclasses(args, is_joint_structure=False)
        # expectation: runtime_fn is a boxed fn
        unwrapped_outs = runtime_fn(unwrapped_args)
        wrapped_outs = wrap_tensor_subclasses(
            unwrapped_outs, subclass_metas=subclass_metas, num_fw_outs_saved_for_bw=num_fw_outs_saved_for_bw, is_runtime=True)
        return wrapped_outs
    # box it
    inner_fn._boxed_call = True
>>>>>>> bc49b1e5
    return inner_fn

def create_metadata_for_subclass(meta: ViewAndMutationMeta) -> ViewAndMutationMeta:
    # input infos
    input_info = []
    for inp, subclass_meta in zip(meta.input_info, meta.subclass_inp_meta):
        num_inps = 1 if isinstance(subclass_meta, int) else subclass_meta.arg_count
        for _ in range(num_inps):
            input_info.append(inp)

    # output infos
    output_info = []
<<<<<<< HEAD
    subclass_out_meta_user_outs_only = meta.subclass_out_meta[meta.num_mutated_data_inputs:]
=======
    subclass_out_meta_user_outs_only = meta.subclass_fw_graph_out_meta[meta.num_mutated_data_inputs:]
>>>>>>> bc49b1e5
    if meta.num_intermediate_bases > 0:
        subclass_out_meta_user_outs_only = subclass_out_meta_user_outs_only[:-meta.num_intermediate_bases]
    # sanity assert
    assert len(meta.output_info) == len(subclass_out_meta_user_outs_only)
    # Assume that the information on the output is shared by all of its inner tensors.
    for out, subclass_meta in zip(meta.output_info, subclass_out_meta_user_outs_only):
        num_outs = 1 if isinstance(subclass_meta, int) else subclass_meta.arg_count
        for _ in range(num_outs):
            output_info.append(out)

    # A bit hacky, but we don't actually care about all of the metadata here.
    # This metadata is used **underneath** both autograd and subclass de-sugaring,
    # So all we really care about is stuff like:
    # - num inputs/outputs (needed by the partitioner)
    # - input mutations (**not** used today, since we don't handle input mutations inside the subclass,
    #   although we should handle this eventually)
    #   TODO: add a test case to assert we error when this happens, instead of getting silent correctness
<<<<<<< HEAD
    requires_grad_info = []
    num_intermediate_bases = 0
    keep_input_mutations = meta.keep_input_mutations
    traced_tangents = []
    subclass_inp_meta = []
    subclass_out_meta = []
    subclass_tangent_meta = []
=======
    requires_grad_info = None
    num_intermediate_bases = None
    keep_input_mutations = meta.keep_input_mutations
    traced_tangents = None
    subclass_inp_meta = None
    subclass_fw_graph_out_meta = None
    subclass_tangent_meta = None
>>>>>>> bc49b1e5

    metadata = ViewAndMutationMeta(
        input_info=input_info,
        requires_grad_info=requires_grad_info,
        output_info=output_info,
        num_intermediate_bases=num_intermediate_bases,
        keep_input_mutations=keep_input_mutations,
        traced_tangents=traced_tangents,
        subclass_inp_meta=subclass_inp_meta,
<<<<<<< HEAD
        subclass_out_meta=subclass_out_meta,
=======
        subclass_fw_graph_out_meta=subclass_fw_graph_out_meta,
>>>>>>> bc49b1e5
        subclass_tangent_meta=subclass_tangent_meta,
    )
    return metadata

<<<<<<< HEAD
=======

SubclassTracingInfo = collections.namedtuple("SubclassTracingInfo", [
    "plain_tensor_trace_fn", "plain_tensor_args", "maybe_subclass_meta"
])

>>>>>>> bc49b1e5
# Given a function operating on Subclass -> Subclass, returns an function that operates on Tensor -> Tensor
# Also returns:
# - the new set of arguments to pass into this function (now that tensor subclasses have been eliminated)
# - the updated ViewAndMutationMeta for this dense -> dense function.
# The other important arguments are:
<<<<<<< HEAD
# - flat_fn_maybe_joint: when trace_joint=True, this is the joint fw-bw function.
#                        when trace_joint=False, this is just the forward function.
=======
# - flat_fn_maybe_joint: when is_joint_structure=True, this is the joint fw-bw function.
#                        when is_joint_structure=False, this is just the forward function.
>>>>>>> bc49b1e5
# - fw_only: this is *always* the forward-only function.
#   Why do we need this? We need to collect updated ViewAndMutationMeta on our new dense -> dense functions.
#   In particular, we need this to tell the partitioner how many dense forward outputs there are.
def aot_dispatch_subclass(
    flat_fn_maybe_joint,
    args: List[Any],
    *,
<<<<<<< HEAD
    trace_joint: bool,
    meta: ViewAndMutationMeta,
    fw_only: Callable,
) -> Tuple[Callable, List[Any], Optional[SubclassMeta]]:
    # Skip logic if we don't need to trace through any subclasses
    req_subclass_dispatch = requires_subclass_dispatch(args, meta)
    if not req_subclass_dispatch:
        return flat_fn_maybe_joint, args, None
=======
    is_joint_structure: bool,
    meta: ViewAndMutationMeta,
    fw_only: Callable,
) -> "SubclassTracingInfo":
    # Skip logic if we don't need to trace through any subclasses
    req_subclass_dispatch = requires_subclass_dispatch(args, meta)
    if not req_subclass_dispatch:
        return SubclassTracingInfo(
            plain_tensor_trace_fn=flat_fn_maybe_joint,
            plain_tensor_args=args,
            maybe_subclass_meta=None,
        )
>>>>>>> bc49b1e5

    # TODO: add subclass guards (later PR).

    # What's going on here? We need to compute subclass metadata about the outputs of the joint (grad_inputs).
    # Annoying: we don't know the grad input metas until we're in the middle of tracing the joint,
    # so we set it later, while we're tracing the joint (see inner_fn() below).
    # Another option would be to run our run_functionalized_fw_and_collect_metadata() function
    # directly on the joint, but this would hurt compile time (adding yet another pass through the joint).
    subclass_meta = SubclassMeta()

    def inner_fn(fn, args, *, use_trace_joint: bool):
        # Step 1: wrap tensor inputs into subclasses if necessary
<<<<<<< HEAD
        all_args = wrap_tensor_subclasses(args, trace_joint=use_trace_joint, meta=meta)
=======
        all_args = wrap_tensor_subclasses_maybe_joint(args, is_joint_structure=use_trace_joint, meta=meta)
>>>>>>> bc49b1e5

        # Step 2: call the inner function, with our (maybe subclass) inputs
        wrapped_outs = fn(*all_args)

        if use_trace_joint:
            # See Note: [Computing Subclass Metadata about grad_inputs]
            # We also stash subclass info on our grad_inputs, if we're tracing the joint.
            nonlocal subclass_meta
            assert isinstance(wrapped_outs, tuple) and len(wrapped_outs) == 2
<<<<<<< HEAD
=======
            # Don't need fw outs since we already have subclass metadata on them
>>>>>>> bc49b1e5
            grad_inputs = wrapped_outs[1]
            subclass_meta.grad_input_metas = create_subclass_meta(grad_inputs)

        # Step 3: Unwrap any subclass outputs back into dense tensors
<<<<<<< HEAD
        unwrapped_outs = unwrap_tensor_subclasses(wrapped_outs, trace_joint=use_trace_joint)
=======
        unwrapped_outs = unwrap_tensor_subclasses(wrapped_outs, is_joint_structure=use_trace_joint)
>>>>>>> bc49b1e5
        return unwrapped_outs

    def joint_fn(primals, tangents):
        return inner_fn(flat_fn_maybe_joint, (primals, tangents), use_trace_joint=True)

    def fw_fn(*primals):
        return inner_fn(flat_fn_maybe_joint, primals, use_trace_joint=False)

    def metadata_fn(*primals):
        return inner_fn(fw_only, primals, use_trace_joint=False)

<<<<<<< HEAD
    args_unwrapped = unwrap_tensor_subclasses(args, trace_joint=trace_joint)

    if trace_joint:
        primals_unwrapped = args[0]
        primals_unwrapped = unwrap_tensor_subclasses(args[0], trace_joint=False)
=======
    args_unwrapped = unwrap_tensor_subclasses(args, is_joint_structure=is_joint_structure)

    if is_joint_structure:
        primals_unwrapped = args_unwrapped[0]
>>>>>>> bc49b1e5
        fn_to_trace = joint_fn
    else:
        primals_unwrapped = args_unwrapped
        fn_to_trace = fw_fn

    # Note: [Partitioner handling for Subclasses, Part 1]
    # The way the partitioner works is that:
    # (1) we pass is a single graph containing the joint fw/bw,
    #     where the # of graph outputs corresponds to # fw_outputs + # grad_inputs
    # (2) The partitioner accepts an arguments, num_fwd_outputs,
    #     and assumes that the first "num_fwd_outputs" graph outputs correspond
    #     to outputs of the forward graph.
    # How do tensor subclasses enter the picture?
    # the num_fwd_outputs in the final graph is actually non-trivial to compute,
    # because it can be influenced by input mutations and intermediate bases.
    # So we compute it by inspecting the current ViewAndMutationMeta object.
    # However, the original ViewAndMutationMeta that we computed was created
    # on the subclass -> subclass graph,
    # which can have a different number of outputs than the dense -> dense graph.
    # That's why we createa a fresh metadata object on the dense -> dense function here,
    # and plumb it back up to the partitioner.
    # See Note: [Partitioner handling for Subclasses, Part 2] for more info.
    meta_updated = run_functionalized_fw_and_collect_metadata(
        metadata_fn,
        keep_input_mutations=meta.keep_input_mutations,
<<<<<<< HEAD
=======
        is_train=meta.is_train,
>>>>>>> bc49b1e5
    )(*primals_unwrapped)

    subclass_meta.fw_metadata = meta_updated

<<<<<<< HEAD
    return fn_to_trace, args_unwrapped, subclass_meta
=======
    return SubclassTracingInfo(
        plain_tensor_trace_fn=fn_to_trace,
        plain_tensor_args=args_unwrapped,
        maybe_subclass_meta=subclass_meta,
    )
>>>>>>> bc49b1e5


# Has the precondition that there
# are no duplicate arguments in flat_args (e.g., the same Tensor
# object never shows up twice.  However, two tensor inputs MAY alias
# the same storage, so long as they have separate TensorImpls.)
def aot_dispatch_autograd_graph(flat_fn, flat_args: List[Any], aot_config: AOTConfig, *, fw_metadata: ViewAndMutationMeta):
    # traced_tangents corresponds to the set of outputs in the traced forward that should get grad_outputs in the traced backward.
    # It includes outputs of the original forward, *and* any updated inputs due to input mutations.
    # However, it does *not* include any outputs that are aliases of inputs or intermediates, or any metadata-only input mutations.
    traced_tangents = pytree.tree_map(
        lambda x: x.detach().contiguous() if isinstance(x, Tensor) else x,
        fw_metadata.traced_tangents,
    )

    assert len(fw_metadata.requires_grad_info) == fw_metadata.num_mutated_inputs + fw_metadata.num_outputs
    joint_inputs = (flat_args, traced_tangents)

    fn_prepared_for_autograd = fn_prepped_for_autograd(
        flat_fn,
        fw_metadata,
    )
    joint_fn_to_trace = create_joint(fn_prepared_for_autograd, aot_config=aot_config)

    joint_fn_to_trace, updated_joint_inputs = create_functionalized_fn(
        joint_fn_to_trace,
        joint_inputs,
        meta=fw_metadata,
        aot_config=aot_config,
        trace_joint=True,
    )

<<<<<<< HEAD
    joint_fn_to_trace, updated_joint_inputs, maybe_subclass_meta = aot_dispatch_subclass(
        joint_fn_to_trace, joint_inputs, trace_joint=True, meta=fw_metadata, fw_only=flat_fn)
=======
    subclass_tracing_info = aot_dispatch_subclass(
        joint_fn_to_trace, updated_joint_inputs, is_joint_structure=True, meta=fw_metadata, fw_only=flat_fn)

    joint_fn_to_trace = subclass_tracing_info.plain_tensor_trace_fn
    updated_joint_inputs = subclass_tracing_info.plain_tensor_args
    maybe_subclass_meta = subclass_tracing_info.maybe_subclass_meta
>>>>>>> bc49b1e5

    fx_g = create_graph(joint_fn_to_trace, updated_joint_inputs, aot_config=aot_config)

    # There should be *NO* mutating ops in the graph at this point.
    assert_functional_graph(fx_g.graph)

    # Redudant with the check above, but worth having in case tracing introduced
    # a fake tensor. Unlikely.
    # See Note: [Fake Modules and AOTAutograd]
    torch._dynamo.utils.assert_no_fake_params_or_buffers(fx_g)
    fx_g.graph.eliminate_dead_code()
    fx_g.recompile()
    # TODO: in AOTAutograd, we create metadata like _indices_of_inps_to_detach to detect
    # when we need to manually detach() some inputs in the forward.
    # Higher order ops might eventually need to do the same.
    if aot_config.is_export:
        assert maybe_subclass_meta is None, "aot_export_module does not support tensor subclass inputs for now."
        return fx_g
    return fx_g, updated_joint_inputs, maybe_subclass_meta

def aot_dispatch_autograd(flat_fn, flat_args: List[Any], aot_config: AOTConfig, *, fw_metadata: ViewAndMutationMeta):
    fx_g, joint_inputs, maybe_subclass_meta = aot_dispatch_autograd_graph(flat_fn, flat_args, aot_config, fw_metadata=fw_metadata)

    # Copied from aot_dispatch_autograd_graph.
    traced_tangents = pytree.tree_map(
        lambda x: x.detach().contiguous() if isinstance(x, Tensor) else x,
        fw_metadata.traced_tangents,
    )
    disable_amp = torch._C._is_any_autocast_enabled()

    if aot_config.enable_log:
        aot_joint_log.info("%s", lazy_format_graph_code("Joint graph", fx_g, aot_config.aot_id))

    with torch.no_grad():
        inner_meta = fw_metadata if maybe_subclass_meta is None else maybe_subclass_meta.fw_metadata
        with track_graph_compiling(aot_config, "joint"):
            # See Note: [Partitioner handling for Subclasses, Part 1]
            num_inner_fwd_outputs = (
                inner_meta.num_mutated_inputs
                + inner_meta.num_outputs
                + inner_meta.num_intermediate_bases
                + inner_meta.num_outputs_rng_offset
            )
            fw_module, bw_module = aot_config.partition_fn(
                fx_g, joint_inputs, num_fwd_outputs=num_inner_fwd_outputs
            )
            fw_outs = [n for n in fw_module.graph.nodes if n.op == "output"][0].args[0]
            # we only need to bookkeep the symints that are saved for bw, not any symints
            # the user forward might have returned in its own output
            fw_outs_saved_for_bw = fw_outs[num_inner_fwd_outputs:]
            num_fw_outs_saved_for_bw = len(fw_outs_saved_for_bw)
            symint_outs_saved_for_bw = [
                n for n in fw_outs_saved_for_bw if is_sym_node(n)
            ]
            fw_metadata.num_symints_saved_for_bw = len(symint_outs_saved_for_bw)
            _num_symints_saved_for_bw = len(symint_outs_saved_for_bw)

        # Note [Detaching inputs that never need gradients]
        # See https://github.com/pytorch/pytorch/issues/97745
        # Suppose we have a function like this that we want to compile:
        #
        # def f(x, y):
        #     return torch.mul(x, y.detach())
        #
        # What gradients should we compute for x and y?
        # By default, AOTAutograd will compute a gradient for **every** input that requires gradients,
        # and so we'll compute:
        #    x_grad_input = y
        #    y_grad_input = None
        # Does this preserve the semantics of eager mode?
        # Unfortunately, no.
        # Doing the above will cause autograd to **continue** to backprop the autograd tape
        # that was generated from constructing y.
        #
        # This is **different** from what would have happened in eager mode.
        # In eager mode, if we backprop through the output of this function, autograd will only traverse
        # the bit of the autograd tape corresponding to "x".
        # In particular, if a user had previously backpropped through y's autograd tape,
        # And then they try to backprop through the output of the above function,
        # then we'll hit the dreaded "Trying to backward through the graph a second time" error.
        #
        # You might think: If autograd sees that a gradient is None, shouldn't it stop early,
        # instead of continuing the backprop through the ancestors of that node in the graph?
        #
        # Autograd has two passes:
        # (1) a first pass that traverses the autograd graph and figures out which nodes need to be executed
        # (2) a second pass that actually goes ahead and executes each node when it becomes ready,
        #     propagating gradients
        # By the time we're executing a node and we see that it produces a None, the set of nodes to execute
        # is already locked-in.
        #
        # The fix: instead, we can recognize statically that the graph we're compiling will never contribute
        # gradients to y, and prevent autograd from trying to traverse y's autograd tape at all.
        # We can do this by manually detach'ing y before sending it through the `CompiledFunction`.
        #
        # Note that this solution is not bulletproof.
        # It's possible to construct a case where eager may or may not have have tried to autograd through y,
        # depending on the actual grad_outputs that were passed in during the backward.
        # There is no easy fix for this: the simplest fix would be to run with `retain_graph=True`,
        # allowing autograd to re-use the graph.
        #
        # An example of this case is:
        # def f(x):
        #     return x.detach() * 2, x * 3
        # If we were to only backprop through outs[0], in eager, we would stop
        # If we backward only on the first output, we shouldn't send a grad through x.
        # But the custom autograd function doesn't know that: it will materialize zero grads for x * 3
        # and we will end up with a zero grad at x.
        # If we later backprop through the second output, this will also require backprop'ing through x.
        # Meaning we'll need to use `retain_graph=True` to be able to backprop through x the second time.
        _indices_of_inps_to_detach = []
        bw_outs = [n for n in bw_module.graph.nodes if n.op == "output"][0].args[0]

        # TODO: we should apply the below "detach inputs if their gradients are statically known to be None"
        # optimization even if we have subclass inputs/outputs (we do not handle this today).
        # Computing which our our inputs get None gradients is a bit more complicated,
        # if any of our inputs are subclasses. Why?
        # (a) we need to make sure that we call .detach() on the input subclasses, since autograd sees subclasses.
        # (b) The grad_outputs that we AOT computed in our backward graph are the desugared tensor tensors,
        #     so we need to figure out which subclass fw inputs they map to.
        if maybe_subclass_meta is None:
            assert len(bw_outs) == len(fw_metadata.input_info) + inner_meta.num_outputs_rng_offset
            for i, (bw_out) in enumerate(bw_outs):
                if bw_out is None:
                    _indices_of_inps_to_detach.append(i)

        if aot_config.enable_log:
            aot_graphs_log.info("%s", lazy_format_graph_code("Forward graph", fw_module, aot_config.aot_id))
            aot_graphs_log.info("%s", lazy_format_graph_code("Backward graph", bw_module, aot_config.aot_id))

        with track_graph_compiling(aot_config, "forward"):
            # flat_args at this point might still be subclasses-
            # make sure to pass the unwrapped fake tensors into the compiler!
            adjusted_flat_args = joint_inputs[0]
            if config.functionalize_rng_ops:
                # Update example inputs for the fw_compiler
                fake_mode = detect_fake_mode()
                seed, offset = CUDARngStateHelper.get_torch_state_as_tuple(fake_mode)
                adjusted_flat_args.extend([seed, offset])
                # We are not clearing flat_args here because
                # 1) There is a check in the debug compiler at the end
                # 2) It does not matter as these are fake tensors

            if torch._guards.TracingContext.get():
                torch._guards.TracingContext.get().fw_metadata = inner_meta

            with TracingContext.report_output_strides() as fwd_output_strides:
                compiled_fw_func = aot_config.fw_compiler(
                    fw_module, adjusted_flat_args
                )
            if not hasattr(compiled_fw_func, "_boxed_call"):
                compiled_fw_func = make_boxed_func(compiled_fw_func)

            if maybe_subclass_meta is not None:
                # Why do we need to pass in num_fw_outs_saved_for_bw?
                # See Note: [Partitioner handling for Subclasses, Part 2]
                compiled_fw_func = aot_dispatch_subclass_wrapper(
                    compiled_fw_func,
<<<<<<< HEAD
                    subclass_metas=fw_metadata.subclass_out_meta,
=======
                    subclass_metas=fw_metadata.subclass_fw_graph_out_meta,
>>>>>>> bc49b1e5
                    num_fw_outs_saved_for_bw=num_fw_outs_saved_for_bw
                )
                if not hasattr(compiled_fw_func, "_boxed_call"):
                    compiled_fw_func = make_boxed_func(compiled_fw_func)

        # NB: It's important to compile backwards ahead of time, as this may
        # add extra guards which we need to apply to the Dynamo cache at
        # forwards
        with track_graph_compiling(aot_config, "backward"):
            placeholder_list = fx_placeholder_vals(bw_module)

            forward_saved_for_backwards_strides = None
            if fwd_output_strides is not None:
                forward_saved_for_backwards_strides = fwd_output_strides[fw_metadata.tensors_saved_for_backwards_slice]

            # saved activations can have different stride to eager if
            # the compiler does layout optimization. We should restride the
            # tensor passed in for compiling the backward graph using the
            # saved tensor's stride.
            for i in range(len(placeholder_list)):
                ph_arg = placeholder_list[i]
                if not isinstance(ph_arg, torch.Tensor):
                    continue

                if forward_saved_for_backwards_strides is None:
                    continue

                real_stride = None
                # Per all_args calling convention
                j = i - len(symint_outs_saved_for_bw)
                if 0 <= j < len(forward_saved_for_backwards_strides):
                    real_stride = forward_saved_for_backwards_strides[j]
                if real_stride is None:
                    continue

                # Comparing ph_arg.stride() with real_stride directly may
                # cause dynamic dimensions in ph_arg being specialized to static
                # value. Using the hints to avoid that.
                if _get_hints(ph_arg.stride()) != real_stride:
                    # Note that here we use the stride of the real tensor to
                    # restride a FakeTensor. This does not cause trouble
                    # for dynamic shape since this code path only get
                    # executed if layout optimization is enabled. And we
                    # disable layout optimization for dynamic shape right
                    # now.
                    #
                    # A solution that decide stride order based on real
                    # tensor's stride and then apply that stride order to
                    # the FakeTensor does not work smoothly since some
                    # tensor's layout is not 'dense'. E.g. mixnet_l has a
                    # tensor with size [8, 64, 112, 112] and strides
                    # (2408448, 1, 21504, 192). The solution mentioned will
                    # decide a stride of (802816, 1, 7168, 64) for this
                    # tensor which is wrong.
                    placeholder_list[i] = ph_arg.as_strided(ph_arg.size(), real_stride)

            compiled_bw_func = None
            if len(symint_outs_saved_for_bw):
                context = torch._C._DisableAutocast if disable_amp else nullcontext
                with context():
                    try:
                        compiled_bw_func = aot_config.bw_compiler(
                            bw_module, placeholder_list
                        )
                    except Exception:
                        log.warning(
                            "failed to eagerly compile backwards for dynamic, suppressing in case backwards not needed",
                            exc_info=True
                        )

    saved_context = TracingContext.get()

    class CompiledFunction(torch.autograd.Function):
        compiled_fw = compiled_fw_func
        compiled_bw = compiled_bw_func
        metadata = fw_metadata
        maybe_subclass_metadata: Optional[SubclassMeta] = maybe_subclass_meta
        num_symints_saved_for_bw = _num_symints_saved_for_bw

        @staticmethod
        def _compiled_autograd_key(ctx):
            return (aot_config.aot_id, *ctx.symints)

        @staticmethod
        def forward(ctx, *deduped_flat_tensor_args):
            args = deduped_flat_tensor_args
            if CompiledFunction.metadata.is_rng_op_functionalized:
                # Add the seed and offset to args
                seed, offset = CUDARngStateHelper.get_torch_state_as_tuple()
                args = (*args, seed, offset)
            # There is a pretty complicated calling convention around what the compiled fw returns.
            # The full list of outputs and their relative order is:
            # (*mutated_inputs, *fw_outs, *fw_intermediate_bases, *saved_tensors, *saved_symints)
            # - Note that in the synthetic bases case, mutated_inputs will correspond to an updated version
            #   of the original view, and not the synthetic base
            fw_outs = call_func_with_args(
                CompiledFunction.compiled_fw,
                args,
                disable_amp=disable_amp,
            )

            num_outputs = CompiledFunction.metadata.num_outputs
            num_outputs_aliased = CompiledFunction.metadata.num_outputs_aliased
            num_intermediate_bases = CompiledFunction.metadata.num_intermediate_bases
            num_symints_saved_for_bw = CompiledFunction.num_symints_saved_for_bw
            num_mutated_inputs = CompiledFunction.metadata.num_mutated_inputs
            num_mutated_metadata_only_inputs = (
                CompiledFunction.metadata.num_mutated_metadata_only_inputs
            )
            num_forward_returns = CompiledFunction.metadata.num_forward_returns
            num_forward = CompiledFunction.metadata.num_forward

            assert num_forward_returns == len(
                CompiledFunction.metadata.requires_grad_info
            ) + num_intermediate_bases

            # Partitioners must put symint arguments at the end separate from tensor arguments
            tensors_saved_for_backwards = fw_outs[
                CompiledFunction.metadata.tensors_saved_for_backwards_slice
            ]
            assert all(
                isinstance(x, torch.Tensor) for x in tensors_saved_for_backwards
            )
            # See Note [Detaching saved tensors in AOTAutograd]
            ctx.save_for_backward(*(x.detach() if x._is_view() else x for x in tensors_saved_for_backwards))
            symint_outs = fw_outs[CompiledFunction.metadata.symints_saved_for_backwards_slice]
            assert all(
                isinstance(x, (int, float, torch.SymInt, torch.SymFloat))
                for x in symint_outs
            ), str([type(x) for x in symint_outs])
            ctx.symints = symint_outs

            raw_returns = fw_outs[0:num_forward_returns]

            # Wrap all autograd.Function.forward() outputs that are aliases
            # so that autograd.Function doesn't treat them as tensors
            if num_mutated_metadata_only_inputs > 0:
                for i, idx in enumerate(
                    CompiledFunction.metadata.mutated_inp_indices
                ):
                    # We could make this faster by only looping over inputs with metadata-only mutations
                    # (instead of looping over inputs with either data or metadata mutations), but there shouldn't be many.
                    info = CompiledFunction.metadata.input_info[idx]
                    if info.mutates_metadata and not info.mutates_data:
                        raw_returns[i] = TensorAlias(raw_returns[i])

                if config.debug_assert:
                    user_mutated_inputs_raw = raw_returns[0:num_mutated_inputs]
                    mut_inp_infos = [
                        x for x in CompiledFunction.metadata.input_info if x.mutates_data or x.mutates_metadata
                    ]
                    assert len(user_mutated_inputs_raw) == len(mut_inp_infos)

            if CompiledFunction.metadata.num_unsafe_view_outputs > 0:
                for idx in CompiledFunction.metadata.unsafe_view_out_indices:
                    raw_return_idx = num_mutated_inputs + idx
                    o = raw_returns[raw_return_idx]
                    raw_returns[raw_return_idx] = torch.ops.aten._unsafe_view(o, o.shape)

            if num_outputs_aliased > 0:
                for idx in CompiledFunction.metadata.aliased_out_indices:
                    raw_return_idx = num_mutated_inputs + idx
                    raw_returns[raw_return_idx] = TensorAlias(raw_returns[raw_return_idx])

                if config.debug_assert:
                    intermediates_raw = raw_returns[num_mutated_inputs + num_outputs:]
                    assert not any(isinstance(x, TensorAlias) for x in intermediates_raw)

            # invariant: intermediate bases always require gradients, so we don't have to
            # consider marking them as non-differentiable.
            raw_returns_not_including_intermediate_bases = raw_returns[:num_mutated_inputs + num_outputs]

            raw_returns_meta = (
                [x for x in CompiledFunction.metadata.input_info if x.mutates_data or x.mutates_metadata]
                + CompiledFunction.metadata.output_info
            )

            for (i, x) in enumerate(raw_returns_not_including_intermediate_bases):
                assert CompiledFunction.metadata.requires_grad_info[i] == raw_returns_meta[i].requires_grad
            fw_outs_not_requiring_grad = [
                x
                for (i, x) in enumerate(raw_returns_not_including_intermediate_bases)
                if isinstance(x, torch.Tensor)
                and not raw_returns_meta[i].requires_grad
            ]
            ctx.mark_non_differentiable(*fw_outs_not_requiring_grad)
            ctx._materialize_non_diff_grads = False

            functionalized_rng_runtime_epilogue(
                CompiledFunction.metadata,
                fw_outs[num_forward_returns:num_forward],
                return_new_outs=False
            )
            return tuple(raw_returns)

        @staticmethod
        def backward(ctx, *flat_args):
            # Calling convention: we expect a grad_out passed to the backward:
            # - for every output of the fw that does *not* alias an input or graph intermediate
            # - for every updated_input generated by the fw that does *not* alias an input (aka only data-mutations)
            # - for every graph intermediate that we need to use to generate an output later.
            # The other outputs in the autograd.Function.forward that do *not* show up in the backward include:
            # - outputs that alias inputs or graph intermediates
            # - updated inputs due to metadata-only mutations.
            # We need to return them in the forward, but ensure that they all do not get gradients in the backward,
            # and we filter them out here before passing the remaining grad_outputs into the compiled backward.
            num_mutated_inps = CompiledFunction.metadata.num_mutated_inputs
            num_intermediate_bases = CompiledFunction.metadata.num_intermediate_bases
            expected_grad_outs = (
                CompiledFunction.metadata.num_outputs + num_mutated_inps + num_intermediate_bases
            )

            assert len(flat_args) == expected_grad_outs
            out_info = CompiledFunction.metadata.output_info

            inp_tangents, out_tangents, intermediate_base_tangents = (
                flat_args[0:num_mutated_inps],
                flat_args[num_mutated_inps:num_mutated_inps + CompiledFunction.metadata.num_outputs],
                flat_args[num_mutated_inps + CompiledFunction.metadata.num_outputs:],
            )
            # input_info contains info on *every* input,
            # But in the backward(), we are only given grad outputs for every mutated input
            # We then need to filter out the grad outputs that correspond to metadata-only mutations or don't require grad
            mutated_inp_indices = CompiledFunction.metadata.mutated_inp_indices
            input_info = CompiledFunction.metadata.input_info
            assert len(inp_tangents) == len(mutated_inp_indices)
            inp_tangents_filtered = [
                x
                for x, info_idx in zip(inp_tangents, mutated_inp_indices)
                if input_info[info_idx].mutates_data and input_info[info_idx].requires_grad
            ]
            # We also need to filter out grad outputs that correspond to outputs aliasing inputs/intermediates
            out_tangents_filtered = [
                x
                for x, info in zip(out_tangents, out_info)
                if info.output_type in [OutputType.non_alias, OutputType.unsafe_view_alias, OutputType.custom_function_view]
                and issubclass(info.raw_type, torch.Tensor)
                and info.requires_grad
            ]
            # intermediate bases always require gradients, and always participate in the backward graph.
            flat_bw_args_with_grads = itertools.chain(inp_tangents_filtered, out_tangents_filtered, intermediate_base_tangents)

            # sanity asserts
            # metadata_only_inps = [
            #     x for x, info_idx in zip(inp_tangents, mutated_inp_indices)
            #     if not input_info[info_idx].mutates_data
            # ]
            # aliased_outputs = [
            #     x for x, info in zip(out_tangents, out_info) if info.output_type != OutputType.non_alias]
            # assert all(x is None for x in metadata_only_inps)
            # assert all(x is None for x in aliased_outputs)

            contiguous_args = [
                t.contiguous() if torch.is_tensor(t) else t for t in flat_bw_args_with_grads
            ]
            num_contiguous_args = len(contiguous_args)

            rng_args = []
            if CompiledFunction.metadata.is_rng_op_functionalized:
                # Add the seed and offset to args
                rng_args = CUDARngStateHelper.get_torch_state_as_tuple()

            all_args = [
                *ctx.symints,
                *ctx.saved_tensors,
                *contiguous_args,
                *rng_args
            ]

            # Note: [AOTAutograd Backward Guards]
            # During AOTDispatch, we eagerly create and trace out a joint fw-bw graph.
            # Doing so requires us to "guess" about some of the metadata of our grad_outputs.
            #
            # In particular: if an output to the forward is a plain tensor or a subclass,
            # its corresponding grad_output in the backward **may or may not** be
            # a plain tensor or a subclass. The main cases are:
            # (1) If an output is a plain tensor, its grad_out will also be a plain tensor,
            #     *unless* the output is used in some subclass compute later in the forward graph,
            #     which will cause its grad_output to become a subclass
            # (2) If an output is a subclass, its grad_out will also be a subclass,
            #     *unless* the output of the forward did not actually participate in the gradient computation,
            #     in which case autograd will insert a plain tensor of zeros for the grad_output.
            #     We could avoid this case with `torch.autograd.Function.set_materialize_grads`,
            #     although this is not turned on today in AOTAutgrad and would require more work.
            #
            # Today, we make a guess on subclass-ness based on the above examples,
            # and hard-error in the backward if we guessed wrong.
            #
            # In the future, we should add backward guards that would allow us to
            # properly handle this case instead of erroring: we would need to retrace the backward graph,
            # since we might produce an entirely different trace if our grad_outputs are subclass or not.
            assert len(CompiledFunction.metadata.output_types) == num_contiguous_args
            grad_output_types = [type(x) for x in all_args[-num_contiguous_args:]]
            # In general, we can add more asserts/guards here for when we partitioned
            # with incorrect assumptions about the grad_outputs.
<<<<<<< HEAD
            assert grad_output_types == CompiledFunction.metadata.output_types, f"""\
=======
            # Normalize FakeTensor -> torch.Tensor
            # - during tracing our types are FakeTensor
            # - at runtime in the backward our types are torch.Tensor...
            # - unless we're running compiled backward, in which case they are also FakeTensor
            grad_output_types_ = [torch.Tensor if x is FakeTensor else x for x in grad_output_types]
            assert grad_output_types_ == CompiledFunction.metadata.output_types, f"""\
>>>>>>> bc49b1e5
We incorrectly attempted to compile the backward with incorrect subclass metadata.
If you run into this error, please file an issue.
Expected grad_output types: {str(CompiledFunction.metadata.output_types)}
Got grad_output types: {str(grad_output_types)}"""

            del contiguous_args

            # TODO: figure out how to refactor the backward properly so I can use aot_dispatch_subclass_wrapper() here.
            if CompiledFunction.maybe_subclass_metadata is not None:
<<<<<<< HEAD
                all_args = unwrap_tensor_subclasses(all_args, trace_joint=False)
=======
                all_args = unwrap_tensor_subclasses(all_args, is_joint_structure=False)
>>>>>>> bc49b1e5

            def call_compiled_backward():
                if ctx._is_compiled_autograd_tracing():
                    # For compiled autograd, run raw FX graph so that it can be inlined into the larger graph
                    symints = ctx._get_compiled_autograd_symints()
                    assert len(symints) == len(ctx.symints)
                    all_args[:len(symints)] = symints
                    context = torch._C._DisableAutocast if disable_amp else nullcontext
                    with context():
                        out = normalize_as_list(bw_module(*all_args))
                    out = functionalized_rng_runtime_epilogue(CompiledFunction.metadata, out)
                    return tuple(out)
                ctx.maybe_clear_saved_tensors()
                if CompiledFunction.compiled_bw is None:
                    context = torch._C._DisableAutocast if disable_amp else nullcontext
                    with tracing(saved_context), context(), track_graph_compiling(aot_config, "backward"):
                        CompiledFunction.compiled_bw = aot_config.bw_compiler(
                            bw_module, placeholder_list
                        )

                out = call_func_with_args(
                    CompiledFunction.compiled_bw,
                    all_args,
                    steal_args=True,
                    disable_amp=disable_amp,
                )

                out = functionalized_rng_runtime_epilogue(CompiledFunction.metadata, out)
                return tuple(out)

            if torch.is_grad_enabled() and any(t.requires_grad for t in all_args if isinstance(t, torch.Tensor)):
                # Ensure that the graph is connected, and error if double backward is performed.
                # See comment for why once_differentiable is not sufficient:
                # https://github.com/pytorch/pytorch/pull/92348/files#r1072962107
                class CompiledFunctionBackward(torch.autograd.Function):
                    @staticmethod
                    def forward(ctx, *unused_args):
                        outs = call_compiled_backward()
                        # TODO: figure out how to refactor the backward properly so I can use aot_dispatch_subclass_wrapper() here.
                        if CompiledFunction.maybe_subclass_metadata is not None:
<<<<<<< HEAD
                            outs_wrapped = wrap_tensor_subclasses_simple(
=======
                            outs_wrapped = wrap_tensor_subclasses(
>>>>>>> bc49b1e5
                                outs, subclass_metas=CompiledFunction.maybe_subclass_metadata.grad_input_metas)
                            return outs_wrapped
                        return outs

                    @staticmethod
                    def backward(ctx, *args):
                        raise RuntimeError("torch.compile with aot_autograd does not currently support double backward")

                CompiledFunctionBackward._compiled_autograd_key = CompiledFunction._compiled_autograd_key

                # Pass args even though they're unused, so that the graph is built
                out = CompiledFunctionBackward.apply(*all_args)
            else:
                out = call_compiled_backward()

            # TODO: figure out how to refactor the backward properly so I can use aot_dispatch_subclass_wrapper() here.
            if CompiledFunction.maybe_subclass_metadata is not None:
<<<<<<< HEAD
                outs_wrapped = wrap_tensor_subclasses_simple(
=======
                outs_wrapped = wrap_tensor_subclasses(
>>>>>>> bc49b1e5
                    out, subclass_metas=CompiledFunction.maybe_subclass_metadata.grad_input_metas)
                return outs_wrapped
            return out

    compiled_function = create_runtime_wrapper(
        CompiledFunction.apply,
        runtime_metadata=fw_metadata,
        indices_of_inps_to_detach=_indices_of_inps_to_detach,
        trace_joint=True,
        keep_input_mutations=False,
        disable_amp=disable_amp
    )

    if not config.debug_assert:
        return compiled_function

    flat_requires_grad = [
        a.requires_grad if isinstance(a, Tensor) else None for a in flat_args
    ]

    @wraps(compiled_function)
    def debug_compiled_function(*args):
        # TODO: Check aliasing relationships
        # TODO: Check strides for metadata mutation
        # (NB: ideally, this logic is factored out of this function and
        # you move these debug checks there)

        # Check requires grad.  Bad case is when we compiled with
        # requires_grad = False, but input requires_grad = True
        # (vice versa is OK; we compute a gradient and then throw
        # it away when it hits the input.)
        for i, a in enumerate(args):
            can_require_grad = flat_requires_grad[i]
            if can_require_grad is None:
                assert not isinstance(a, Tensor)
            elif not can_require_grad:
                assert not a.requires_grad, format_guard_bug_msg(
                    aot_config,
                    f"{describe_input(i, aot_config)} would not require grad",
                )

        return compiled_function(*args)

    return debug_compiled_function


@dynamo_timed
def create_aot_dispatcher_function(
    flat_fn, flat_args: List[Any], aot_config: AOTConfig
):
    """
    Traces the forward and backward graphs of the attr:`flat_fn` to generate a
    joint graph. The joint graph is an Fx graph with Aten ops. Please refer to
    the tracing mechanism to understand the graph capturing details.

    The joint graph is then passed through attr:`partition_fn` to isolate the
    forward and backward portions, which are then respectively compiled via the
    provided attr:`fw_compiler` and attr:`bw_compiler`.

    The resulting compiled forward and backward graphs are then wrapped up in a
    ``torch.autograd.Function`` object.

    The calling convention here is that the first aot_config.num_params_buffers
    inputs in flat_args are parameters and buffers, and the rest are inputs.

    We use this to assume that parameters/buffer's shapes don't change.

    Note: this function is used both by aot_function and aot_export (controlled by aot_config.is_export)
        When aot_config.is_export is True, we return an FX graph + metadata
        When aot_config.is_export is False, we return an ordinary runtime function
    """

    # This is the main entry point.
    # TODO: Chillee argues that dynamo itself should pass in fake tensors to
    # the list of arguments when compiling; at the moment we do not do this

    if aot_config.decompositions is None:
        aot_config.decompositions = {}


    aot_config.decompositions = {
        **aot_autograd_decompositions,
        **aot_config.decompositions,
    }

    if config.functionalize_rng_ops:
        # Update the decompositions with functionalized random decompositions
        aot_config.decompositions = {
            **rng_decompositions,
            **aot_config.decompositions,
        }

    # Check flat_args to see if they're already fake.  If so, use that fake
    # mode instead.

    fake_mode = detect_fake_mode(flat_args)
    if fake_mode is None:
        shape_env = ShapeEnv() if aot_config.dynamic_shapes else None
        fake_mode = FakeTensorMode(shape_env=shape_env)
    else:
        shape_env = fake_mode.shape_env

    python_dispatcher_mode = (
        enable_python_dispatcher() if shape_env is not None else nullcontext()
    )

    with torch.autograd.set_multithreading_enabled(
        False
    ), preserve_rng_state(), fake_mode, python_dispatcher_mode, PhiloxStateTracker():

        def process_inputs(flat_args):
            def convert(idx, x):
                if shape_env is not None:
                    from torch._dynamo.source import ConstantSource
                    if isinstance(x, int):
                        source = ConstantSource(f"sym_{idx}")
                        return shape_env.create_symintnode(
                            shape_env.create_symbol(x, source),
                            hint=x,
                            source=source
                        )
                if not isinstance(x, torch.Tensor):
                    return x
                if isinstance(x, FakeTensor):
                    assert x.fake_mode is fake_mode
                    return x
                if is_traceable_wrapper_subclass(x):
                    attrs, _ = x.__tensor_flatten__()
                    if all(isinstance(getattr(x, attr), FakeTensor) for attr in attrs):
                        assert all(getattr(x, attr).fake_mode is fake_mode for attr in attrs)
                        return x
                # TODO: Ensure that this codepath is never exercised from
                # Dynamo
                if (
                    idx < aot_config.num_params_buffers
                    and config.static_weight_shapes
                ):
                    return fake_mode.from_tensor(x, static_shapes=True)
                return fake_mode.from_tensor(x, static_shapes=False)

            return [convert(idx, x) for idx, x in enumerate(flat_args)]

        fake_flat_args = process_inputs(flat_args)

        needs_autograd = (
            any(x.requires_grad for x in fake_flat_args if isinstance(x, Tensor))
            and torch.is_grad_enabled()
        )

        with enable_python_dispatcher():
            # Patch set_rng_state as set_rng_state with fake tensors is
            # nonsensical. This does not affect the collection of metadata.
            with patch("torch.cuda.set_rng_state", lambda *args: None):
                fw_metadata = run_functionalized_fw_and_collect_metadata(
                    flat_fn,
                    keep_input_mutations=aot_config.keep_inference_input_mutations and not needs_autograd,
                    is_train=needs_autograd,
                )(*fake_flat_args)

        req_subclass_dispatch = requires_subclass_dispatch(fake_flat_args, fw_metadata)
<<<<<<< HEAD
=======
        if fw_metadata.num_intermediate_bases > 0:
            assert not req_subclass_dispatch, f"""\
torch.compile is currently being used with tensor subclass inputs:
{','.join([str(type(x)) for x in fake_flat_args])}. We are attempting to a compile a graph with two graph outputs
that alias one another, which is currently unsupported in the subclass use case. If you run into this,
please file a github issue"""
>>>>>>> bc49b1e5

        if aot_config.is_export:
            # aot_export: ban input metadata mutations for now to keep shared code paths simpler.
            # Keeping .resize_() in the graph will require some work
            # Allowing it but keeping the graph functional will require some calling convention changes.
            if len([x for x in fw_metadata.input_info if x.mutates_metadata]) != 0:
                raise RuntimeError(f"""\
Found an input that received a metadata mutation, through e.g. a call to `.resize_()` or `.transpose_()`.
This is currently banned in the aot_export workflow. If you need this functionality, please file a github issue.

fw_metadata={str(fw_metadata)}""")
            # In export, banning data mutations on inputs that require grad for now.
            # This should be rare, and is tricky to get right. When we trace the backward,
            # we currently trace with autograd.grad instead of .backward(), which makes it difficult
            # to ensure that we run autograd all the way through the input **before** it saw the mutation.
            assert (
                len([x for x in fw_metadata.input_info if x.requires_grad and x.mutates_data])
                ==
                len([x for x in fw_metadata.requires_grad_info[:fw_metadata.num_mutated_inputs] if x])
            )
            if len([x for x in fw_metadata.input_info if x.requires_grad and x.mutates_data]) != 0:
                raise RuntimeError(f"""\
Found a graph input that requires gradients, and received a mutation.
This is currently banned in the aot_export workflow. If you need this functionality, please file a github issue.

fw_metadata={str(fw_metadata)}""")
            if req_subclass_dispatch:
                raise RuntimeError("""\
aot_export is not currently supported with traceable tensor subclass.
If you need this feature, please comment on <CREATE_ISSUE_LINK>""")

            # Need to decide on a strategy for functionalized RNG: toggling via global config seems bad,
            # and turning it on will require a non-trivial calling convention change for any export runtime.
            if config.functionalize_rng_ops:
                raise RuntimeError("""\
Functionalized RNG is not currently supported in the aot_export workflow. Please file a github issue,
or otherwise set torch._functorch.config.functionalize_rng_ops = False.""")

        # crappy version of dispatcher
        # TODO: Do this properly
        if needs_autograd:
            # For now, aot_dispatch_autograd knows to explicitly return a graph
            # when run with export, and an opaque callable otherwise.
            # In theory we could factor these out, but I wanted to let the dust
            # settle on how functionalized rng fits into export first.
            compiler_fn = aot_dispatch_autograd_graph if aot_config.is_export else aot_dispatch_autograd
        else:
            # aot_dispatch_base_graph contains only the "graph bits", while aot_dispatch_base
            # includes some extra work around handling a runtime epilogue.
            compiler_fn = aot_dispatch_base_graph if aot_config.is_export else aot_dispatch_base

        compiler_fn = partial(aot_wrapper_synthetic_base, compiler_fn=compiler_fn, needs_autograd=needs_autograd)
        compiler_fn = partial(aot_wrapper_dedupe, compiler_fn=compiler_fn)
        # You can put more passes here

        compiled_fn = compiler_fn(flat_fn, fake_flat_args, aot_config, fw_metadata=fw_metadata)
        if aot_config.is_export:

            mutated_user_inp_locs = [
                idx - aot_config.num_params_buffers
                for idx in fw_metadata.mutated_inp_indices
                if idx >= aot_config.num_params_buffers
            ]
            if len(mutated_user_inp_locs) > 0:
                raise RuntimeError(f"""
Found following user inputs located at {mutated_user_inp_locs} are mutated. This is currently banned in the aot_export workflow.
If you need this functionality, please file a github issue.

fw_metadata={str(fw_metadata)}""")

            # During export, we don't get back a callable - we get back the raw fx graph
            # (either a joint or an inference-only graph)
            assert isinstance(compiled_fn, torch.fx.GraphModule)
            return compiled_fn, fw_metadata

        if not hasattr(compiled_fn, "_boxed_call"):
            compiled_fn = make_boxed_func(compiled_fn)

        return compiled_fn


# Inspired by autodidax (thanks!)
class PytreeThunk:
    spec = None
    # These are some kinda dumb microoptimizations that save about 3-4 us of overhead.
    is_simple = (
        None  # if the output spec is a tuple/list, we won't bother unflattening it.
    )
    is_really_simple = None  # if the output spec is a LeafSpec

    def set(self, spec):
        assert self.spec is None or self.spec == spec
        self.spec = spec
        if type(self.spec) in [tuple, list] and all(
            isinstance(i, pytree.LeafSpec) for i in spec.children_specs
        ):
            self.is_simple = True
        if isinstance(self.spec, pytree.LeafSpec):
            self.is_really_simple = True

    def unflatten(self, x):
        if self.is_really_simple:
            return x[0]
        if self.is_simple:
            return x
        return pytree.tree_unflatten(x, self.spec)


def create_functional_call(mod, params_spec, params_len):
    # Redudant with dynamo, but worth having in case this gets invoked elsewhere.
    # https://github.com/pytorch/pytorch/issues/103569

    def functional_call(*args, **kwargs):
        with stateless._reparametrize_module(
            mod, pytree.tree_unflatten(args[:params_len], params_spec)
        ):
            if isinstance(mod, torch.fx.GraphModule):
                with fx_traceback.preserve_node_meta(), warnings.catch_warnings():
                    warnings.filterwarnings(
                        "ignore", "Anomaly Detection has been enabled."
                    )
                    with torch.autograd.detect_anomaly(check_nan=False):
                        out = Interpreter(mod).run(*args[params_len:], **kwargs)
            else:
                out = mod(*args[params_len:], **kwargs)

        if not isinstance(out, (tuple, list)):
            raise RuntimeError(
                "Graph output must be a tuple(). This is so that we can avoid "
                "pytree processing of the ouputs. Please change the module to "
                "have tuple outputs or use aot_module instead."
            )
        return out
    return functional_call

# Creates a function that returns flattened inputs and outputs
# Also returns the output tree spec, which is needed to recover the "unflattened"
# output tree structure later.
def create_tree_flattened_fn(fn, args, kwargs=None) -> Tuple[Callable, PytreeThunk]:
    if kwargs is None:
        kwargs = {}
    # Save the args_spec for flat_tensor_args to unflatten while tracing
    _, tensor_args_spec = pytree.tree_flatten((args, kwargs))
    out_spec = PytreeThunk()

    def flat_fn(*flat_args):
        # The input are flattened tensor args. Prepare the args in the
        # order that original function expects. Add static args as well.
        # They will appear as tensor constants in the traced graph.
        nonlocal out_spec
        args, kwargs = pytree.tree_unflatten(flat_args, tensor_args_spec)
        tree_out = fn(*args, **kwargs)
        flat_out, spec = pytree.tree_flatten(tree_out)
        for i in flat_out:
            is_known_type = False
            for j in KNOWN_TYPES:
                if isinstance(i, j):
                    is_known_type = True
                    break
            if not is_known_type:
                raise RuntimeError(
                    f"Found {type(i)} in output, which is not a known type. "
                    "If this type holds tensors, you need to register a pytree for it. "
                    "See https://github.com/pytorch/functorch/issues/475 for a brief "
                    "explanation why. If you don't need to register a pytree, please "
                    "leave a comment explaining your use case and we'll make this more "
                    "ergonomic to deal with"
                )
        out_spec.set(spec)
        return flat_out
    return flat_fn, out_spec

def _graph_input_names(gm):
    return [node.name for node in gm.graph.nodes if node.op == "placeholder"]


def _graph_output_names(gm):
    output_node = next(iter(reversed(gm.graph.nodes)))
    assert output_node.op == "output" and len(output_node.args) == 1
    return_args = output_node.args[0]
    return [getattr(return_arg, "name", None) for return_arg in return_args]


def create_graph_signature(
    fx_g: torch.fx.GraphModule,
    fw_metadata: ViewAndMutationMeta,
    in_spec: pytree.TreeSpec,
    out_spec: pytree.TreeSpec,
    *,
    user_args_flat: List[torch.Tensor],
    params_and_buffers_flat: List[torch.Tensor],
    param_names: List[str],
    buffer_names: List[str],
    trace_joint: bool,
    num_user_fw_outs: Optional[int],
    loss_index: Optional[int],
) -> GraphSignature:

    # Retrieve graph input names
    graph_input_names = _graph_input_names(fx_g)
    # Retrieve graph output names
    graph_output_names = _graph_output_names(fx_g)

    num_params_buffers = len(param_names) + len(buffer_names)
    # We have enough restrictions on the graph (no de-duping, synthetic bases, etc),
    # Such that # graph inps = # user inps + # params + # buffers
    num_user_args = len(graph_input_names) - num_params_buffers

    if trace_joint:
        assert num_user_fw_outs is not None
        num_fw_outs = num_user_fw_outs + fw_metadata.num_mutated_inputs
        backward_output_names = graph_output_names[num_fw_outs:]

        grad_index = itertools.count(0)
        gradients_to_parameters = {
            backward_output_names[next(grad_index)]: param_names[i]
            for i, param in enumerate(params_and_buffers_flat)
            if param.requires_grad
        }

        gradients_to_user_inputs = {
            backward_output_names[next(grad_index)]: graph_input_names[i + len(params_and_buffers_flat)]
            for i, user_input in enumerate(user_args_flat)
            if user_input.requires_grad
        }

        assert len(gradients_to_parameters) + len(gradients_to_user_inputs) == len(
            backward_output_names
        )

        # Check that we have fully accounted for all graph outputs
        backward_signature = BackwardSignature(
            gradients_to_parameters,
            gradients_to_user_inputs,
            graph_output_names[loss_index],
        )
    else:
        backward_signature = None
        num_user_fw_outs = len(graph_output_names) - fw_metadata.num_mutated_inputs

    return GraphSignature.from_tracing_metadata(
        in_spec=in_spec,
        out_spec=out_spec,
        graph_input_names=graph_input_names,
        graph_output_names=graph_output_names,
        view_mutation_metadata=fw_metadata,
        named_parameters=param_names,
        named_buffers=buffer_names,
        num_user_inputs=num_user_args,
        num_user_outputs=num_user_fw_outs,
        loss_index=loss_index,
        backward_signature=backward_signature,
    )

def aot_function(
    fn: Callable,
    fw_compiler: Callable,
    bw_compiler: Optional[Callable] = None,
    partition_fn: Callable = default_partition,
    decompositions: Optional[Dict] = None,
    num_params_buffers: int = 0,
    keep_inference_input_mutations: bool = False,
    inference_compiler: Optional[Callable] = None,
    *,
    # Whether or not to trace with dynamic shapes
    dynamic=False,
    enable_log=True,
) -> Callable:
    """
    Traces the forward and backward graph of :attr:`fn` using torch dispatch
    mechanism, and then compiles the generated forward and backward graphs
    through :attr:`fw_compiler` and :attr:`bw_compiler`.

    :func:`aot_function` traces the forward and backward graph ahead of time,
    and generates a joint forward and backward graph.  :attr:`partition_fn` is
    then used to separate out forward and backward graphs. The partitioner
    function can be used to perform optimizations such as recomputation. One can
    set `decompositions` dictionary to decompose the operators into a sequence
    of core or simpler operators supported by the backend compilers.

    .. warning::
        This API is experimental and likely to change.

    Args:
        fn (Callable): A Python function that takes one ore more arguments. Must
            return one or more Tensors.
        fw_compiler (Callable): A Python function that accepts an Fx graph with
            Aten ops and input args, and returns a Callable that semantically is
            equivalent to the input Fx graph.
        bw_compiler (Optional[Callable]): A Python function that accepts an
            Fx graph with Aten ops and input args, and returns a Callable that
            semantically is equivalent to the input Fx graph.  Default: None
            (when None, it defaults to the :attr:`fw_compiler`)
        partition_fn (Callable): A Python function that takes a joint forward
            and backward graph, and partitions it into separate forward and
            backward graphs.
        decompositions (Dict): A dictionary to define the decomposition of
            larger Aten ops into simpler or core Aten ops.
        inference_compiler (Optional[Callable]): A Python function that accepts an
            Fx graph with Aten ops and input args, and returns a Callable that
            semantically is equivalent to the input Fx graph. inference_compiler is invoked
            if no autograd is needed. Default: None
            (when None, it defaults to the :attr:`fw_compiler`)
    Returns:
        Returns a ``Callable`` that retains the eager behavior of the original
        :attr:`fn`, but with forward and backward graph compiled via
        :attr:`fw_compile` and :attr:`bw_compile`.

    A simple example usage of :func:`aot_function` is as follows. This example
    will print the forward and backward graphs of the function ``fn``

        >>> fn = lambda x : x.sin().cos()
        >>> def print_compile_fn(fx_module, args):
        >>>     print(fx_module)
        >>>     return fx_module
        >>> aot_fn = aot_function(fn, print_compile_fn)
        >>> x = torch.randn(4, 5, requires_grad=True)
        >>> aot_fn(x)
    """

    if bw_compiler is None:
        bw_compiler = fw_compiler
    if inference_compiler is None:
        inference_compiler = fw_compiler
    aot_config = AOTConfig(
        fw_compiler=fw_compiler,
        bw_compiler=bw_compiler,
        inference_compiler=fw_compiler,
        partition_fn=partition_fn,
        decompositions=decompositions,
        num_params_buffers=num_params_buffers,
        aot_id=next(AOT_COUNTER),
        keep_inference_input_mutations=keep_inference_input_mutations,
        dynamic_shapes=dynamic,
        aot_autograd_arg_pos_to_source=None,
        is_export=False,
        no_tangents=False,
        enable_log=enable_log,
    )
    cached_res = None

    @wraps(fn)
    def returned_function(*args, **kwargs):
        nonlocal cached_res
        # Now flatten the tensor args
        flat_args, _ = pytree.tree_flatten((args, kwargs))

        # Compile the function and save it in the cache
        if cached_res is None:
            flat_fn, out_spec = create_tree_flattened_fn(fn, args, kwargs)

            compiled_fn = create_aot_dispatcher_function(
                flat_fn,
                flat_args,
                aot_config,
            )
            cached_res = (compiled_fn, out_spec)

        cached_fn, out_spec = cached_res
        out = cached_fn(flat_args)
        return out_spec.unflatten(out)

    return returned_function


def aot_module(mod: nn.Module, *args, **kwargs) -> nn.Module:
    """
    Traces the forward and backward graph of :attr:`mod` using torch dispatch
    tracing mechanism. It is wrapper function, that underneath uses
    :func:`aot_function` to perform tracing and compilation.

    :func:`aot_module` lifts the parameters and buffers of ``nn.Module`` as inputs
    to a new callable which is then compiled through :func:`aot_function`.

    .. warning::
        This API is experimental and likely to change.

    Args:
        mod (Callable): A ``nn.Module`` module.
        args : args to be passed to :func:`aot_function`
        kwargs : kwargs to be passed to :func:`aot_function`

    Returns:
        Returns a ``nn.Module`` that retains the eager behavior of the original
        :attr:`mod`, but with forward and backward graph compiled.

    """
    # See Note: [Fake Modules and AOTAutograd]
    torch._dynamo.utils.assert_no_fake_params_or_buffers(mod)

    def functional_call(named_params, named_buffers, *args, **kwargs):
        params_and_buffers = {**named_params, **named_buffers}
        return torch.func.functional_call(mod, params_and_buffers, args, kwargs)

    named_params = dict(mod.named_parameters(remove_duplicate=False))
    named_buffers = dict(mod.named_buffers(remove_duplicate=False))
    num_params_buffers = len(named_params) + len(named_buffers)
    compiled_f = aot_function(
        functional_call, num_params_buffers=num_params_buffers, *args, **kwargs
    )

    class AOTModule(nn.Module):
        def __init__(self):
            super().__init__()
            self.orig_module = mod

        def forward(self, *args, **kwargs):
            return compiled_f(
                named_params,
                named_buffers,
                *args,
                **kwargs,
            )

    return AOTModule()


def aot_module_simplified(
    mod: nn.Module,
    args,
    fw_compiler: Callable,
    bw_compiler: Optional[Callable] = None,
    partition_fn: Callable = default_partition,
    decompositions: Optional[Dict] = None,
    keep_inference_input_mutations=False,
    inference_compiler: Optional[Callable] = None,
) -> nn.Module:
    """
    This is the simplified or low overhead version of aot_module. For frontends
    like TorchDynamo, the input functions/modules to AOT are static and have
    unpacked inputs/outputs. This gives us an opportunity to remove the
        (1) pytree overhead to parse inputs/outputs,
        (2) AOT Autograd cache,
        (3) Reading of params/buffers in every forward call

    :func:`aot_module_simplified` removes these overheads.
    """

    params = {
        **dict(mod.named_parameters(remove_duplicate=False)),
        **dict(mod.named_buffers(remove_duplicate=False)),
    }
    params_flat, params_spec = pytree.tree_flatten(params)
    params_flat = list(params_flat)
    params_len = len(params_flat)

    functional_call = create_functional_call(mod, params_spec, params_len)

    if bw_compiler is None:
        bw_compiler = fw_compiler
    if inference_compiler is None:
        inference_compiler = fw_compiler

    seen_sources = set()

    full_args = []
    # First, the params
    full_args.extend(params_flat)

    if torch._guards.TracingContext.get():
        torch._guards.TracingContext.get().params_flat = params_flat

    aot_autograd_arg_pos_to_source = None
    # Then, the params 1:1 mapped sources, if relevant.
    if hasattr(mod, "_param_name_to_source"):
        aot_autograd_arg_pos_to_source = []
        # We now know this came from dynamo, and (1) we care about guards,
        # so setting up aot_autograd_arg_pos_to_source for downstream dedup guards
        # can now be done safely. (2) Dynamo logic protects the 1:1 sizing below.
        for name in params.keys():
            assert name in mod._param_name_to_source, f"{name} not found."
            source = mod._param_name_to_source[name]
            assert source not in seen_sources, source
            seen_sources.add(source)
            aot_autograd_arg_pos_to_source.append(source)

    # Next, the input args
    full_args.extend(args)

    if hasattr(mod, "graph"):
        # Non dynamo entrypoints can get to here...
        for i, node in enumerate(mod.graph.nodes):
            if node.op == "placeholder":
                if hasattr(node, "_dynamo_source"):
                    # ... but not here!
                    if aot_autograd_arg_pos_to_source is None:
                        aot_autograd_arg_pos_to_source = []
                    source = node._dynamo_source
                    assert source not in seen_sources, source
                    seen_sources.add(source)
                    aot_autograd_arg_pos_to_source.append(source)

    if aot_autograd_arg_pos_to_source is not None:
        assert len(full_args) == len(aot_autograd_arg_pos_to_source)

    dynamic_shapes = False
    for x in full_args:
        if isinstance(x, FakeTensor):
            dynamic_shapes = x.fake_mode.shape_env is not None
            break

    aot_config = AOTConfig(
        fw_compiler=fw_compiler,
        bw_compiler=bw_compiler,
        inference_compiler=inference_compiler,
        partition_fn=partition_fn,
        decompositions=decompositions,
        num_params_buffers=params_len,
        aot_id=next(AOT_COUNTER),
        keep_inference_input_mutations=keep_inference_input_mutations,
        dynamic_shapes=dynamic_shapes,
        aot_autograd_arg_pos_to_source=aot_autograd_arg_pos_to_source,
        is_export=False,
        no_tangents=False,
    )

    with compiled_autograd.disable():
        compiled_fn = create_aot_dispatcher_function(
            functional_call,
            full_args,
            aot_config,
        )

    # TODO: There is something deeply wrong here; compiled_fn running with
    # the boxed calling convention, but aot_module_simplified somehow
    # historically returned a function that was not the boxed calling
    # convention.  This should get fixed...
    def forward(*runtime_args):
        full_args = []
        full_args.extend(params_flat)
        full_args.extend(runtime_args)
        return compiled_fn(full_args)

    # Just for convenience
    forward.zero_grad = mod.zero_grad
    forward.named_parameters = mod.named_parameters
    forward.named_buffers = mod.named_buffers

    return forward

def aot_export_module(
    mod: nn.Module,
    args,
    *,
    decompositions: Optional[Dict] = None,
    # If true, we'll return a joint forward-backward graph,
    # As well as metadata on the loss + gradients in the backward.
    trace_joint: bool,
    # If trace_joint is True, we expect your module to return a scalar loss.
    # Your module can return multiple outputs, so you must specify which output the loss is.
    output_loss_index: Optional[int] = None,
) -> Tuple[torch.fx.GraphModule, GraphSignature]:
    """
    This function takes in a module, and returns:
    (1) an FX graph that can be exported
    (2) some metadata about the graph

    If `trace_joint=True` we will return a joint graph of the forward + backward.

    The traced FX graph will have the following properties compared to the original module:
    (1) Inputs and outputs to the module will be pytree-flattened
    (2) Parameters and buffers on the module will be lifted into graph inputs,
        graph_inputs = (*parameters, *buffers, *user_inputs)
    (3) The graph will be fully functionalized
    (4) Any input mutations will be converted into additional outputs in the graph,
        meaning whoever calls this graph is responsible for applying the mutations
        back to the original inputs.
    (5) If is_joint is provided the graph will return parameter gradients in addition to user outputs.
        The graph output will look like:
        graph_outputs = (*updated_inputs, *user_outputs, *param_gradients)

    There are also several restrictions on what modules can use this API. In particular:
    (1) If trace_joint is specified, we expect the loss function to be **fused**
        into the module forward. One of the outputs to the forward must be a scalar loss,
        which is specified with `output_loss_index`.
        All other outputs to the forward are presumed to not require gradients.
    (2) This API cannot capture optimizers (although in theory we could build an API for this).
    (3) Metadata mutations on params/buffers/inputs are banned.
    (4) Data mutations on anything that requires gradients are banned (parameters)
    (5) If an input is mutated, it is not allowed to alias any other inputs.
    (6) Parameters must not be duplicated.
    """
    named_parameters = dict(mod.named_parameters(remove_duplicate=False))
    named_buffers = dict(mod.named_buffers(remove_duplicate=False))
    params_and_buffers = {
        **dict(named_parameters),
        **dict(named_buffers),
    }
    params_and_buffers_flat, params_spec = pytree.tree_flatten(params_and_buffers)
    params_and_buffers_flat = tuple(params_and_buffers_flat)
    params_len = len(params_and_buffers_flat)

    functional_call = create_functional_call(mod, params_spec, params_len)

    num_fw_outs = None

    if trace_joint:
        # This helper effectively just adds some extra asserts about what the backward will look like:
        # Outputs must include a scalar loss, that we compute gradients w.r.t.
        # We don't compute gradients w.r.t. anything else: so just in case we detach()
        # and other output tensors.
        def fn_to_trace(*args):
            nonlocal num_fw_outs
            out = functional_call(*args)
            if output_loss_index is None:
                raise RuntimeError("""\
If trace_joint=Trueit is required that one of your forward outputs must be a scalar loss.
You must specify the which (index) output is the loss with output_loss_index.""")
            if isinstance(out, (torch.Tensor)):
                out = (out,)
            if not isinstance(out, (tuple, list)):
                raise RuntimeError(f"Expected forward output to be either a tensor or a list/tuple of tensors. found {type(out)}")

            for i, o in enumerate(out):
                # We only want to create a backward graph w.r.t. the loss that the user passed in.
                # This implies that every other output should not require gradients.
                # Instead of making this an error (and forcing the user to detach all other outputs
                # of their forward),
                # we'll automatically detach them here.
                if o.requires_grad and i != output_loss_index:
                    raise RuntimeError(f"""\
Found an output of the forward that requires gradients, that was not the scalar loss.
We require all outputs to the forward that are not the scalar loss to not require gradient,
because we will only compute a backward graph against the scalar loss.
You can fix this by calling .detach() on each of your forward outputs that is not the loss.
You specified that output index {output_loss_index} is the loss, but we found that
the output at index {i} requires gradients.""")
            out_loss = out[output_loss_index]
            num_fw_outs = len(out)
            if not out_loss.requires_grad:
                raise RuntimeError(f"""\
The output at index {output_loss_index} was marked as the loss, but it does not require gradients""")
            if out_loss.numel() != 1:
                raise RuntimeError(f"""\
We require the output marked as the loss (at index {output_loss_index}) to be a scalar, but it has shape {out_loss.shape}""")
            return out
        ctx = nullcontext
    else:
        # Run under no_grad, so our tracing machinery only traces an inference graph.
        ctx = torch.no_grad
        fn_to_trace = functional_call

    full_args = []
    # First, the params
    # NB: It is REQUIRED that parameters come first, Inductor infers "fixed"
    # parameters by looking at the difference in parameter count outside
    # and inside AOTAutograd, and assumes the prefix of arguments are fixed
    # arguments
    full_args.extend(params_and_buffers_flat)
    # Next, the input args
    full_args.extend(args)

    with ctx():
        fx_g, metadata, in_spec, out_spec = _aot_export_function(
            fn_to_trace,
            full_args,
            decompositions=decompositions,
            num_params_buffers=len(params_and_buffers_flat),
            no_tangents=True,
        )
    if trace_joint:
        def flattened_joint(*args):
            # The idea here is that the joint graph that AOTAutograd creates has some strict properties:
            # (1) It accepts two arguments (primals, tangents), and pytree_flattens them
            # (2) It returns a tuple of (fw_outs, gradients)
            # This is a very useful convention for anyone who wants to partition the joint graph
            # into a separate forward and backward graph.
            # However,
            # (1) for people exporting a single joint graph, it would be preferable not to have
            #     any pytrees in the graph.
            # (2) We are guaranteed in the aot_export_module case that the forward outputs a loss,
            #     and there are therefore no tangents that are needed to run the joint graph.
            # (3) AOTAutograd creates a grad_input for every input in the forward,
            #     including None's for inputs that are not grad-requiring tensors.
            #     we don't want these in our export graph.
            #     and there are therefore no tangents that are needed to run the joint graph.
            # This function "fixes" both of the above by removing any tangent inputs,
            # and removing pytrees from the original FX graph.
            fake_tangents = [None for _ in range(metadata.num_outputs + metadata.num_mutated_inputs)]
            fw_outs, gradients = fx_g(args, fake_tangents)
            assert len(gradients) == len(args)
            output_gradients = []
            for i, (a, grad) in enumerate(zip(args, gradients)):
                if isinstance(a, torch.Tensor) and a.requires_grad:
                    assert grad is not None, """\
Found a parameter that did not receive a gradient.
"This is most likely a bug, but if this needs to be supported please comment on this Github issue:
https://github.com/pytorch/pytorch/issues/101192
"""
                    output_gradients.append(grad)
                else:
                    assert grad is None
            return *fw_outs, *output_gradients
        fx_g = make_fx(flattened_joint)(*full_args)

    user_args_flat, _ = pytree.tree_flatten(args)
    return fx_g, create_graph_signature(
        fx_g,
        metadata,
        in_spec,
        out_spec,
        user_args_flat=user_args_flat,
        params_and_buffers_flat=params_and_buffers_flat,
        param_names=list(named_parameters.keys()),
        buffer_names=list(named_buffers.keys()),
        trace_joint=trace_joint,
        num_user_fw_outs=num_fw_outs,
        loss_index=output_loss_index,
    )

def aot_export_joint_simple(
    func: Callable,
    args,
    *,
    trace_joint: bool,
    # It looks like the main consequence of this API is that for dynamic shapes,
    # it will assume that parms/buffers are static.
    # With the new inferred dynamic shapes API, maybe this doesn't matter?
    num_params_buffers: int = 0,
    decompositions: Optional[Dict] = None,
) -> torch.fx.GraphModule:
    """
    A simplified version of export. Used by higher order operators.

    This function makes a high-level "no calling convention changes" guarantee:
    - If no inputs require grad (so we export an inference graph),
      there are *no* calling convention change between the exported graph, and "func".
    - If at least one input requires grad (so we trace out and expot a joint fw-bw graph),
      Then if you were partition the graph into a separate forward and backward graph,
      The forward graph will have no calling convention changes compared to "func".

    The above also relies on some strong restrictions around which functions this API accepts:
    (1) `args` cannot contain any pytrees (they must have been pytree_flattened already)
    (2) `func` cannot mutate any inputs
    (3) The outputs of `func` cannot alias any inputs.

    Note: this function is only lightly tested today. It will probably be tested more heavily by higher order ops.
    """
    if trace_joint:
        ctx = nullcontext
    else:
        # Run under no_grad, so our tracing machinery only traces an inference graph.
        ctx = torch.no_grad

    with ctx():
        fx_g, metadata, in_spec, out_spec = _aot_export_function(
            func,
            args,
            decompositions=decompositions,
        )
    # At this point, we can just directly return the (joint or inference graph) that we traced.
    # First though: a bunch of assertions to make sure that our graph doesn't require
    # any calling convention changes compared to the original function.
    # These restrictions are *in addition to* the general restrictions on export.

    # No input mutations
    if len([x for x in metadata.input_info if x.mutates_data or x.mutates_metadata]) != 0:
        raise RuntimeError(f"aot_export_joint_simple does not support input mutations. {str(metadata)}")
    # No output aliasing
    if len([x for x in metadata.output_info if x.output_type != OutputType.non_alias]) != 0:
        raise RuntimeError(f"aot_export_joint_simple does not support outputs that alias inputs. {str(metadata)}")
    # No pytrees
    if type(in_spec) == pytree.LeafSpec:
        raise RuntimeError(f"aot_export_joint_simple requires inputs to be a single list/tuple. in_spec={str(in_spec)}")
    if len([x for x in in_spec.children_specs if type(x) != pytree.LeafSpec]) != 0:
        raise RuntimeError(f"aot_export_joint_simple requires individual inputs not to be pytrees. in_spec={str(in_spec)}")
    if type(out_spec) == pytree.LeafSpec:
        raise RuntimeError(f"aot_export_joint_simple requires outputs to be a single list/tuple. out_spec={str(out_spec)}")
    if len([x for x in out_spec.children_specs if type(x) != pytree.LeafSpec]) != 0:
        raise RuntimeError(f"aot_export_joint_simple requires individual outputs not to be pytrees. out_spec={str(out_spec)}")
    # TODO: we might have to temporarily patch config.functionalize_rng
    # so that it doesn't run when we're exporting a higher order op.

    if config.debug_assert:
        # Smoke test that after partitioning, we can run the forward without any calling convention changes.
        fw_module, bw_module = aot_config.default_partition(
            fx_g, args, num_fwd_outputs=len(fw_metadata.output_infos)
        )
        # Attempt to run the fw_module with the original user inputs
        fake_mode = detect_fake_mode(args)
        if fake_mode is None:
            fake_mode = FakeTensorMode()
        with fake_mode:
            fw_module(*args)
    return fx_g

# Private for now because we aren't providing a contract on what to return
# for joint graphs (we could when there's a clearer use case)
# In the future, we may need to add more export API's that provide their own strong guarantees.
# This is meant as a general helper function for handling various export-y use cases.
def _aot_export_function(
    func: Callable,
    args,
    *,
    num_params_buffers: int = 0,
    decompositions: Optional[Dict] = None,
    # If we're exporting a joint graph and we don't want any tangent inputs in the graph
    # (because we are backpropping through a scalar 1 loss),
    # we need to explicitly specify not to include tangents in the graph.
    # It's not enough just to check that our tangent is a scalar, since we also
    # need to know if it is a 1 (no need to make it a graph input), or something else
    # (requiring it to be a graph input).
    # We don't know this info at trace time though, so we need to make it an explicit config.
    no_tangents: bool = False,
) -> Tuple[torch.fx.GraphModule, ViewAndMutationMeta, pytree.TreeSpec, pytree.TreeSpec]:
    dynamic_shapes = False
    for x in args:
        if isinstance(x, FakeTensor):
            dynamic_shapes = x.fake_mode.shape_env is not None
            break

    flat_fn, out_spec = create_tree_flattened_fn(func, args)
    flat_args, in_spec = pytree.tree_flatten(args)

    # The export use case doesn't care about several bits of AOTConfig
    # (1) compilers (we just export the graph)
    # (2) partitioners (export is only full graph, user can partition themselves)
    aot_config = AOTConfig(
        fw_compiler=None,
        bw_compiler=None,
        inference_compiler=None,
        partition_fn=None,
        decompositions=decompositions,
        num_params_buffers=num_params_buffers,
        aot_id=next(AOT_COUNTER),
        # For now there's no use case involving keeping input mutations in the graph
        # (which we can only do in the inference case anyway).
        # We can add this later if we need to.
        keep_inference_input_mutations=False,
        dynamic_shapes=dynamic_shapes,
        aot_autograd_arg_pos_to_source=None,
        is_export=True,
        no_tangents=no_tangents,
    )

    fx_g, meta = create_aot_dispatcher_function(
        flat_fn,
        flat_args,
        aot_config,
    )
    return fx_g, meta, in_spec, out_spec.spec


compiled_function = aot_function
compiled_module = aot_module<|MERGE_RESOLUTION|>--- conflicted
+++ resolved
@@ -499,51 +499,6 @@
         # sanity assert to make sure we don't leak memory
         assert is_fake(self.original_subclass)
 
-@dataclasses.dataclass
-class SubclassCreationMeta:
-    """
-    Used for AOTDispatch.
-    This dataclass gives us the information we need to reconstruct a tensor subclass
-    from our flat inputs.
-    Why is this important? The graph that we'd like to trace out contains flat tensor inputs,
-    But the user's original model may have subclass inputs and outputs.
-    So we need to wrap/unwrap subclasses as necessary to translate between the user's
-    view (subclass inps/outs), and the backend compiler's view (graph with no subclass args).
-
-    Complications arise mostly from the fact that a subclass can hold more than one inner tensor;
-    So for a given subclass input/output, we need to carefully track which indices map
-    to the subclass tensor in the corresponding "dense-tensor-only" graph.
-    """
-
-    # In the inner graph that only takes in dense tensor inputs,
-    # this maps to the first index of "tensors that should go in this subclass wrapper"
-    flat_tensor_start_idx: int
-    # The number of tensors that live in this subclass wrapper
-    arg_count: int
-    # Stores the original subclass itself.
-    # This is needed because we need the autograd metadata on the original subclass
-    # (this is guaranteed to be a wrapper subclass that holds a fake tensor,
-    #  so holding onto this at runtime shouldn't leak memory)
-    original_subclass: torch.Tensor
-    # meta and inner_keys are produced by the subclass's __tensor_flatten__.
-    # We need to keep them around to plumb them into __tensor_unflatten__.
-    meta: Any
-    inner_keys: List[any]
-
-    def creation_fn(self, all_args, *, is_runtime: bool):
-        curr_args = all_args[self.flat_tensor_start_idx:self.flat_tensor_start_idx + self.arg_count]
-        assert len(curr_args) == len(self.inner_keys), f'inner_keys: {str(self.inner_keys)}. len(curr_args): {len(curr_args)}'
-
-        out = type(self.original_subclass).__tensor_unflatten__(dict(zip(self.inner_keys, curr_args)), self.meta)
-        if not is_runtime:
-            # After wrapping up the inner dense tensors into a subclass, we need to make sure that our new wrapper
-            # has correct autograd metadata, since we'll be tracing through the autograd engine with the subclass.
-            # We don't trace through the autograd engine at runtime though, so no need
-            # to compute this extra metadata then!
-            torch._mirror_autograd_meta_to(self.original_subclass, out)
-
-        return out
-
 # This class encapsulates all aliasing + mutation info we need about the forward graph
 # See a more detailed overview of the edge case handling at
 # https://docs.google.com/document/d/19UoIh_SVrMy_b2Sx5ZaeOJttm6P0Qmyss2rdBuyfoic/edit
@@ -591,11 +546,6 @@
     #   subclass_inp_meta[i] = SubclassCreationMeta(flat_tensor_start_idx=3, arg_count=2)
     #     "The i'th user input is subclass holding two inner tensors, which are
     #      inputs[3] and inputs[4] of the plain-tensor graph".
-<<<<<<< HEAD
-    subclass_inp_meta: List[Union[int, SubclassCreationMeta]]
-    subclass_out_meta: List[Union[int, SubclassCreationMeta]]
-    subclass_tangent_meta: List[Union[int, SubclassCreationMeta]]
-=======
 
     # length = # user inputs
     subclass_inp_meta: List[Union[int, SubclassCreationMeta]]
@@ -612,7 +562,6 @@
     # TODO: we should kill this
     # (need to default it to not break internal)
     is_train: bool = False
->>>>>>> bc49b1e5
 
     num_symints_saved_for_bw: Optional[int] = None
 
@@ -939,8 +888,6 @@
 # Pre-condition: the two args are the "old" and "new" inputs from running functionalization.
 # When we run functionalization and wrap our inputs into FunctionalTensors,
 # we can detect whether or not an input was mutated by checking to see if the inner tensor has changed
-<<<<<<< HEAD
-=======
 #
 # Normally it would be enough just to check if arg is new_arg, which is normally enough for functionalization
 # to confirm that inputs were not mutated when running the user's model with functionalization on.
@@ -948,7 +895,6 @@
 # `from_fun(to_fun(x)) is x` will return False, because the call to `from_fun` constructs
 # a brand new subclass instance: we are calling __tensor_unflatten__, and going
 # from Subclass(FakeTensor) to Subclass(FunctionalTensor(FakeTensor))
->>>>>>> bc49b1e5
 def was_updated(arg, new_arg):
     if is_traceable_wrapper_subclass(arg):
         assert is_traceable_wrapper_subclass(new_arg)
@@ -1283,11 +1229,6 @@
             for inp, info in zip(flat_f_args, input_info)
             if info.mutates_data or info.mutates_metadata
         ]
-<<<<<<< HEAD
-        # When handling subclasses, we need info about **all** outputs of compiled forward graph,
-        # so we know precisely which graph outputs to wrap back into tensor subclasses
-        fw_graph_outs = pytree.tree_map(from_fun, f_mutated_inputs + list(flat_f_outs) + intermediate_bases)
-=======
         f_metadata_mutated_inputs = [
             inp
             for inp, info in zip(flat_f_args, input_info)
@@ -1310,7 +1251,6 @@
         if is_train:
             f_fw_graph_outs = f_fw_graph_outs + intermediate_bases
         fw_graph_outs = pytree.tree_map(from_fun, f_fw_graph_outs)
->>>>>>> bc49b1e5
 
         metadata = ViewAndMutationMeta(
             input_info=input_info,
@@ -1320,14 +1260,9 @@
             keep_input_mutations=keep_input_mutations,
             traced_tangents=traced_tangents,
             subclass_inp_meta=create_subclass_meta(flat_args),
-<<<<<<< HEAD
-            subclass_out_meta=create_subclass_meta(fw_graph_outs),
-            subclass_tangent_meta=create_subclass_meta(traced_tangents),
-=======
             subclass_fw_graph_out_meta=create_subclass_meta(fw_graph_outs),
             subclass_tangent_meta=create_subclass_meta(traced_tangents),
             is_train=is_train,
->>>>>>> bc49b1e5
         )
         return metadata
 
@@ -1908,11 +1843,7 @@
         fn_to_trace, flat_args, meta=fw_metadata, aot_config=aot_config, trace_joint=False)
 
     fn_to_trace, updated_flat_args_subclasses_desugared, maybe_subclass_meta = aot_dispatch_subclass(
-<<<<<<< HEAD
-        fn_to_trace, updated_flat_args, trace_joint=False, meta=fw_metadata, fw_only=flat_fn)
-=======
         fn_to_trace, updated_flat_args, is_joint_structure=False, meta=fw_metadata, fw_only=flat_fn)
->>>>>>> bc49b1e5
 
     fw_module = create_graph(
         fn_to_trace,
@@ -1938,11 +1869,7 @@
     if aot_config.is_export:
         assert maybe_subclass_meta is None, "aot_export_module does not support tensor subclass inputs for now."
         return fw_module
-<<<<<<< HEAD
-    return fw_module, updated_flat_args_subclasses_desugared, maybe_subclass_meta
-=======
     return fw_module, list(updated_flat_args_subclasses_desugared), maybe_subclass_meta
->>>>>>> bc49b1e5
 
 def aot_dispatch_base(flat_fn, flat_args: List[Tensor], aot_config: AOTConfig, *, fw_metadata: ViewAndMutationMeta):
     fw_module, updated_flat_args, maybe_subclass_meta = aot_dispatch_base_graph(
@@ -1987,11 +1914,7 @@
 
     if maybe_subclass_meta is not None:
         compiled_fw_func = aot_dispatch_subclass_wrapper(
-<<<<<<< HEAD
-            rng_functionalization_wrapper, subclass_metas=fw_metadata.subclass_out_meta, num_fw_outs_saved_for_bw=None)
-=======
             rng_functionalization_wrapper, subclass_metas=fw_metadata.subclass_fw_graph_out_meta, num_fw_outs_saved_for_bw=None)
->>>>>>> bc49b1e5
     else:
         compiled_fw_func = rng_functionalization_wrapper
 
@@ -2397,17 +2320,10 @@
         keep_input_mutations=m.keep_input_mutations,
         traced_tangents=traced_tangents,
         # We are guaranteed not to get here, since dupes are not supported today with subclass inputs.
-<<<<<<< HEAD
-        # We should eventually fix this.
-        subclass_inp_meta=m.subclass_inp_meta,
-        subclass_out_meta=m.subclass_out_meta,
-        subclass_tangent_meta=m.subclass_tangent_meta,
-=======
         subclass_inp_meta=None,
         subclass_fw_graph_out_meta=None,
         subclass_tangent_meta=None,
         is_train=m.is_train,
->>>>>>> bc49b1e5
     )
 
 # Given our ViewAndMutation metadata, this fn constructs a new set of metadata,
@@ -2526,17 +2442,10 @@
         keep_input_mutations=m.keep_input_mutations,
         traced_tangents=traced_tangents,
         # We are guaranteed not to get here, since synthetic_base codepaths are not supported today with subclass inputs.
-<<<<<<< HEAD
-        # We should eventually fix this.
-        subclass_inp_meta=m.subclass_inp_meta,
-        subclass_out_meta=m.subclass_out_meta,
-        subclass_tangent_meta=m.subclass_tangent_meta,
-=======
         subclass_inp_meta=None,
         subclass_fw_graph_out_meta=None,
         subclass_tangent_meta=None,
         is_train=m.is_train,
->>>>>>> bc49b1e5
     ), outer_aliased_arg_idx_with_metadata_mutations
 
 # MOTIVATION:
@@ -3218,49 +3127,16 @@
         return traced_forward, (*args, fwd_seed, fwd_base_offset)
 
 
-<<<<<<< HEAD
-=======
 # Output structure:
 # - List[Tensor] if tracing an inference graph
 # - Tuple[List[Tensor], List[Tensor]] if tracing a joint graph.
 # This function effectively concats each inner list of subclass tensors
 # into a (potentially longer) list of inner tensors.
 #
->>>>>>> bc49b1e5
 # This function takes in a pytree of arguments and unwraps any tensor subclasses.
 # Annoyingly, we can't use pytrees to perform the unwrapping, because unwrapping returns
 # a list of tensors that we would then need to concat together.
 # Instead, we specialize the logic for the inference vs. joint graph case.
-<<<<<<< HEAD
-def unwrap_tensor_subclasses(wrapped_args, *, trace_joint: bool):
-    if trace_joint:
-        assert isinstance(wrapped_args, tuple) and len(wrapped_args) == 2
-        assert isinstance(wrapped_args[0], (tuple, list)) and isinstance(wrapped_args[1], (tuple, list))
-        unwrapped_args_fw = []
-        for a in wrapped_args[0]:
-            if isinstance(a, torch.Tensor) and is_traceable_wrapper_subclass(a):
-                attrs, _ = a.__tensor_flatten__()
-                unwrapped_args_fw += [getattr(a, attr) for attr in attrs]
-            else:
-                unwrapped_args_fw += [a]
-        unwrapped_args_tangents = []
-        for a in wrapped_args[1]:
-            if isinstance(a, torch.Tensor) and is_traceable_wrapper_subclass(a):
-                attrs, _ = a.__tensor_flatten__()
-                unwrapped_args_tangents += [getattr(a, attr) for attr in attrs]
-            else:
-                unwrapped_args_tangents += [a]
-        unwrapped_args = (unwrapped_args_fw, unwrapped_args_tangents)
-    else:
-        unwrapped_args_fw = []
-        assert isinstance(wrapped_args, (list, tuple))
-        for a in wrapped_args:
-            if isinstance(a, torch.Tensor) and is_traceable_wrapper_subclass(a):
-                attrs, _ = a.__tensor_flatten__()
-                unwrapped_args_fw += [getattr(a, attr) for attr in attrs]
-            else:
-                unwrapped_args_fw += [a]
-=======
 # NOTE: this function is hot, since we unwrap tensor subclass inputs at runtime
 def unwrap_tensor_subclasses(wrapped_args, *, is_joint_structure: bool):
     def concat_inner_tensors_from_subclasses(xs):
@@ -3282,17 +3158,12 @@
     else:
         assert isinstance(wrapped_args, (list, tuple))
         unwrapped_args_fw = concat_inner_tensors_from_subclasses(wrapped_args)
->>>>>>> bc49b1e5
         unwrapped_args = unwrapped_args_fw
     return unwrapped_args
 
 # Turns a flattened list of tensor arguments into (maybe) subclass tensors.
 # This function is used both at trace time and runtime, so we have an is_runtime flag telling us which context we're in.
-<<<<<<< HEAD
-def wrap_tensor_subclasses_simple(
-=======
 def wrap_tensor_subclasses(
->>>>>>> bc49b1e5
     unwrapped_args: List[Any],
     *,
     subclass_metas: List[Union[int, SubclassCreationMeta]],
@@ -3345,21 +3216,6 @@
 
 # Given a bunch of "dense" tensor arguments, this function (potentially) wraps them into tensor subclasses.
 # This function carefully handles the inference vs. joint cases:
-<<<<<<< HEAD
-# - when trace_joint is True, args is (primals, tangents)
-# - when trace_joint is False, args is [*primals]
-def wrap_tensor_subclasses(unwrapped_args, *, trace_joint: bool, meta: ViewAndMutationMeta) -> List[Any]:
-    # Since this function is re-used for both inference and joint graphs,
-    if trace_joint:
-        assert isinstance(unwrapped_args, tuple) and len(unwrapped_args) == 2
-        assert isinstance(unwrapped_args[0], (tuple, list)) and isinstance(unwrapped_args[1], (tuple, list))
-        primals, tangents = unwrapped_args[0], unwrapped_args[1]
-        wrapped_primals = wrap_tensor_subclasses_simple(primals, subclass_metas=meta.subclass_inp_meta)
-        wrapped_tangents = wrap_tensor_subclasses_simple(tangents, subclass_metas=meta.subclass_tangent_meta)
-        return (wrapped_primals, wrapped_tangents)
-    else:
-        wrapped_args = wrap_tensor_subclasses_simple(unwrapped_args, subclass_metas=meta.subclass_inp_meta)
-=======
 # - when is_joint_structure is True, args is (primals, tangents)
 # - when is_joint_structure is False, args is [*primals]
 def wrap_tensor_subclasses_maybe_joint(unwrapped_args, *, is_joint_structure: bool, meta: ViewAndMutationMeta) -> List[Any]:
@@ -3373,7 +3229,6 @@
         return (wrapped_primals, wrapped_tangents)
     else:
         wrapped_args = wrap_tensor_subclasses(unwrapped_args, subclass_metas=meta.subclass_inp_meta)
->>>>>>> bc49b1e5
         return wrapped_args
 
 # This wrapper handles the AOTDispatch runtime logic for tensor subclasses.
@@ -3386,15 +3241,6 @@
     subclass_metas: List[Union[int, SubclassCreationMeta]],
     num_fw_outs_saved_for_bw: Optional[int],
 ) -> Callable:
-<<<<<<< HEAD
-    def inner_fn(*args):
-        unwrapped_args = unwrap_tensor_subclasses(args, trace_joint=False)
-        # expectation: runtime_fn is a boxed fn
-        unwrapped_outs = runtime_fn(unwrapped_args)
-        wrapped_outs = wrap_tensor_subclasses_simple(
-            unwrapped_outs, subclass_metas=subclass_metas, num_fw_outs_saved_for_bw=num_fw_outs_saved_for_bw, is_runtime=True)
-        return wrapped_outs
-=======
     def inner_fn(args):
         unwrapped_args = unwrap_tensor_subclasses(args, is_joint_structure=False)
         # expectation: runtime_fn is a boxed fn
@@ -3404,7 +3250,6 @@
         return wrapped_outs
     # box it
     inner_fn._boxed_call = True
->>>>>>> bc49b1e5
     return inner_fn
 
 def create_metadata_for_subclass(meta: ViewAndMutationMeta) -> ViewAndMutationMeta:
@@ -3417,11 +3262,7 @@
 
     # output infos
     output_info = []
-<<<<<<< HEAD
-    subclass_out_meta_user_outs_only = meta.subclass_out_meta[meta.num_mutated_data_inputs:]
-=======
     subclass_out_meta_user_outs_only = meta.subclass_fw_graph_out_meta[meta.num_mutated_data_inputs:]
->>>>>>> bc49b1e5
     if meta.num_intermediate_bases > 0:
         subclass_out_meta_user_outs_only = subclass_out_meta_user_outs_only[:-meta.num_intermediate_bases]
     # sanity assert
@@ -3439,15 +3280,6 @@
     # - input mutations (**not** used today, since we don't handle input mutations inside the subclass,
     #   although we should handle this eventually)
     #   TODO: add a test case to assert we error when this happens, instead of getting silent correctness
-<<<<<<< HEAD
-    requires_grad_info = []
-    num_intermediate_bases = 0
-    keep_input_mutations = meta.keep_input_mutations
-    traced_tangents = []
-    subclass_inp_meta = []
-    subclass_out_meta = []
-    subclass_tangent_meta = []
-=======
     requires_grad_info = None
     num_intermediate_bases = None
     keep_input_mutations = meta.keep_input_mutations
@@ -3455,7 +3287,6 @@
     subclass_inp_meta = None
     subclass_fw_graph_out_meta = None
     subclass_tangent_meta = None
->>>>>>> bc49b1e5
 
     metadata = ViewAndMutationMeta(
         input_info=input_info,
@@ -3465,35 +3296,23 @@
         keep_input_mutations=keep_input_mutations,
         traced_tangents=traced_tangents,
         subclass_inp_meta=subclass_inp_meta,
-<<<<<<< HEAD
-        subclass_out_meta=subclass_out_meta,
-=======
         subclass_fw_graph_out_meta=subclass_fw_graph_out_meta,
->>>>>>> bc49b1e5
         subclass_tangent_meta=subclass_tangent_meta,
     )
     return metadata
 
-<<<<<<< HEAD
-=======
 
 SubclassTracingInfo = collections.namedtuple("SubclassTracingInfo", [
     "plain_tensor_trace_fn", "plain_tensor_args", "maybe_subclass_meta"
 ])
 
->>>>>>> bc49b1e5
 # Given a function operating on Subclass -> Subclass, returns an function that operates on Tensor -> Tensor
 # Also returns:
 # - the new set of arguments to pass into this function (now that tensor subclasses have been eliminated)
 # - the updated ViewAndMutationMeta for this dense -> dense function.
 # The other important arguments are:
-<<<<<<< HEAD
-# - flat_fn_maybe_joint: when trace_joint=True, this is the joint fw-bw function.
-#                        when trace_joint=False, this is just the forward function.
-=======
 # - flat_fn_maybe_joint: when is_joint_structure=True, this is the joint fw-bw function.
 #                        when is_joint_structure=False, this is just the forward function.
->>>>>>> bc49b1e5
 # - fw_only: this is *always* the forward-only function.
 #   Why do we need this? We need to collect updated ViewAndMutationMeta on our new dense -> dense functions.
 #   In particular, we need this to tell the partitioner how many dense forward outputs there are.
@@ -3501,16 +3320,6 @@
     flat_fn_maybe_joint,
     args: List[Any],
     *,
-<<<<<<< HEAD
-    trace_joint: bool,
-    meta: ViewAndMutationMeta,
-    fw_only: Callable,
-) -> Tuple[Callable, List[Any], Optional[SubclassMeta]]:
-    # Skip logic if we don't need to trace through any subclasses
-    req_subclass_dispatch = requires_subclass_dispatch(args, meta)
-    if not req_subclass_dispatch:
-        return flat_fn_maybe_joint, args, None
-=======
     is_joint_structure: bool,
     meta: ViewAndMutationMeta,
     fw_only: Callable,
@@ -3523,7 +3332,6 @@
             plain_tensor_args=args,
             maybe_subclass_meta=None,
         )
->>>>>>> bc49b1e5
 
     # TODO: add subclass guards (later PR).
 
@@ -3536,11 +3344,7 @@
 
     def inner_fn(fn, args, *, use_trace_joint: bool):
         # Step 1: wrap tensor inputs into subclasses if necessary
-<<<<<<< HEAD
-        all_args = wrap_tensor_subclasses(args, trace_joint=use_trace_joint, meta=meta)
-=======
         all_args = wrap_tensor_subclasses_maybe_joint(args, is_joint_structure=use_trace_joint, meta=meta)
->>>>>>> bc49b1e5
 
         # Step 2: call the inner function, with our (maybe subclass) inputs
         wrapped_outs = fn(*all_args)
@@ -3550,19 +3354,12 @@
             # We also stash subclass info on our grad_inputs, if we're tracing the joint.
             nonlocal subclass_meta
             assert isinstance(wrapped_outs, tuple) and len(wrapped_outs) == 2
-<<<<<<< HEAD
-=======
             # Don't need fw outs since we already have subclass metadata on them
->>>>>>> bc49b1e5
             grad_inputs = wrapped_outs[1]
             subclass_meta.grad_input_metas = create_subclass_meta(grad_inputs)
 
         # Step 3: Unwrap any subclass outputs back into dense tensors
-<<<<<<< HEAD
-        unwrapped_outs = unwrap_tensor_subclasses(wrapped_outs, trace_joint=use_trace_joint)
-=======
         unwrapped_outs = unwrap_tensor_subclasses(wrapped_outs, is_joint_structure=use_trace_joint)
->>>>>>> bc49b1e5
         return unwrapped_outs
 
     def joint_fn(primals, tangents):
@@ -3574,18 +3371,10 @@
     def metadata_fn(*primals):
         return inner_fn(fw_only, primals, use_trace_joint=False)
 
-<<<<<<< HEAD
-    args_unwrapped = unwrap_tensor_subclasses(args, trace_joint=trace_joint)
-
-    if trace_joint:
-        primals_unwrapped = args[0]
-        primals_unwrapped = unwrap_tensor_subclasses(args[0], trace_joint=False)
-=======
     args_unwrapped = unwrap_tensor_subclasses(args, is_joint_structure=is_joint_structure)
 
     if is_joint_structure:
         primals_unwrapped = args_unwrapped[0]
->>>>>>> bc49b1e5
         fn_to_trace = joint_fn
     else:
         primals_unwrapped = args_unwrapped
@@ -3611,23 +3400,16 @@
     meta_updated = run_functionalized_fw_and_collect_metadata(
         metadata_fn,
         keep_input_mutations=meta.keep_input_mutations,
-<<<<<<< HEAD
-=======
         is_train=meta.is_train,
->>>>>>> bc49b1e5
     )(*primals_unwrapped)
 
     subclass_meta.fw_metadata = meta_updated
 
-<<<<<<< HEAD
-    return fn_to_trace, args_unwrapped, subclass_meta
-=======
     return SubclassTracingInfo(
         plain_tensor_trace_fn=fn_to_trace,
         plain_tensor_args=args_unwrapped,
         maybe_subclass_meta=subclass_meta,
     )
->>>>>>> bc49b1e5
 
 
 # Has the precondition that there
@@ -3660,17 +3442,12 @@
         trace_joint=True,
     )
 
-<<<<<<< HEAD
-    joint_fn_to_trace, updated_joint_inputs, maybe_subclass_meta = aot_dispatch_subclass(
-        joint_fn_to_trace, joint_inputs, trace_joint=True, meta=fw_metadata, fw_only=flat_fn)
-=======
     subclass_tracing_info = aot_dispatch_subclass(
         joint_fn_to_trace, updated_joint_inputs, is_joint_structure=True, meta=fw_metadata, fw_only=flat_fn)
 
     joint_fn_to_trace = subclass_tracing_info.plain_tensor_trace_fn
     updated_joint_inputs = subclass_tracing_info.plain_tensor_args
     maybe_subclass_meta = subclass_tracing_info.maybe_subclass_meta
->>>>>>> bc49b1e5
 
     fx_g = create_graph(joint_fn_to_trace, updated_joint_inputs, aot_config=aot_config)
 
@@ -3829,11 +3606,7 @@
                 # See Note: [Partitioner handling for Subclasses, Part 2]
                 compiled_fw_func = aot_dispatch_subclass_wrapper(
                     compiled_fw_func,
-<<<<<<< HEAD
-                    subclass_metas=fw_metadata.subclass_out_meta,
-=======
                     subclass_metas=fw_metadata.subclass_fw_graph_out_meta,
->>>>>>> bc49b1e5
                     num_fw_outs_saved_for_bw=num_fw_outs_saved_for_bw
                 )
                 if not hasattr(compiled_fw_func, "_boxed_call"):
@@ -4129,16 +3902,12 @@
             grad_output_types = [type(x) for x in all_args[-num_contiguous_args:]]
             # In general, we can add more asserts/guards here for when we partitioned
             # with incorrect assumptions about the grad_outputs.
-<<<<<<< HEAD
-            assert grad_output_types == CompiledFunction.metadata.output_types, f"""\
-=======
             # Normalize FakeTensor -> torch.Tensor
             # - during tracing our types are FakeTensor
             # - at runtime in the backward our types are torch.Tensor...
             # - unless we're running compiled backward, in which case they are also FakeTensor
             grad_output_types_ = [torch.Tensor if x is FakeTensor else x for x in grad_output_types]
             assert grad_output_types_ == CompiledFunction.metadata.output_types, f"""\
->>>>>>> bc49b1e5
 We incorrectly attempted to compile the backward with incorrect subclass metadata.
 If you run into this error, please file an issue.
 Expected grad_output types: {str(CompiledFunction.metadata.output_types)}
@@ -4148,11 +3917,7 @@
 
             # TODO: figure out how to refactor the backward properly so I can use aot_dispatch_subclass_wrapper() here.
             if CompiledFunction.maybe_subclass_metadata is not None:
-<<<<<<< HEAD
-                all_args = unwrap_tensor_subclasses(all_args, trace_joint=False)
-=======
                 all_args = unwrap_tensor_subclasses(all_args, is_joint_structure=False)
->>>>>>> bc49b1e5
 
             def call_compiled_backward():
                 if ctx._is_compiled_autograd_tracing():
@@ -4193,11 +3958,7 @@
                         outs = call_compiled_backward()
                         # TODO: figure out how to refactor the backward properly so I can use aot_dispatch_subclass_wrapper() here.
                         if CompiledFunction.maybe_subclass_metadata is not None:
-<<<<<<< HEAD
-                            outs_wrapped = wrap_tensor_subclasses_simple(
-=======
                             outs_wrapped = wrap_tensor_subclasses(
->>>>>>> bc49b1e5
                                 outs, subclass_metas=CompiledFunction.maybe_subclass_metadata.grad_input_metas)
                             return outs_wrapped
                         return outs
@@ -4215,11 +3976,7 @@
 
             # TODO: figure out how to refactor the backward properly so I can use aot_dispatch_subclass_wrapper() here.
             if CompiledFunction.maybe_subclass_metadata is not None:
-<<<<<<< HEAD
-                outs_wrapped = wrap_tensor_subclasses_simple(
-=======
                 outs_wrapped = wrap_tensor_subclasses(
->>>>>>> bc49b1e5
                     out, subclass_metas=CompiledFunction.maybe_subclass_metadata.grad_input_metas)
                 return outs_wrapped
             return out
@@ -4380,15 +4137,12 @@
                 )(*fake_flat_args)
 
         req_subclass_dispatch = requires_subclass_dispatch(fake_flat_args, fw_metadata)
-<<<<<<< HEAD
-=======
         if fw_metadata.num_intermediate_bases > 0:
             assert not req_subclass_dispatch, f"""\
 torch.compile is currently being used with tensor subclass inputs:
 {','.join([str(type(x)) for x in fake_flat_args])}. We are attempting to a compile a graph with two graph outputs
 that alias one another, which is currently unsupported in the subclass use case. If you run into this,
 please file a github issue"""
->>>>>>> bc49b1e5
 
         if aot_config.is_export:
             # aot_export: ban input metadata mutations for now to keep shared code paths simpler.
