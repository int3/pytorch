import contextlib
import functools
import gc
from dataclasses import asdict, dataclass, field
from itertools import chain
from typing import (
    Any,
    Callable,
    cast,
    Dict,
    Iterable,
    List,
    no_type_check,
    Optional,
    Set,
    Tuple,
    Union,
)

import torch
import torch.nn as nn
from torch.distributed._shard.sharded_tensor import ShardedTensor
from torch.distributed._tensor import DTensor
from torch.distributed.fsdp import (
    FullOptimStateDictConfig,
    FullStateDictConfig,
    FullyShardedDataParallel as FSDP,
    OptimStateDictConfig,
    ShardedOptimStateDictConfig,
    ShardedStateDictConfig,
    StateDictConfig,
    StateDictType,
)
from torch.distributed.fsdp._common_utils import (
    _get_module_fsdp_state_if_fully_sharded_module,
    FSDP_WRAPPED_MODULE,
)
from torch.nn.parallel import DistributedDataParallel as DDP


FLAT_PARAM = "_flat_param"
PG = "param_groups"
PG_PREFIX = f"{PG}."
STATE = "state"
STATE_PREFIX = f"{STATE}."
PARAMS = "params"
FQNS_T = Set[str]

_patched_state_dict: Set[Callable] = set()


PrimitiveType = Union[DTensor, ShardedTensor, torch.Tensor, int, float, str]
ValueType = Union[
    PrimitiveType, List[PrimitiveType], Tuple[PrimitiveType], Dict[str, "ValueType"]
]
DictValueType = Dict[str, ValueType]
ListDictValueType = List[DictValueType]
OptimizerStateType = Dict[str, Union[DictValueType, ListDictValueType]]


@contextlib.contextmanager
def gc_context():
    is_enabled = gc.isenabled()
    gc.disable()
    try:
        yield
    finally:
        # TODO: add logging for the gc details/time
        gc.collect()
        if is_enabled:
            gc.enable()


@dataclass
class StateDictOptions:
    """
    This specifies how get_state_dict/set_state_dict will work.

    - ``fsdp_state_dict_type``: if the model is sharded by FSDP, what FSDP
      state_dict type should be used.
      The defalut value is SHARDED_STATE_DICT.

    - ``ignore_frozen_params``: if the value is True, the returned state_dict
      won't contain any parameters that are frozen -- the requires_grad is False.
      The default value is False.
    """

    # The default should be sharded_state_dict
    fsdp_state_dict_type: StateDictType = StateDictType.SHARDED_STATE_DICT
    # Whether to ignore the frozen parameters when getting the state_dict.
    # The default is False.
    ignore_frozen_params: bool = False
    # When asking to return only the submodule state_dict (submodules != None),
    # whether to keep the submodule prefixes from the state_dict keys.
    # For example, if the submodule is ``module.pretrain`` and the full FQN of
    # the parameter is ``pretrain.layer1.weight`` of the param, setting
    # this option to False will return ``layer.weight``, otherwise the full FQN
    # will be returned.
    # Note that if ``keep_submodule_prefixes`` is False, there may be conflict
    # FQNs, hence there shouldbe only one submodule in ``submodules``.
    keep_submodule_prefixes: bool = True
    # The `strict` option for model.load_state_dict() call.
    strict: bool = True


@dataclass
class _StateDictInfo(StateDictOptions):
    fqn_param_mapping: Dict[
        Union[str, torch.Tensor], Union[FQNS_T, torch.Tensor]
    ] = field(default_factory=dict)
    all_fqns: Set[str] = field(default_factory=set)
    submodule_prefixes: Set[str] = field(default_factory=set)
    handle_model: bool = True
    handle_optim: bool = True
    fsdp_context: Callable = contextlib.nullcontext
    fsdp_modules: List[nn.Module] = field(default_factory=list)


def _get_fqns(model: nn.Module, name: str, skip_ddp_prefix: bool = True) -> FQNS_T:
    """
    This API is used to convert the name of a parameter to the FQNs. For FSDP
    without `use_orig_params`, the name of FlatParameter can be mapped to
    multiple original parameters. As a result, the return type of this function
    is `Set[str]`.

    Args:
        module (nn.Module): the root model.
        name (str): the name
        skip_ddp_prefix (bool): whether to skip DDP's `module` prefix

    Returns:
        The canonical FQNs based on the model traversal.
    """
    if "." not in name:
        return {name}

    obj_names = name.split(".")
    fqn_obj_names = []
    curr_obj = model
    for i, curr_obj_name in enumerate(obj_names):
        if isinstance(curr_obj, DDP):
            assert curr_obj_name == "module"
            curr_obj = curr_obj.module
            if not skip_ddp_prefix:
                fqn_obj_names.append(curr_obj_name)
        elif isinstance(curr_obj, FSDP):
            if obj_names[i + 1] == FLAT_PARAM:
                prefix = ".".join(fqn_obj_names)
                flat_param = getattr(curr_obj, FLAT_PARAM)
                if prefix:
                    prefix = f"{prefix}."
                return {f"{prefix}{fqn}" for fqn in flat_param._fqns}
            curr_obj = getattr(curr_obj, FSDP_WRAPPED_MODULE)
            if curr_obj_name != FSDP_WRAPPED_MODULE:
                fqn_obj_names.append(curr_obj_name)
                curr_obj = getattr(curr_obj, curr_obj_name)
        else:
            fqn_obj_names.append(curr_obj_name)
            curr_obj = getattr(curr_obj, curr_obj_name)

    return {".".join(fqn_obj_names)}


def _verify_options(
    model: nn.Module,
    optims: Tuple[torch.optim.Optimizer, ...],
    optim_only: bool,
    *,
    submodules: Optional[Set[nn.Module]] = None,
    options: Optional[StateDictOptions] = None,
) -> _StateDictInfo:
    """
    Verify the model and options passed by the user and generates _StateDictInfo.
    """
    if optim_only and not optims:
        raise RuntimeError(
            "Optimizers are not passed in but optim_only is set to True."
        )

    options = options or StateDictOptions()

    fqn_param_mapping: Dict[
        Union[str, torch.Tensor], Union[Set[str], torch.Tensor]
    ] = {}
    all_fqns = set()
    for name, param in model.named_parameters():
        fqns = _get_fqns(model, name)
        fqn_param_mapping[param] = fqns
        for fqn in fqns:
            fqn_param_mapping[fqn] = param
            all_fqns.add(fqn)

    submodule_prefixes = set()
    if submodules:
        submodules = set(submodules)
        for name, module in model.named_modules():
            if module not in submodules:
                continue
            fqns = _get_fqns(model, name)
            assert len(fqns) == 1, "Submodule FQN should only have 1 instance"
            for fqn in fqns:
                submodule_prefixes.add(f"{fqn}.")

    fsdp_modules = FSDP.fsdp_modules(model)
    state_dict_config: StateDictConfig
    optim_state_dict_config: OptimStateDictConfig
    fsdp_context: Callable
    if fsdp_modules:
        # FSDP API only work if at least one FSDP instance exists.
        if options.fsdp_state_dict_type == StateDictType.FULL_STATE_DICT:
            state_dict_config = FullStateDictConfig(
                offload_to_cpu=True, rank0_only=True
            )
            optim_state_dict_config = FullOptimStateDictConfig(
                offload_to_cpu=True, rank0_only=True
            )
        elif options.fsdp_state_dict_type == StateDictType.SHARDED_STATE_DICT:
            state_dict_config = ShardedStateDictConfig()
            optim_state_dict_config = ShardedOptimStateDictConfig()
        else:
            raise RuntimeError(
                "state_dict currently support only FSDP "
                "FULL_STATE_DICT and SHARDED_STATE_DICT"
            )
        fsdp_context = functools.partial(
            FSDP.state_dict_type,
            module=model,
            state_dict_type=options.fsdp_state_dict_type,
            state_dict_config=state_dict_config,
            optim_state_dict_config=optim_state_dict_config,
        )
    else:
        fsdp_context = contextlib.nullcontext

    return _StateDictInfo(
        **asdict(options),
        fqn_param_mapping=fqn_param_mapping,
        all_fqns=all_fqns,
        submodule_prefixes=submodule_prefixes,
        fsdp_context=fsdp_context,
        fsdp_modules=cast(List[nn.Module], fsdp_modules),
        handle_model=not optim_only,
        handle_optim=(len(optims) > 0),
    )


def _verify_state_dict(
    model_state_dict: Dict[str, ValueType],
    optim_state_dict: OptimizerStateType,
    info: _StateDictInfo,
) -> None:
    # FSDP root must exist otherwise FSDP state_dict will be incorrect.
    has_fsdp_root = False
    for module in info.fsdp_modules:
        fsdp_state = _get_module_fsdp_state_if_fully_sharded_module(module)
        assert fsdp_state is not None, "Expected a fsdp_state with a fsdp module."
        if fsdp_state._is_root:
            has_fsdp_root = True
            break
    if info.fsdp_modules and not has_fsdp_root:
        raise RuntimeError("The model has FSDP modules but no FSDP root module exists.")

    # Verify if the model_state_dict and optim_state_dict are valid. This API
    # should give the users an explicit error message to debug or report.
    if (
        info.handle_model
        and not model_state_dict
        and not info.submodule_prefixes
        and not info.ignore_frozen_params
        and info.strict
    ):
        raise RuntimeError(
            "The option indicates that model state_dict is required to save "
            "or load, but model state_dict is empty."
        )

    if info.handle_optim:
        if not (optim_state_dict and optim_state_dict[STATE]):
            raise RuntimeError(
                "The option indicates that model state_dict is required to save, "
                f"or load but optim state_dict is empty. {optim_state_dict}"
            )

    for key in model_state_dict.keys():
        if FLAT_PARAM in key:
            raise RuntimeError(
                f"{key} contains {FLAT_PARAM}. This can happen if the model "
                "is not the root module."
            )


def _state_dict_fn(obj: Union[nn.Module, torch.optim.Optimizer], api: str) -> Callable:
    call = getattr(obj, api)
    if call in _patched_state_dict:
        call = functools.partial(getattr(obj.__class__, api), self=obj)
    return call


def _get_model_state_dict(
    model: nn.Module, info: _StateDictInfo
) -> Dict[str, ValueType]:
    if not info.handle_model:
        return {}

    with info.fsdp_context():
        state_dict = _state_dict_fn(model, "state_dict")()

    for key in list(state_dict.keys()):
        fqns = _get_fqns(model, key)
        assert len(fqns) == 1
        fqn = next(iter(fqns))
        if fqn != key:
            # As we only support FSDP, DDP, and TP, the only case is
            # wrapper-based DDP. Verify the assumption is correct.
            def verify(key, fqn) -> bool:
                if len(fqn) >= len(key):
                    return False
                fqn_split = fqn.split(".")
                key_split = key.split(".")
                fqn_idx = 0
                for key_idx, key_name in enumerate(key_split):
                    if key_name == fqn_split[fqn_idx]:
                        fqn_idx += 1
                        if fqn_idx == len(fqn_split):
                            return key_idx == len(key_split) - 1
                    elif key_name == "module":
                        continue
                    else:
                        return False
                return True

            if not verify(key, fqn):
                raise RuntimeError(f"An unexpected key, {key}, exists. FQN is {fqn}")
            state_dict[fqn] = state_dict.pop(key)

    if info.submodule_prefixes:
        new_state_dict: Dict[str, ValueType] = {}
        # TODO: make this faster.
        for fqn in state_dict.keys():
            for prefix in info.submodule_prefixes:
                if not fqn.startswith(prefix):
                    continue
                if info.keep_submodule_prefixes:
                    new_state_dict[fqn] = state_dict[fqn]
                else:
                    new_fqn = fqn[len(prefix) :]
                    new_state_dict[new_fqn] = state_dict[fqn]
        state_dict = new_state_dict

    if info.ignore_frozen_params:
        for key, param in model.named_parameters():
            if param.requires_grad:
                continue
            fqns = _get_fqns(model, key)
            for fqn in fqns:
                state_dict.pop(fqn)
    return state_dict


def _load_model_state_dict(
    model: nn.Module,
    state_dict: Dict[str, ValueType],
    info: _StateDictInfo,
) -> None:
    if not info.handle_model or not state_dict:
        return

    for key, _ in model.named_parameters():
        fqns = _get_fqns(model, key)
        fqns_with_ddp_prefix = _get_fqns(model, key, skip_ddp_prefix=False)
        for fqn, fqn_with_ddp_prefix in zip(fqns, fqns_with_ddp_prefix):
            if fqn != fqn_with_ddp_prefix:
                state_dict[fqn_with_ddp_prefix] = state_dict.pop(fqn)

    with info.fsdp_context():
        return _state_dict_fn(model, "load_state_dict")(state_dict, strict=info.strict)


def _init_optim_state(optim: torch.optim.Optimizer) -> None:
    """
    Initialize optim states by calling the step() with zero grads.
    """
    if optim.state:
        # The optimizer state is initialized.
        return

    for param_group in optim.param_groups:
        for param in param_group[PARAMS]:
            if param.grad is not None:
                raise RuntimeError(
                    "state_dict can only be used if the optimizer "
                    "states are initialized (usually after one step() with "
                    "gradients) or gradients are None. For the later case, "
                    "state_dict will fake the gradients as zero "
                    "to initialize the optimizer states. However, the "
                    "gradients are not None."
                )
            if param.requires_grad:
                param.grad = torch.zeros_like(param)
    optim.step(closure=None)
    optim.zero_grad(set_to_none=True)


def _get_optim_state_dict(
    model: nn.Module,
    optimizers: Tuple[torch.optim.Optimizer, ...],
    info: _StateDictInfo,
) -> OptimizerStateType:
    if not info.handle_optim:
        return {}

    optim_state_dict: OptimizerStateType = {STATE: {}, PG: []}
    for optim in optimizers:
        _init_optim_state(optim)
        osd = _state_dict_fn(optim, "state_dict")()
        if info.fsdp_modules:
            with info.fsdp_context():
                osd = FSDP.optim_state_dict(model, optim, osd)
        else:
            params = list(chain.from_iterable(g[PARAMS] for g in optim.param_groups))
            param_pid_mapping = dict(zip(params, range(len(params))))
            fqn_pid_mapping = {}
            for key, param in model.named_parameters():
                fqns = _get_fqns(model, key)
                assert len(fqns) == 1
                fqn = next(iter(fqns))
                if param not in param_pid_mapping:
                    continue
                pid = param_pid_mapping[param]
                fqn_pid_mapping[fqn] = pid
                fqn_pid_mapping[pid] = fqn

            for key in list(osd[STATE].keys()):
                fqn = fqn_pid_mapping[key]
                osd[STATE][fqn] = osd[STATE].pop(key)

            for group in osd[PG]:
                group[PARAMS] = [fqn_pid_mapping[pid] for pid in group[PARAMS]]

        cast(DictValueType, optim_state_dict[STATE]).update(osd[STATE])
        cast(ListDictValueType, optim_state_dict[PG]).extend(osd[PG])

    return optim_state_dict


def _split_optim_state_dict(
    model: nn.Module,
    optim: torch.optim.Optimizer,
    optim_state_dict: OptimizerStateType,
    info: _StateDictInfo,
) -> OptimizerStateType:
    """
    Extract the corresponding optim state_dict from ``optim_state_dict`` for
    ``optim`` and return the result optim state_dict.

    Args:
        model (nn.Module): the root model.
        optim (torch.optim.Optimizer): the optimizer.
        optim_state_dict (Dict[str, ValueType]): the superset optim state_dict that
            contains the optim state_dict of ``optim``.
        info (_StateDictInfo): state dict information.

    Returns:
        The optim state_dict of ``optim``.
    """

    state: DictValueType = {}
    pg_state: ListDictValueType = []
    return_osd: OptimizerStateType = {STATE: state, PG: pg_state}
    pg_mapping: Dict[int, int] = {}

    for param_group in optim.param_groups:
        pg_state.append({PARAMS: []})
        for param in param_group[PARAMS]:
            for fqn in info.fqn_param_mapping[param]:
                params = pg_state[-1][PARAMS]
                assert isinstance(params, list)
                params.append(fqn)
                if param.requires_grad:
                    state[fqn] = cast(DictValueType, optim_state_dict[STATE])[fqn]
                for loaded_param_group in cast(ListDictValueType, optim_state_dict[PG]):
                    params = loaded_param_group[PARAMS]
                    assert isinstance(params, list)
                    if fqn in params:
                        pg_mapping[id(loaded_param_group)] = len(return_osd[PG]) - 1

    for param_group in cast(ListDictValueType, optim_state_dict[PG]):
        idx = pg_mapping.get(id(param_group), -1)
        if idx == -1:
            continue
        for key, value in param_group.items():
            if key == PARAMS:
                continue
            # TODO: check if value is the same if exists.
            pg_state[idx][key] = value

    return return_osd


def _load_optim_state_dict(
    model: nn.Module,
    optimizers: Tuple[torch.optim.Optimizer, ...],
    state_dict: OptimizerStateType,
    info: _StateDictInfo,
) -> None:
    if not info.handle_optim:
        return

    for optim in optimizers:
        optim_state_dict = _split_optim_state_dict(model, optim, state_dict, info)
        if info.fsdp_modules:
            with info.fsdp_context():
                optim_state_dict = FSDP.optim_state_dict_to_load(
                    model, optim, optim_state_dict
                )

        # Note that we do not have to convert the FQN back to param id here if
        # order in optim.param_groups[idx][PARAMS] is the same as the one in
        # optim_state_dict[PG][idx][PARAMS].
        _init_optim_state(optim)
        _state_dict_fn(optim, "load_state_dict")(optim_state_dict)


def get_state_dict(
    model: nn.Module,
    *,
    optimizers: Union[
        None, torch.optim.Optimizer, Iterable[torch.optim.Optimizer]
    ] = None,
    optim_only: bool = False,
    submodules: Optional[Set[nn.Module]] = None,
    options: Optional[StateDictOptions] = None,
) -> Tuple[Dict[str, ValueType], OptimizerStateType]:
    """
    Return the model state_dict and optimizers state_dict.

    ``state_dict`` is a function that can process any module
    that is parallelized by FSDP/fully_shard, DDP/replicate,
    tensor_parallel/parallelize_module,
    and any combination of these parallelisms. The main functions of
    ``state_dict`` are: 1.) creating a model and optimizer state_dict that can
    be resharded with different workers and/or different parallelisms.
    2.) eliminating the need for users to call parallelism-specific state_dict
    APIs.  3.) sanity checking the result state_dict.

    The keys of the result state_dict are the canonical FQNs (Fully Qualified Names).
    A canonical FQN refers to the FQN based on a parameter's position in an
    nn.Module hierarchy. More specifically, a canonical FQN to a parameter is the
    FQN returned by ``module.named_parameters()`` or ``module.named_buffers()``
    when module is not distributed by any parallelisms. Since the optimizer
    internally uses parameter IDs to represent a parameter, a conversion will
    happen to convert the parameter IDs to the canonical FQNs. The value of the
    result state_dict will be either ShardedTensor, DTensor if the value is
    sharded across ranks or Tensor, scalar values if the value is duplicated
    because of DDP/replicate.

    ``state_dict`` can also process a module that is not parallelized.
    In such a case, ``state_dict`` only performs one function --
    converting the optimizer parameter IDs to the canonical FQNs.

    Example:

        import torch
        from torch.distributed.fsdp import FullyShardedDataParallel as FSDP
        from torch.nn.parallel import DistributedDataParallel as DDP
        from torch.distributed.checkpoint.state_dict import state_dict

        fsdp_model = FSDP(copy.deepcopy(model))
        fsdp_optim = torch.optim.Adam(model.parameters(), lr=1e-3)
        ddp_model = DDP(copy.deepcopy(model))
        ddp_optim = torch.optim.Adam(model.parameters(), lr=1e-3)


        ddp_state_dict, ddp_optim_state_dict = state_dict(ddp_model, ddp_optim)
        fsdp_state_dict, fsdp_optim_state_dict = state_dict(fsdp_model, fsdp_optim)

        # if we simply call ddp_model.state_dict() and fsdp_model.state_dict(),
        # the asserts will fail.
        assert ddp_state_dict == fsdp_state_dict
        assert ddp_optim_state == fsdp_optim_state_dict


    Args:
        model (nn.Module): the nn.Module to the model.
        optimizers (Union[None, Optimizer, Iterable[Optimizer]]):
            The optimizers that are used to optimize ``model``.
        optim_only (bool): if optim_only is True, the returned model state_dict
            will be empty (default: False)
        submodules: Optional[Set[nn.Module]]: only return the model parameters
            that belong to the submodules.

        options (StateDictOptions): the options to control how
            model state_dict and optimizer state_dict should be returned. See
            `StateDictOptions` for the details.

    Returns:
        ``Tuple`` with the model state_dict as the first element and optimizer
        state_dict as the second element:
            The model state_dict will be empty if `optim_only` is True.
            The optimizer state_dict will be empty if optimizers` is empty.
    """

    with gc_context():
        optimizers = (
            tuple()
            if optimizers is None
            else (
                (optimizers,)
                if isinstance(optimizers, torch.optim.Optimizer)
                else tuple(optimizers)
            )
        )
        info = _verify_options(
            model,
            optimizers,
            optim_only=optim_only,
            submodules=submodules,
            options=options,
        )
        model_state_dict = _get_model_state_dict(model, info)
        optim_state_dict = _get_optim_state_dict(model, optimizers, info)
        _verify_state_dict(model_state_dict, optim_state_dict, info)
        return model_state_dict, optim_state_dict


<<<<<<< HEAD
def set_state_dict(
=======
def _unflatten_model_state_dict(
    state_dict: Union[Dict[nn.Module, Dict[str, ValueType]], Dict[str, ValueType]],
) -> Dict[str, ValueType]:
    if not state_dict:
        return {}

    if isinstance(next(iter(state_dict.keys())), nn.Module):
        new_state_dict: Dict[str, ValueType] = {}
        for submodule, sub_state_dict in state_dict.items():
            for name, m in model.named_modules():
                if m != submodule:
                    continue

                fqns = _get_fqns(model, name)
                assert (
                    len(fqns) == 1
                ), "FQNs for a submodule should only have 1 element"
                prefix = f"{next(iter(fqns))}."
                new_state_dict.update(
                    {
                        prefix + subfqn: value
                        for subfqn, value in sub_state_dict.items()
                    }
                )
        return new_state_dict
    else:
        return cast(Dict[str, ValueType], state_dict)

def load_state_dict(
>>>>>>> 0426e31e
    model: nn.Module,
    *,
    optimizers: Union[
        None, torch.optim.Optimizer, Iterable[torch.optim.Optimizer]
    ] = None,
    model_state_dict: Union[
        None, Dict[nn.Module, Dict[str, ValueType]], Dict[str, ValueType]
    ] = None,
    optim_state_dict: Optional[OptimizerStateType] = None,
    options: Optional[StateDictOptions] = None,
) -> None:
    """Load the model state_dict and optimizers state_dict.

    The counterpart of ``state_dict`` to load the state_dict
    generated by ``state_dict`` back to the model and optimizers.
    The given ``model_state_dict`` and ``optim_state_dict`` do not have to be
    returned by ``state_dict`` but must meet the following
    conditions: 1) all FQNs are canonical FQNs as defined in ``state_dict``,
    2) if a tensor is sharded, it must be a ShardedTensor or DTensor,
    3) optimizer state_dict must contain the canonical FQNs instead of parameter
    IDs.

    Args:
        model (nn.Module): the nn.Module to the model.
        optimizers (Union[None, Optimizer, Iterable[Optimizer]]):
            The optimizers that are used to optimize ``model``.
        model_state_dict: (Union[
        None, Dict[nn.Module, Dict[str, ValueType]], Dict[str, ValueType]]):
           the model state_dict to load. If the key of the ``model_state_dict``
           is nn.Module, the key is a submodule of ``model`` and the value should
           be the state_dict of the submodule. When loading the state_dict,
           the prefix of the submodule will be append to the state_dict.
        optim_state_dict: Optional[OptimizerStateType]:
            the optimizer state_dict to load.
        options (StateDictOptions): the options to control how
            model state_dict and optimizer state_dict should be loaded. See
            `StateDictOptions` for the details.

    Returns:
        None
    """

    model_state_dict: Dict[str, ValueType] = _unflatten_model_state_dict(
        model_state_dict
    ) if model_state_dict else {}
    optim_state_dict = optim_state_dict if optim_state_dict else {}
    with gc_context():
        optimizers = (
            tuple()
            if optimizers is None
            else (
                (optimizers,)
                if isinstance(optimizers, torch.optim.Optimizer)
                else tuple(optimizers)
            )
        )
        info = _verify_options(
            model, optimizers, optim_only=not model_state_dict, options=options
        )

        _verify_state_dict(model_state_dict, optim_state_dict, info)
        _load_model_state_dict(model, model_state_dict, info)
        _load_optim_state_dict(model, optimizers, optim_state_dict, info)


# TODO: correct the state_dict function signature.
# TODO: this API is not yet fully tested. Make it private
@no_type_check
def _patch_model_state_dict(
    model: nn.Module,
    *,
    options: Optional[StateDictOptions] = None,
) -> None:
    """Patch the ``state_dict`` and ``load_state_dict`` attributes of ``model``.

    Patch the ``state_dict`` and ``load_state_dict`` attributes of ``model`` to
    be a partial function to call ``get_state_dict`` and ``set_state_dict``.

    Example:
        from torch.distributed.fsdp import FullyShardedDataParallel as FSDP
        from torch.distributed.checkpoint.state_dict import patch_model_state_dict

        model = fsdp(model)
        patch_model_state_dict(model)

    Args:
        model (nn.Module): the nn.Module to the model.
        options (StateDictOptions): the options to control how
            model state_dict and optimizer state_dict should be loaded. See
            `StateDictOptions` for the details.
    Returns:
        None
    """

    _state_dict_call = functools.partial(
        get_state_dict,
        model=model,
        optimizers=None,
        options=options,
    )

    def state_dict_call():
        return _state_dict_call()[0]

    model.state_dict = state_dict_call

    _load_state_dict_call = functools.partial(
        set_state_dict,
        model=model,
        optimizers=None,
        options=options,
    )

    def load_state_dict_call():
        _load_state_dict_call(state_dict=state_dict)[1]

    model.load_state_dict = load_state_dict_call

    _patched_state_dict.add(state_dict_call)
    _patched_state_dict.add(load_state_dict_call)


# TODO: correct the load_state_dict function signature.
# TODO: this API is not yet fully tested. Make it private
@no_type_check
def _patch_optimizer_state_dict(
    model: nn.Module,
    *,
    optimizers: Tuple[torch.optim.Optimizer, ...],
    options: Optional[StateDictOptions] = None,
) -> None:
    """Patch the ``state_dict`` and ``load_state_dict`` attributes of ``optimizers``.

    Patch the ``state_dict`` and ``load_state_dict`` attributes of ``optimizers`` to
    be a partial function to call ``get_state_dict`` and ``set_state_dict``.

    Note that if there are multiple optimizers, all of the optimizers will be patched.
    So users only need to call one of the state_dict() to get the full result.

    Example:
        from torch.distributed.fsdp import FullyShardedDataParallel as FSDP
        from torch.distributed.checkpoint.state_dict import patch_model_state_dict

        model = fsdp(model)
        patch_model_state_dict(model)

    Args:
        model (nn.Module): the nn.Module to the model.
        options (StateDictOptions): the options to control how
            model state_dict and optimizer state_dict should be loaded. See
            `StateDictOptions` for the details.
    Returns:
        None
    """

    _state_dict_call = functools.partial(
        get_state_dict,
        model=model,
        optimizers=optimizers,
        optim_only=True,
        options=options,
    )

    def state_dict_call():
        return _state_dict_call()[1]

    _load_state_dict_call = functools.partial(
        set_state_dict,
        model=model,
        optimizers=optimizers,
        options=options,
    )

    def load_state_dict_call(state_dict: Dict[str, Any]):
        _load_state_dict_call(optim_state_dict=state_dict)

    _patched_state_dict.add(state_dict_call)
    _patched_state_dict.add(load_state_dict_call)
    for optim in optimizers:
        optim.state_dict = state_dict_call
        optim.load_state_dict = load_state_dict_call<|MERGE_RESOLUTION|>--- conflicted
+++ resolved
@@ -594,8 +594,7 @@
             `StateDictOptions` for the details.
 
     Returns:
-        ``Tuple`` with the model state_dict as the first element and optimizer
-        state_dict as the second element:
+        ``Tuple`` that contain model state_dict and optimizer state_dict:
             The model state_dict will be empty if `optim_only` is True.
             The optimizer state_dict will be empty if optimizers` is empty.
     """
@@ -623,10 +622,8 @@
         return model_state_dict, optim_state_dict
 
 
-<<<<<<< HEAD
-def set_state_dict(
-=======
 def _unflatten_model_state_dict(
+    model: nn.Module,
     state_dict: Union[Dict[nn.Module, Dict[str, ValueType]], Dict[str, ValueType]],
 ) -> Dict[str, ValueType]:
     if not state_dict:
@@ -654,8 +651,8 @@
     else:
         return cast(Dict[str, ValueType], state_dict)
 
-def load_state_dict(
->>>>>>> 0426e31e
+
+def set_state_dict(
     model: nn.Module,
     *,
     optimizers: Union[
@@ -699,7 +696,7 @@
     """
 
     model_state_dict: Dict[str, ValueType] = _unflatten_model_state_dict(
-        model_state_dict
+        model, model_state_dict
     ) if model_state_dict else {}
     optim_state_dict = optim_state_dict if optim_state_dict else {}
     with gc_context():
@@ -769,8 +766,8 @@
         options=options,
     )
 
-    def load_state_dict_call():
-        _load_state_dict_call(state_dict=state_dict)[1]
+    def load_state_dict_call(state_dict: Dict[str, Any]):
+        _load_state_dict_call(model_state_dict=state_dict)[1]
 
     model.load_state_dict = load_state_dict_call
 
