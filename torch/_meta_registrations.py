import math
from typing import List, Optional, Union

import torch
import torch._prims_common as utils
from torch import Tensor
from torch._decomp import meta_table as meta_table
from torch._prims_common import (
    check,
    corresponding_complex_dtype,
    corresponding_real_dtype,
    elementwise_dtypes,
    ELEMENTWISE_TYPE_PROMOTION_KIND,
    FloatLike,
    IntLike,
)

from torch._prims_common.wrappers import out_wrapper
from torch._refs import _broadcast_shapes

from torch._subclasses.fake_tensor import check_no_bool_index_tensors
from torch.utils._pytree import tree_map

aten = torch.ops.aten

_meta_lib_dont_use_me_use_register_meta = torch.library.Library("aten", "IMPL", "Meta")


def register_meta(op, register_dispatcher=True):
    def wrapper(f):
        def add_func(op):
            meta_table[op] = f
            if register_dispatcher:
                name = (
                    op.__name__
                    if op._overloadname != "default"
                    else op.overloadpacket.__name__
                )
                _meta_lib_dont_use_me_use_register_meta.impl(name, f)

            op.py_impl(torch._C.DispatchKey.Meta)(f)

        tree_map(add_func, op)
        return f

    return wrapper


def toRealValueType(dtype):
    from_complex = {
        torch.complex32: torch.half,
        torch.cfloat: torch.float,
        torch.cdouble: torch.double,
    }
    return from_complex.get(dtype, dtype)


@register_meta(aten._fft_c2c.default)
def meta_fft_c2c(self, dim, normalization, forward):
    assert self.dtype.is_complex
    return self.new_empty(self.size())


@register_meta(aten._fft_r2c.default)
def meta_fft_r2c(self, dim, normalization, onesided):
    assert self.dtype.is_floating_point
    output_sizes = list(self.size())

    if onesided:
        last_dim = dim[-1]
        last_dim_halfsize = (output_sizes[last_dim] // 2) + 1
        output_sizes[last_dim] = last_dim_halfsize

    return self.new_empty(
        output_sizes, dtype=utils.corresponding_complex_dtype(self.dtype)
    )


@register_meta(aten.randperm.generator_out)
def meta_randperm(n, *, generator=None, out):
    assert out.ndim == 1 and out.size(0) == n
    return out


@register_meta(aten.randint.default)
def meta_randint(
    high, size, *, dtype=torch.long, layout=None, device=None, pin_memory=None
):
    return torch.empty(size, dtype=dtype, device=device)


@register_meta(aten.randint.low)
def meta_randint_low(
    low, high, size, *, dtype=torch.long, layout=None, device=None, pin_memory=None
):
    return torch.empty(size, dtype=dtype, device=device)


@register_meta([aten._fft_c2r.default, aten._fft_c2r.out])
@out_wrapper()
def meta_fft_c2r(self, dim, normalization, lastdim):
    assert self.dtype.is_complex
    output_sizes = list(self.size())
    output_sizes[dim[-1]] = lastdim
    return self.new_empty(output_sizes, dtype=toRealValueType(self.dtype))


@register_meta(aten.copy_.default, register_dispatcher=False)
def meta_copy_(self, src, non_blocking=False):
    return self


@register_meta(aten.unsqueeze_.default, register_dispatcher=False)
def meta_unsqueeze_(self, dim):
    wrapped_dim = maybe_wrap_dim(dim, self.dim())
    # new strides
    new_stride = 1 if dim >= self.dim() else self.size(dim) * self.stride(dim)
    strides = list(self.stride())
    strides.insert(dim, new_stride)
    # new size
    size = list(self.size())
    size.insert(dim, 1)
    return torch.ops.aten.as_strided_(self, size, strides)


# Implementations below are taken from https://github.com/albanD/subclass_zoo/blob/main/python_meta_tensor.py
@register_meta(aten.index_select.default)
def meta_index_select(self, dim, index):
    result_size = list(self.size())
    if self.dim() > 0:
        result_size[dim] = index.numel()
    return self.new_empty(result_size)


@register_meta(aten.index_select.out)
def meta_index_select_out(self, dim, index, out):
    torch._resize_output_(out, self.size(), self.device)
    return out.copy_(torch.index_select(self, dim, index))


@register_meta([aten.max.default, aten.max.unary_out])
@out_wrapper()
def meta_max(self):
    return self.new_empty(())


@register_meta([aten.max.dim], register_dispatcher=False)
def meta_max_dim(self, dim, keepdim=False):
    result_size = list(self.size())
    if self.dim() > 0:
        if keepdim:
            result_size[dim] = 1
        else:
            del result_size[dim]
    return self.new_empty(result_size), self.new_empty(result_size, dtype=torch.int64)


@register_meta([aten.min.default])
def meta_min(self):
    return self.new_empty(())


@register_meta(aten.angle.default)
def meta_angle(self):
    if self.is_complex():
        result_dtype = corresponding_real_dtype(self.dtype)
    else:
        _, result_dtype = elementwise_dtypes(
            self, type_promotion_kind=ELEMENTWISE_TYPE_PROMOTION_KIND.INT_TO_FLOAT
        )
    return self.new_empty(self.size(), dtype=result_dtype)


@register_meta(aten.angle.out)
def meta_angle_out(self, out):
    torch._resize_output_(out, self.size(), self.device)
    return out.copy_(torch.angle(self))


def squareCheckInputs(self, f_name):
    assert (
        self.dim() >= 2
    ), f"{f_name}: The input tensor must have at least 2 dimensions."
    assert self.size(-1) == self.size(
        -2
    ), f"{f_name}: A must be batches of square matrices, but they are {self.size(-2)} by {self.size(-1)} matrices"


def checkUplo(uplo: str):
    uplo_uppercase = uplo.upper()
    assert (
        len(uplo) == 1 and uplo_uppercase == "U" or uplo_uppercase == "L"
    ), f"Expected UPLO argument to be 'L' or 'U', but got {uplo}"


# @register_meta(aten.linalg_eigh.default)
def meta_linalg_eigh(self, uplo="L"):
    squareCheckInputs(self, "linalg_eigh")
    checkUplo(uplo)
    real_dtype = toRealValueType(self.dtype)
    assert self.dim() >= 2
    values = self.new_empty(self.shape, dtype=real_dtype)
    values.transpose_(-2, -1)
    vectors = self.new_empty(self.shape[:-1])
    return (values, vectors)


# From aten/src/ATen/native/ReflectionPad.cpp
@register_meta(
    [aten.reflection_pad2d_backward.default, aten.replication_pad2d_backward.default]
)
def meta_pad2d_backward(grad_output, self, padding):
    dim_w = 2
    dim_h = 1
    dim_plane = 0
    nbatch = 1

    self_shape = self.shape
    if self.dim() == 4:
        nbatch = self_shape[0]
        dim_w += 1
        dim_h += 1
        dim_plane += 1

    pad_l = padding[0]
    pad_r = padding[1]
    pad_t = padding[2]
    pad_b = padding[3]

    nplane = self_shape[dim_plane]
    input_h = self_shape[dim_h]
    input_w = self_shape[dim_w]
    output_h = input_h + pad_t + pad_b
    output_w = input_w + pad_l + pad_r

    check(
        output_w == grad_output.shape[dim_w],
        lambda: f"gradOutput width unexpected. Expected: {output_w}, Got: {grad_output.shape[dim_w]}",
    )
    check(
        output_h == grad_output.shape[dim_h],
        lambda: f"gradOutput height unexpected. Expected: {output_h}, Got: {grad_output.shape[dim_h]}",
    )
    return self.new_empty(self.shape)


@register_meta(aten.reflection_pad2d.default)
def meta_pad2d(self, padding):
    valid_dims = self.size(1) != 0 and self.size(2) != 0
    check(
        (self.ndim == 3 and valid_dims)
        or (self.ndim == 4 and valid_dims and self.size(3) != 0),
        lambda: f"3D or 4D (batch mode) tensor expected for input, but got: {self}",
    )
    if self.ndim == 4:
        nbatch, nplane, input_h, input_w = self.shape
    else:
        nbatch = 1
        nplane, input_h, input_w = self.shape

    pad_l, pad_r, pad_t, pad_b = padding

    output_h = input_h + pad_t + pad_b
    output_w = input_w + pad_l + pad_r

    if self.ndim == 3:
        return self.new_empty((nplane, output_h, output_w))
    else:
        return self.new_empty((nbatch, nplane, output_h, output_w))


@register_meta(aten.bernoulli_.float, register_dispatcher=False)
def meta_bernoulli_(self, p=0.5, generator=None):
    return self


@register_meta(aten._fused_moving_avg_obs_fq_helper.default)
def meta__fused_moving_avg_obs_fq_helper(
    self,
    observer_on,
    fake_quant_on,
    running_min,
    running_max,
    scale,
    zero_point,
    averaging_const,
    quant_min,
    quant_max,
    ch_axis,
    per_row_fake_quant,
    symmetric_quant,
):
    check(
        ch_axis < self.dim(),
        lambda: "Error in fused_moving_avg_obs_fake_quant_cpu: ch_axis must be < self.dim()",
    )
    mask = self.empty_like(dtype=torch.bool)
    return (self.empty_like(), mask)


def dot_check(self, other):
    check(
        self.dim() == 1 and other.dim() == 1,
        lambda: f"1D tensors expected, but got {self.dim()}D and {other.dim()}D tensors",
    )


@register_meta(aten.dot.default)
def meta_dot(self, tensor):
    dot_check(self, tensor)
    return self.new_empty(())


@register_meta([aten.mm.default], register_dispatcher=False)
def meta_mm(a, b):
    check(a.dim() == 2, lambda: "a must be 2D")
    check(b.dim() == 2, lambda: "b must be 2D")
    N, M1 = a.shape
    M2, P = b.shape
    check(M1 == M2, lambda: "a and b must have same reduction dim")
    return a.new_empty(N, P)


def _compute_reduction_shape(self, dims, keepdim):
    if keepdim:
        return tuple(self.shape[i] if i not in dims else 1 for i in range(self.ndim))

    return utils.compute_reduction_output_shape(self.shape, dims)


@register_meta(aten.bernoulli.out)
def meta_bernoulli(self, *, generator=None, out):
    torch._resize_output_(out, self.size(), self.device)
    return out


@register_meta(aten.convolution.default)
def meta_conv(
    input_tensor: torch.Tensor,
    weight: torch.Tensor,
    bias: torch.Tensor,
    stride: List[int],
    padding: List[int],
    dilation: List[int],
    is_transposed: bool,
    output_padding: List[int],
    groups: int,
):
    def _formula(ln: int, p: int, d: int, k: int, s: int) -> int:
        """
        Formula to apply to calculate the length of some dimension of the output

        See: https://pytorch.org/docs/stable/generated/torch.nn.Conv2d.html

        Args:
            ln: length of the dimension
            p: padding in that dim
            d: dilation in that dim
            k: kernel size in that dim
            s: stride in that dim
        Returns:
            The output length
        """
        return (ln + 2 * p - d * (k - 1) - 1) // s + 1

    def _formula_transposed(ln: int, p: int, d: int, k: int, s: int, op: int) -> int:
        """
        Formula to apply to calculate the length of some dimension of the output
        if transposed convolution is used.
        See: https://pytorch.org/docs/stable/generated/torch.nn.ConvTranspose2d.html

        Args:
            ln: length of the dimension
            p: padding in that dim
            d: dilation in that dim
            k: kernel size in that dim
            s: stride in that dim
            op: output padding in that dim

        Returns:
            The output length
        """
        return (ln - 1) * s - 2 * p + d * (k - 1) + op + 1

    def calc_conv_nd_return_shape(
        dims: torch.Size,
        kernel_size: torch.Size,
        stride: Union[List[int], int],
        padding: Union[List[int], int],
        dilation: Union[List[int], int],
        output_padding: Optional[Union[List[int], int]] = None,
    ):
        ret_shape = []
        if isinstance(stride, IntLike):
            stride = [stride] * len(dims)
        elif len(stride) == 1:
            stride = [stride[0]] * len(dims)

        if isinstance(padding, IntLike):
            padding = [padding] * len(dims)
        elif len(padding) == 1:
            padding = [padding[0]] * len(dims)

        if isinstance(dilation, IntLike):
            dilation = [dilation] * len(dims)
        elif len(dilation) == 1:
            dilation = [dilation[0]] * len(dims)

        output_padding_list: Optional[List[int]] = None
        if output_padding:
            if isinstance(output_padding, IntLike):
                output_padding_list = [output_padding] * len(dims)
            elif len(output_padding) == 1:
                output_padding_list = [output_padding[0]] * len(dims)
            else:
                output_padding_list = output_padding

        for i in range(len(dims)):
            # If output_padding is present, we are dealing with a transposed convolution
            if output_padding_list:
                ret_shape.append(
                    _formula_transposed(
                        dims[i],
                        padding[i],
                        dilation[i],
                        kernel_size[i],
                        stride[i],
                        output_padding_list[i],
                    )
                )
            else:
                ret_shape.append(
                    _formula(
                        dims[i], padding[i], dilation[i], kernel_size[i], stride[i]
                    )
                )
        return ret_shape

    def is_channels_last(ten):
        return torch._prims_common.suggest_memory_format(ten) == torch.channels_last

    def pick_memory_format(device_hint):
        if device_hint == "cuda":
            if is_channels_last(input_tensor) or is_channels_last(weight):
                return torch.channels_last
        else:
            if is_channels_last(input_tensor):
                return torch.channels_last
        if input_tensor.is_contiguous(memory_format=torch.contiguous_format):
            return torch.contiguous_format
        elif input_tensor.is_contiguous(memory_format=torch.preserve_format):
            return torch.preserve_format

    kernel_size = weight.shape[2:]
    dims = input_tensor.shape[2:]
    if is_transposed:
        out_channels = groups * weight.shape[1]

        shape_out = calc_conv_nd_return_shape(
            dims,
            kernel_size,
            stride,
            padding,
            dilation,
            output_padding,
        )

    else:
        out_channels = weight.shape[0]
        if weight.shape[1] * groups != input_tensor.shape[1]:
            raise RuntimeError("Invalid channel dimensions")
        shape_out = calc_conv_nd_return_shape(
            dims, kernel_size, stride, padding, dilation
        )
    out = input_tensor.new_empty((input_tensor.shape[0], out_channels, *shape_out))

    from torch._subclasses.fake_tensor import FakeTensor

    if isinstance(input_tensor, FakeTensor):
        device_hint = input_tensor.fake_device.type
    else:
        device_hint = "cuda"  # default to cuda

    mem_fmt = pick_memory_format(device_hint)
    out = out.to(memory_format=mem_fmt)  # type: ignore[call-overload]
    return out


# from check_dim_size() in aten/src/ATen/TensorUtils.cpp.
def check_dim_size(tensor, dim, dim_size, size):
    check(
        tensor.dim() == dim and tensor.shape[dim_size] == size,
        lambda: f"Expected a tensor of dimension {dim} and tensor.size[{dim_size}] == {size}, "
        + f"but got : dimension {tensor.dim()} and tensor.size[{dim_size}] = {tensor.shape[dim_size]}",
    )


@register_meta(aten.avg_pool2d.default, register_dispatcher=False)
def meta_avg_pool2d(
    input,
    kernel_size,
    stride=(),
    padding=(0,),
    ceil_mode=False,
    count_include_pad=True,
    divisor_override=None,
):
    def unpack(name, val):
        check(
            len(val) in [1, 2],
            lambda: f"avg_pool2d: {name} must either be a single int, or a tuple of two ints",
        )
        H = val[0]
        W = H if len(val) == 1 else val[1]
        return H, W

    kH, kW = unpack("kernel_size", kernel_size)
    check(
        len(stride) in [0, 1, 2],
        lambda: "avg_pool2d: stride must either be omitted, a single int, or a tuple of two ints",
    )
    if len(stride) == 0:
        dH, dW = kH, kW
    elif len(stride) == 1:
        dH, dW = stride[0], stride[0]
    else:
        dH, dW = unpack("stride", stride)

    padH, padW = unpack("padding", padding)

    check(
        divisor_override is None or divisor_override != 0,
        lambda: "divisor must be not zero",
    )

    nbatch = input.size(-4) if input.dim() == 4 else 1
    nInputPlane = input.size(-3)
    inputHeight = input.size(-2)
    inputWidth = input.size(-1)

    outputHeight = pooling_output_shape(inputHeight, kH, padH, dH, 1, ceil_mode)
    outputWidth = pooling_output_shape(inputWidth, kW, padW, dW, 1, ceil_mode)

    memory_format = utils.suggest_memory_format(input)
    pool2d_shape_check(
        input,
        kH,
        kW,
        dH,
        dW,
        padH,
        padW,
        1,
        1,
        nInputPlane,
        inputHeight,
        inputWidth,
        outputHeight,
        outputWidth,
        memory_format,
    )

    if input.dim() == 3:
        size = [nInputPlane, outputHeight, outputWidth]
    else:
        size = [nbatch, nInputPlane, outputHeight, outputWidth]
    return torch.empty(
        size, dtype=input.dtype, device=input.device, memory_format=memory_format
    )


# from avg_pool2d_backward_shape_check() in aten/src/ATen/native/Pool.h.
def avg_pool2d_backward_shape_check(
    input,
    gradOutput,
    nbatch,
    kH,
    kW,
    dH,
    dW,
    padH,
    padW,
    nInputPlane,
    inputHeight,
    inputWidth,
    outputHeight,
    outputWidth,
    mem_format,
):
    pool2d_shape_check(
        input,
        kH,
        kW,
        dH,
        dW,
        padH,
        padW,
        1,
        1,
        nInputPlane,
        inputHeight,
        inputWidth,
        outputHeight,
        outputWidth,
        mem_format,
    )

    ndim = input.dim()
    nOutputPlane = nInputPlane

    check_dim_size(gradOutput, ndim, ndim - 3, nOutputPlane)
    check_dim_size(gradOutput, ndim, ndim - 2, outputHeight)
    check_dim_size(gradOutput, ndim, ndim - 1, outputWidth)


# Don't override the C++ registration.
@register_meta(aten.avg_pool2d_backward.default, register_dispatcher=False)
def meta_avg_pool2d_backward(
    gradOutput_,
    input,
    kernel_size,
    stride,
    padding,
    ceil_mode,
    count_include_pad,
    divisor_override,
):
    # From aten/src/ATen/native/AveragePool2d.cpp structured kernel meta func.
    check(
        len(kernel_size) == 1 or len(kernel_size) == 2,
        lambda: "avg_pool2d: kernel_size must either be a single int, or a tuple of two ints",
    )
    kH = kernel_size[0]
    kW = kH if len(kernel_size) == 1 else kernel_size[1]
    check(
        len(stride) == 0 or len(stride) == 1 or len(stride) == 2,
        lambda: "avg_pool2d: stride must either be omitted, a single int, or a tuple of two ints",
    )
    dH = kH if len(stride) == 0 else stride[0]
    dW = kW if len(stride) == 0 else dH if len(stride) == 1 else stride[1]
    check(
        len(padding) == 1 or len(padding) == 2,
        lambda: "avg_pool2d: padding must either be a single int, or a tuple of two ints",
    )
    padH = padding[0]
    padW = padH if len(padding) == 1 else padding[1]

    check(
        divisor_override is None or divisor_override != 0,
        lambda: "divisor must be not zero",
    )

    input_size = input.shape
    nbatch = input_size[-4] if input.dim() == 4 else 1
    nInputPlane = input_size[-3]
    inputHeight = input_size[-2]
    inputWidth = input_size[-1]

    outputHeight = pooling_output_shape(inputHeight, kH, padH, dH, 1, ceil_mode)
    outputWidth = pooling_output_shape(inputWidth, kW, padW, dW, 1, ceil_mode)

    mem_format = utils.suggest_memory_format(input)

    avg_pool2d_backward_shape_check(
        input,
        gradOutput_,
        nbatch,
        kH,
        kW,
        dH,
        dW,
        padH,
        padW,
        nInputPlane,
        inputHeight,
        inputWidth,
        outputHeight,
        outputWidth,
        mem_format,
    )

    return torch.empty(
        input_size, dtype=input.dtype, device=input.device, memory_format=mem_format
    )


@register_meta(aten._adaptive_avg_pool2d.default)
def meta_adaptive_avg_pool2d(self, output_size):
    check(
        self.ndim == 3 or self.ndim == 4,
        lambda: f"Expected 3D or 4D tensor, but got {self.shape}",
    )
    return self.new_empty(self.shape[:-2] + tuple(output_size))


@register_meta(aten._adaptive_avg_pool3d.default)
def meta_adaptive_avg_pool3d(self, output_size):
    check(
        self.ndim == 4 or self.ndim == 5,
        lambda: f"Expected 4D or 5D tensor, but got {self.shape}",
    )
    return self.new_empty(self.shape[:-3] + tuple(output_size))


@register_meta(aten._adaptive_avg_pool2d_backward.default)
def meta__adaptive_avg_pool2d_backward(grad_out, self):
    ndim = grad_out.ndim
    for i in range(1, ndim):
        check(
            grad_out.size(i) > 0,
            lambda: f"adaptive_avg_pool2d_backward(): Expected grad_output to have non-zero \
                      size for non-batch dimensions, {grad_out.shape} with dimension {i} being empty",
        )
    check(
        ndim == 3 or ndim == 4,
        lambda: f"adaptive_avg_pool2d_backward(): Expected 3D or 4D tensor, but got {self.shape}",
    )
    check(
        self.dtype == grad_out.dtype,
        lambda: f"expected dtype {self.dtype} for `grad_output` but got dtype {grad_out.dtype}",
    )
    return self.new_empty(self.shape)


@register_meta(aten.repeat_interleave.Tensor)
def meta_repeat_interleave_Tensor(repeats, output_size=None):
    if output_size is None:
        raise RuntimeError("cannot repeat_interleave a meta tensor without output_size")
    return repeats.new_empty(output_size)


@register_meta([aten.complex.default, aten.complex.out])
@out_wrapper()
def meta_complex(real, imag):
    assert real.dtype.is_floating_point
    assert imag.dtype.is_floating_point
    out_shape = _broadcast_shapes(real.shape, imag.shape)
    return real.new_empty(out_shape, dtype=corresponding_complex_dtype(real.dtype))


@register_meta(aten.vdot.default)
def vdot(self, other):
    if not self.is_complex:
        return torch.dot(self, other)

    if self.is_conj():
        if other.is_conj():
            return torch.vdot(other.conj(), self.conj())
        else:
            return torch.dot(self.conj(), other)
    elif other.is_conj():
        return torch.dot(self, other.conj()).conj()

    dot_check(self, other)
    return self.new_empty(())


# Leaving this function around because a python implementation
# of indexing shape inference is useful,
# but not registering it to the dispatcher because we already
# get shape inference through structured kernels
@register_meta(aten.index.Tensor, register_dispatcher=False)
def meta_index_Tensor(self, indices):
    check_no_bool_index_tensors(aten.index.Tensor, self, indices)
    check(indices, lambda: "at least one index must be provided")
    # aten::index is the internal advanced indexing implementation
    # checkIndexTensorTypes and expandTensors
    result: List[Optional[Tensor]] = []
    for i, index in enumerate(indices):
        if index is not None:
            check(
                index.dtype in [torch.long, torch.int, torch.int8, torch.bool],
                lambda: "tensors used as indices must be long, int, byte or bool tensors",
            )
            if index.dtype in [torch.int8, torch.bool]:
                nonzero = index.nonzero()
                k = len(result)
                check(
                    k + index.ndim <= self.ndim,
                    lambda: f"too many indices for tensor of dimension {self.ndim}",
                    IndexError,
                )
                for j in range(index.ndim):
                    check(
                        index.shape[j] == self.shape[k + j],
                        lambda: f"The shape of the mask {index.shape} at index {i} "
                        f"does not match the shape of the indexed tensor {self.shape} at index {k + j}",
                        IndexError,
                    )
                    result.append(nonzero.select(1, j))
            else:
                result.append(index)
        else:
            result.append(index)
    indices = result
    check(
        len(indices) <= self.ndim,
        lambda: f"too many indices for tensor of dimension {self.ndim} (got {len(indices)})",
    )
    # expand_outplace
    import torch._refs as refs  # avoid import cycle in mypy

    indices = list(refs._maybe_broadcast(*indices))
    # add missing null tensors
    while len(indices) < self.ndim:
        indices.append(None)

    # hasContiguousSubspace
    #   true if all non-null tensors are adjacent
    # See:
    # https://numpy.org/doc/stable/user/basics.indexing.html#combining-advanced-and-basic-indexing
    # https://stackoverflow.com/questions/53841497/why-does-numpy-mixed-basic-advanced-indexing-depend-on-slice-adjacency
    state = 0
    has_contiguous_subspace = False
    for index in indices:
        if state == 0:
            if index is not None:
                state = 1
        elif state == 1:
            if index is None:
                state = 2
        else:
            if index is not None:
                break
    else:
        has_contiguous_subspace = True

    # transposeToFront
    # This is the logic that causes the newly inserted dimensions to show up
    # at the beginning of the tensor, if they're not contiguous
    if not has_contiguous_subspace:
        dims = []
        transposed_indices = []
        for i, index in enumerate(indices):
            if index is not None:
                dims.append(i)
                transposed_indices.append(index)
        for i, index in enumerate(indices):
            if index is None:
                dims.append(i)
                transposed_indices.append(index)
        self = self.permute(dims)
        indices = transposed_indices

    # AdvancedIndex::AdvancedIndex
    # Now we can assume the indices have contiguous subspace
    # This is simplified from AdvancedIndex which goes to more effort
    # to put the input and indices in a form so that TensorIterator can
    # take them.  If we write a ref for this, probably that logic should
    # get implemented
    before_shape: List[int] = []
    after_shape: List[int] = []
    replacement_shape: List[int] = []
    for dim, index in enumerate(indices):
        if index is None:
            if replacement_shape:
                after_shape.append(self.shape[dim])
            else:
                before_shape.append(self.shape[dim])
        else:
            replacement_shape = list(index.shape)
    return self.new_empty(before_shape + replacement_shape + after_shape)


@register_meta([aten.add.Tensor], register_dispatcher=False)
def meta_add(self, other, *, alpha=1):
    check(
        torch.is_tensor(self),
        lambda: f"expected self to be tensor but got {type(self)}",
    )
    out_shape = self.shape
    if torch.is_tensor(other):
        out_shape = _broadcast_shapes(self.shape, other.shape)
    _, out_dtype = elementwise_dtypes(
        self, other, type_promotion_kind=ELEMENTWISE_TYPE_PROMOTION_KIND.DEFAULT
    )
    return self.new_empty(out_shape, dtype=out_dtype)


@register_meta([aten.add_.Tensor], register_dispatcher=False)
def meta_add_(self, other, *, alpha=1):
    self = meta_add(self, other, alpha=alpha)
    return self


@register_meta([aten.convolution_backward.default])
def meta_convolution_backward(
    grad_output_,
    input_,
    weight_,
    bias_sizes_opt,
    stride,
    padding,
    dilation,
    transposed,
    output_padding,
    groups,
    output_mask,
):
    # High level logic taken from slow_conv3d_backward_cpu which should
    # be representative of all convolution_backward impls
    backend_grad_input = None
    backend_grad_weight = None
    backend_grad_bias = None

    if output_mask[0]:
        backend_grad_input = grad_output_.new_empty(input_.size())
    if output_mask[1]:
        backend_grad_weight = grad_output_.new_empty(weight_.size())
    if output_mask[2]:
        backend_grad_bias = grad_output_.new_empty(bias_sizes_opt)

    return (backend_grad_input, backend_grad_weight, backend_grad_bias)


@register_meta([aten.addbmm.default, aten.addbmm.out])
@out_wrapper()
def meta_addbmm(self, batch1, batch2, *, beta=1, alpha=1):
    dim1 = batch1.size(1)
    dim2 = batch2.size(2)
    self = self.expand((dim1, dim2))
    check(batch1.dim() == 3, lambda: "batch1 must be a 3D tensor")
    check(batch2.dim() == 3, lambda: "batch2 must be a 3D tensor")
    check(
        batch1.size(0) == batch2.size(0),
        lambda: f"batch1 and batch2 must have same number of batches, got {batch1.size(0)} and {batch2.size(0)}",
    )
    check(
        batch1.size(2) == batch2.size(1),
        lambda: (
            f"Incompatible matrix sizes for bmm ({batch1.size(1)}x{batch1.size(2)} "
            f"and {batch2.size(1)}x{batch2.size(2)})"
        ),
    )
    check(
        self.size(0) == dim1 and self.size(1) == dim2,
        lambda: "self tensor does not match matmul output shape",
    )
    return self.new_empty(self.size())


@register_meta(aten._cdist_forward.default)
def meta_cdist_forward(x1, x2, p, compute_mode):
    check(
        x1.dim() >= 2,
        lambda: f"cdist only supports at least 2D tensors, X1 got: {x1.dim()}D",
    )
    check(
        x2.dim() >= 2,
        lambda: f"cdist only supports at least 2D tensors, X2 got: {x2.dim()}D",
    )
    check(
        x1.size(-1) == x2.size(-1),
        lambda: f"X1 and X2 must have the same number of columns. X1: {x1.size(-1)} X2: {x2.size(-1)}",
    )
    check(
        utils.is_float_dtype(x1.dtype),
        lambda: "cdist only supports floating-point dtypes, X1 got: {x1.dtype}",
    )
    check(
        utils.is_float_dtype(x2.dtype),
        lambda: "cdist only supports floating-point dtypes, X2 got: {x2.dtype}",
    )
    check(p >= 0, lambda: "cdist only supports non-negative p values")
    check(
        compute_mode >= 0 and compute_mode <= 2,
        lambda: f"possible modes: 0, 1, 2, but was: {compute_mode}",
    )
    r1 = x1.size(-2)
    r2 = x2.size(-2)
    batch_tensor1 = x1.shape[:-2]
    batch_tensor2 = x2.shape[:-2]
    output_shape = list(torch.broadcast_shapes(batch_tensor1, batch_tensor2))
    output_shape.extend([r1, r2])
    return x1.new_empty(output_shape)


@register_meta(aten._embedding_bag.default)
def meta_embedding_bag(
    weight,
    indices,
    offsets,
    scale_grad_by_freq=False,
    mode=0,
    sparse=False,
    per_sample_weights=None,
    include_last_offset=False,
    padding_idx=-1,
):
    check(
        indices.dtype in (torch.long, torch.int),
        lambda: f"expected indices to be long or int, got {indices.dtype}",
    )
    check(
        offsets.dtype in (torch.long, torch.int),
        lambda: f"expected offsets to be long or int, got {offsets.dtype}",
    )
    check(
        utils.is_float_dtype(weight.dtype),
        lambda: f"expected weight to be floating point type, got {weight.dtype}",
    )

    num_bags = offsets.size(0)
    if include_last_offset:
        check(
            num_bags >= 1, lambda: "include_last_offset: numBags should be at least 1"
        )
        num_bags -= 1

    output = weight.new_empty(num_bags, weight.size(1))
    MODE_SUM, MODE_MEAN, MODE_MAX = range(3)

    if per_sample_weights is not None:
        check(
            mode == MODE_SUM,
            lambda: "embedding_bag: per_sample_weights only supported with mode='sum'",
        )
        check(
            per_sample_weights.dtype == weight.dtype,
            lambda: f"expected weight ({weight.dtype}) and per_sample_weights ({per_sample_weights.dtype}) to have same dtype",
        )
        check(
            per_sample_weights.ndim == 1,
            lambda: f"expected per_sample_weights to be 1D tensor, got {per_sample_weights.ndim}D",
        )
        check(
            per_sample_weights.numel() == indices.numel(),
            lambda: (
                f"expected per_sample_weights.numel() ({per_sample_weights.numel()} "
                f"to be the same as indices.numel() ({indices.numel()})"
            ),
        )

    def is_fast_path_index_select_scale(src, scale, output, padding_idx):
        return (
            is_fast_path_index_select(src, output, padding_idx) and scale.stride(0) == 1
        )

    def is_fast_path_index_select(src, output, padding_idx):
        return (
            (src.dtype == torch.float or src.dtype == torch.half)
            and src.stride(1) == 1
            and output.stride(1) == 1
            and padding_idx < 0
        )

    def is_fast_path(src, scale, output, padding_idx):
        if scale is not None:
            return is_fast_path_index_select_scale(src, scale, output, padding_idx)
        else:
            return is_fast_path_index_select(src, output, padding_idx)

    if offsets.device.type != "cpu":
        offset2bag = indices.new_empty(indices.size(0))
        bag_size = indices.new_empty(offsets.size())
        if mode == MODE_MAX:
            max_indices = indices.new_empty(num_bags, weight.size(1))
        else:
            max_indices = indices.new_empty(0)
    else:
        fast_path_sum = is_fast_path(weight, per_sample_weights, output, padding_idx)
        if mode == MODE_MEAN or mode == MODE_MAX or not fast_path_sum:
            offset2bag = offsets.new_empty(indices.size(0))
        else:
            offset2bag = offsets.new_empty(0)
        bag_size = offsets.new_empty(num_bags)
        max_indices = offsets.new_empty(bag_size.size())
    return output, offset2bag, bag_size, max_indices


@register_meta([aten.diag.default, aten.diag.out])
@out_wrapper()
def meta_diag(self, dim=0):
    check(self.dim() in (1, 2), lambda: "matrix or a vector expected")
    if self.dim() == 1:
        sz = self.size(0) + abs(dim)
        return self.new_empty((sz, sz))

    # case: dim is 2
    if dim >= 0:
        sz = min(self.size(0), self.size(1) - dim)
    else:
        sz = min(self.size(0) + dim, self.size(1))
    return self.new_empty((sz,))


@register_meta(aten.diagonal_scatter.default)
def diagonal_scatter(self, src, offset=0, dim1=0, dim2=1):
    return self.clone()


@register_meta(aten._embedding_bag_forward_only.default)
def meta_embedding_bag_forward_only(weight, indices, offsets, *args):
    output, offset2bag, bag_size, max_indices = meta_embedding_bag(
        weight, indices, offsets, *args
    )
    if offsets.device.type == "cpu":
        bag_size = offsets.new_empty(offsets.size())
    return output, offset2bag, bag_size, max_indices


def _get_reduction_dtype(input, dtype, promote_int_to_long=True):
    # if specified, dtype takes precedence
    if dtype:
        return dtype

    if input.dtype.is_floating_point or input.dtype.is_complex:
        return input.dtype
    elif promote_int_to_long:
        return torch.long

    return input.dtype


@register_meta([aten.nansum.default, aten.nansum.out])
@out_wrapper()
def meta_nansum(input, dims=None, keepdim=False, *, dtype=None):
    output_dtype = _get_reduction_dtype(input, dtype, promote_int_to_long=True)
    dims = utils.reduction_dims(input.shape, dims)
    output_shape = _compute_reduction_shape(input, dims, keepdim)
    return input.new_empty(output_shape, dtype=output_dtype)


@register_meta(aten.nanmedian.default)
def meta_nanmedian(input):
    output_shape = utils.compute_reduction_output_shape(
        input.shape, tuple(range(input.dim()))
    )
    return input.new_empty(output_shape)


@register_meta([aten.nanmedian.dim, aten.nanmedian.dim_values])
@out_wrapper("values", "indices")
def meta_nanmedian_dim(input, dim=-1, keepdim=False):
    dim = utils.reduction_dims(input.shape, (dim,))
    output_shape = _compute_reduction_shape(input, dim, keepdim)
    return (
        input.new_empty(output_shape),
        input.new_empty(output_shape, dtype=torch.long),
    )


@register_meta(aten.logical_not_.default)
def meta_logical_not_(self):
    return self


@register_meta(aten.repeat.default)
def meta_repeat(self, repeats):
    check(
        len(repeats) >= self.dim(),
        lambda: "Number of dimensions of repeat dims can not be smaller than number of dimensions of tensor",
    )
    # Add new leading dimensions to the tensor if the
    # number of target dimensions is larger than the
    # number of source dimensions.
    num_new_dimensions = len(repeats) - self.dim()
    padded_size = (1,) * num_new_dimensions + tuple(self.shape)
    target_size = [padded_size[i] * repeats[i] for i in range(len(repeats))]
    return self.new_empty(target_size)


@register_meta(aten.zero_.default, register_dispatcher=False)
def meta_zero_(self):
    return self


@register_meta(
    [aten.add_.Scalar, aten.sub_.Scalar, aten.mul_.Scalar, aten.div_.Scalar,
     aten.add_.Tensor, aten.sub_.Tensor, aten.mul_.Tensor, aten.div_.Tensor],
    register_dispatcher=False,
)
def meta_binop_inplace(self, other):
    return self


@register_meta(
    [aten.fill.Tensor, aten.fill.Scalar, aten.fill_.Tensor, aten.fill_.Scalar],
    register_dispatcher=False,
)
def meta_fill_(self, val):
    return self


@register_meta(aten.relu_.default, register_dispatcher=False)
def meta_relu_(self):
    return self


@register_meta(aten.index_put.default, register_dispatcher=False)
def meta_index_put(self, indices, values, accumulate=False):
    return self.new_empty(self.size())


@register_meta(aten.masked_fill_.Scalar, register_dispatcher=False)
def meta_masked_fill_(self, mask, value):
    return self


@register_meta(aten.index_put_.default, register_dispatcher=False)
def meta_index_put_(self, indices, values, accumulate=False):
    return self


@register_meta(aten.alias.default, register_dispatcher=False)
def meta_alias(self):
    return self.view(self.shape)


def common_meta_baddbmm_bmm(batch1, batch2, is_bmm, self_baddbmm=None):
    check(batch1.dim() == 3, lambda: "batch1 must be a 3D tensor")
    check(batch2.dim() == 3, lambda: "batch2 must be a 3D tensor")

    batch1_sizes = batch1.size()
    batch2_sizes = batch2.size()

    bs = batch1_sizes[0]
    contraction_size = batch1_sizes[2]
    res_rows = batch1_sizes[1]
    res_cols = batch2_sizes[2]
    output_size = (bs, res_rows, res_cols)

    check(
        batch2_sizes[0] == bs and batch2_sizes[1] == contraction_size,
        lambda: f"Expected size for first two dimensions of batch2 tensor to be: [{bs}"
        f", {contraction_size}] but got: [{batch2_sizes[0]}, {batch2_sizes[1]}].",
    )

    # TODO: handle out

    output = batch2.new_empty(output_size)

    if not is_bmm and self_baddbmm is not None:
        check(self_baddbmm.dim() == 3, lambda: "self must be a 3D tensor")
        check(
            self_baddbmm.size() == output_size,
            lambda: "Expected an input tensor shape with shape {output_size} but got shape: {self.size()}",
        )

    return output


@register_meta(aten.bmm.default, register_dispatcher=False)
def meta_bmm(self, mat2):
    return common_meta_baddbmm_bmm(self, mat2, True)


def div_rtn(x, y):
    q = x // y
    r = x % y
    # WARNING: explicit bool conversion here is necessary;
    # would be fixed by SymBool
    if r != 0 and (bool(r < 0) != bool(y < 0)):
        q -= 1
    return q


def pooling_output_shape_pad_lr(
    inputSize, kernelSize, pad_l, pad_r, stride, dilation, ceil_mode
):
    outputSize = (
        div_rtn(
            inputSize
            + pad_l
            + pad_r
            - dilation * (kernelSize - 1)
            - 1
            + (stride - 1 if ceil_mode else 0),
            stride,
        )
        + 1
    )
    if ceil_mode:
        if (outputSize - 1) * stride >= inputSize + pad_l:
            outputSize -= 1
    return outputSize


def pooling_output_shape(inputSize, kernelSize, pad, stride, dilation, ceil_mode):
    check(stride != 0, lambda: "stride should not be zero")
    check(pad >= 0, lambda: f"pad must be non-negative, but got pad: {pad}")
    check(
        pad <= kernelSize // 2,
        lambda: f"pad should be at most half of kernel size, but got pad={pad} and kernel_size={kernelSize}",
    )
    return pooling_output_shape_pad_lr(
        inputSize, kernelSize, pad, pad, stride, dilation, ceil_mode
    )


def pool2d_shape_check(
    input,
    kH,
    kW,
    dH,
    dW,
    padH,
    padW,
    dilationH,
    dilationW,
    nInputPlane,
    inputHeight,
    inputWidth,
    outputHeight,
    outputWidth,
    memory_format,
):
    ndim = input.dim()
    nOutputPlane = nInputPlane

    check(
        kW > 0 and kH > 0,
        lambda: "kernel size should be greater than zero, but got kH: {kH}, kW: {kW}",
    )
    check(
        dW > 0 and dH > 0,
        lambda: "stride should be greater than zero, but got dH: {dH}, dW: {dW}",
    )
    check(
        dilationH > 0 and dilationW > 0,
        lambda: "dilation should be greater than zero, but got dilationH: {dilationH}, dilationW: {dilationW}",
    )

    valid_dims = input.size(1) != 0 and input.size(2) != 0

    if memory_format == torch.channels_last:
        check(
            ndim == 4 and valid_dims and input.size(3) != 0,
            lambda: "Expected 4D (batch mode) tensor expected for input with channels_last layout"
            " with optional 0 dim batch size for input, but got: {input.size()}",
        )
    else:
        check(
            (ndim == 3 and input.size(0) != 0 and valid_dims)
            or (ndim == 4 and valid_dims and input.size(3) != 0),
            lambda: f"Expected 3D or 4D (batch mode) tensor with optional 0 dim batch size for input, but got: {input.size()}",
        )

    check(
        kW // 2 >= padW and kH // 2 >= padH,
        lambda: "pad should be smaller than or equal to half of kernel size, but got "
        f"padW = {padW}, padH = {padH}, kW = {kW}, kH = {kH}",
    )

    check(
        outputWidth >= 1 and outputHeight >= 1,
        lambda: f"Given input size: ({nInputPlane}x{inputHeight}x{inputWidth}). "
        f"Calculated output size: ({nOutputPlane}x{outputHeight}x{outputWidth}). "
        "Output size is too small",
    )


@register_meta(aten.max_pool2d_with_indices_backward.default, register_dispatcher=False)
def meta_max_pool2d_with_indices_backward(
    grad_output, self, kernel_size, stride, padding, dilation, ceil_mode, indices
):
    # Reference: aten/src/ATen/native/cpu/MaxPoolKernel.cpp
    memory_format = utils.suggest_memory_format(self)
    if memory_format == torch.contiguous_format:
        pass
    elif memory_format == torch.channels_last:
        check(
            self.ndim == 4,
            lambda: "max pooling backward with channels last format supports tensors with 4 dims.",
        )
    else:
        check(
            False,
            lambda: "Unsupport memory format. Supports only ChannelsLast, Contiguous",
        )
    return self.new_empty(self.shape)


@register_meta(aten.max_pool2d_with_indices.default, register_dispatcher=False)
def meta_max_pool2d_with_indices(
    input, kernel_size, stride=(), padding=(0,), dilation=(1,), ceil_mode=False
):
    # Reference: aten/src/ATen/native/DilatedMaxPool2d.cpp
    def unpack(name, val):
        check(
            len(val) in [1, 2],
            lambda: f"max_pool2d: {name} must either be a single int, or a tuple of two ints",
        )
        H = val[0]
        W = H if len(val) == 1 else val[1]
        return H, W

    kH, kW = unpack("kernel_size", kernel_size)

    check(
        len(stride) in [0, 1, 2],
        lambda: "max_pool2d: stride must either be omitted, a single int, or a tuple of two ints",
    )
    if len(stride) == 0:
        dH, dW = kH, kW
    else:
        dH, dW = unpack("stride", stride)

    padH, padW = unpack("padding", padding)
    dilationH, dilationW = unpack("dilation", dilation)

    memory_format = utils.suggest_memory_format(input)
    if memory_format == torch.channels_last:
        check(
            input.dim() == 4,
            lambda: "non-empty 4D (batch mode) tensor expected for input with channels_last layout",
        )
    elif memory_format == torch.contiguous_format:
        check(
            input.dim() in [3, 4],
            lambda: "non-empty 3D or 4D (batch mode) tensor expected for input",
        )
    else:
        check(
            False,
            lambda: "Unsupport memory format. Supports only ChannelsLast, Contiguous",
        )

    nbatch = input.size(-4) if input.dim() == 4 else 1
    nInputPlane = input.size(-3)
    inputHeight = input.size(-2)
    inputWidth = input.size(-1)

    outputHeight = pooling_output_shape(inputHeight, kH, padH, dH, dilationH, ceil_mode)
    outputWidth = pooling_output_shape(inputWidth, kW, padW, dW, dilationW, ceil_mode)

    pool2d_shape_check(
        input,
        kH,
        kW,
        dH,
        dW,
        padH,
        padW,
        dilationH,
        dilationW,
        nInputPlane,
        inputHeight,
        inputWidth,
        outputHeight,
        outputWidth,
        memory_format,
    )

    if input.dim() == 3:
        size = [nInputPlane, outputHeight, outputWidth]
    else:
        size = [nbatch, nInputPlane, outputHeight, outputWidth]
    return (
        torch.empty(
            size, dtype=input.dtype, device=input.device, memory_format=memory_format
        ),
        torch.empty(
            size, dtype=torch.int64, device=input.device, memory_format=memory_format
        ),
    )


@register_meta([aten.full.default])
def full(size, fill_value, *args, **kwargs):
    return torch.empty(size, *args, **kwargs)


@register_meta(
    [
        aten.randint_like.default,
        aten.randint_like.low_dtype,
        aten.randn_like.default,
        aten.rand_like.default,
        aten.full_like.default,
        aten.zeros_like.default,
        aten.ones_like.default,
    ]
)
def meta_like(self, *args, **kwargs):
    return aten.empty_like.default(self, **kwargs)


<<<<<<< HEAD
@register_meta(aten.scatter.value, register_dispatcher=False)
def scatter_value(self, dim, index, value):
    scatter_meta_impl(self, dim, index)
    return self.new_empty(self.shape)
=======
# hacky: Please remove after math.ceil works with arange
@register_meta(aten.arange.default)
def arange(end, **kwargs):
    if isinstance(end, FloatLike):
        end = math.ceil(end)  # type: ignore[arg-type]

    def is_integral(x):
        return isinstance(x, IntLike) or isinstance(x, bool)

    set_to_integral_dtype = kwargs.get("dtype", None) is None and is_integral(end)
    if set_to_integral_dtype:
        kwargs["dtype"] = torch.int64

    return aten.empty([end], **kwargs)
>>>>>>> d93d25a1


@register_meta(aten.arange.start)
def arange_start(start, end, **kwargs):
    return aten.arange(end - start, **kwargs)


@register_meta(aten.select.int)
def meta_select(self, dim, index):
    ndim = self.dim()
    check(
        ndim != 0, lambda: "select() cannot be applied to a 0-dim tensor.", IndexError
    )

    dim = dim if dim >= 0 else dim + ndim
    size = self.size(dim)

    check(
        not (-index > size or index >= size),
        lambda: f"select(): index {index} out of range for tensor of size "
        f"{self.size()} at dimension {dim}",
        IndexError,
    )

    index = index if index >= 0 else index + size

    new_size = list(self.size())
    new_stride = list(self.stride())

    new_storage_offset = self.storage_offset() + index * new_stride[dim]
    del new_size[dim]
    del new_stride[dim]

    return self.as_strided(new_size, new_stride, new_storage_offset)


@register_meta(aten.select_scatter.default)
def meta_select_scatter(self, src, dim, index):
    return torch.empty_like(self)


@register_meta(aten.slice_scatter.default)
def meta_slice_scatter(self, src, dim=0, start=None, end=None, step=1):
    return torch.empty_like(self)


@register_meta(aten._to_copy.default)
def _to_copy(
    x,
    *,
    dtype=None,
    layout=None,
    device=None,
    pin_memory=False,
    non_blocking=False,
    memory_format=None,
):
    assert device is not None or dtype is not None or memory_format is not None
    dtype = x.dtype if dtype is None else dtype
    device = x.device if device is None else device
    return torch.empty(
        x.size(), dtype=dtype, layout=layout, device=device, memory_format=memory_format
    )


def maybe_wrap_dim(dim: int, dim_post_expr: int, wrap_scalar: bool = True):
    if dim_post_expr <= 0:
        assert wrap_scalar
        dim_post_expr = 1
    min = -dim_post_expr
    max = dim_post_expr - 1
    assert not (dim < min or dim > max)
    if dim < 0:
        dim += dim_post_expr
    return dim


def ensure_nonempty_size(t, dim):
    return 1 if t.dim() == 0 else t.shape[dim]


# From aten/src/ATen/native/ScatterGatherChecks.h
def gather_shape_check(self, dim, index):
    self_dims = max(self.dim(), 1)
    index_dims = max(index.dim(), 1)
    check(
        self_dims == index_dims,
        lambda: "Index tensor must have the same number of dimensions as input tensor",
    )
    for i in range(self_dims):
        if i != dim:
            check(
                ensure_nonempty_size(index, i) <= ensure_nonempty_size(self, i),
                lambda: f"Size does not match at dimension {i} expected index {index.shape}"
                + f" to be smaller than self {self.shape} apart from dimension {dim}",
            )


@register_meta(aten.gather.default, register_dispatcher=False)
def meta_gather(self, dim, index, sparse_grad=False):
    wrapped_dim = maybe_wrap_dim(dim, self.dim())
    is_index_empty = index.numel() == 0
    if not is_index_empty:
        check(
            index.dtype == torch.long,
            lambda: f"gather(): Expected dtype int64 for index, but got {index.dtype}",
        )
        gather_shape_check(self, wrapped_dim, index)
    return self.new_empty(index.shape)


# From aten/src/ATen/native/TensorAdvancedIndexing.cpp
def get_operator_enum(reduce_, use_new_options=False):
    if use_new_options:
        if reduce_ == "sum":
            return "REDUCE_ADD"
        elif reduce_ == "prod":
            return "REDUCE_MULTIPLY"
        elif reduce_ == "mean":
            return "REDUCE_MEAN"
        elif reduce_ == "amax":
            return "REDUCE_MAXIMUM"
        elif reduce_ == "amin":
            return "REDUCE_MINIMUM"
        check(
            False,
            lambda: "reduce argument must be either sum, prod, mean, amax or amin.",
        )
        return
    else:
        if reduce_ == "add":
            return "REDUCE_ADD"
        elif reduce_ == "multiply":
            return "REDUCE_MULTIPLY"
        check(False, lambda: "reduce argument must be either add or multiply.")
        return


# From aten/src/ATen/native/ScatterGatherChecks.h
def scatter_gather_dtype_check(method_name, self, index, src_opt=None):
    if index.numel() != 0:
        check(
            index.dtype == torch.long,
            lambda: f"{method_name}(): Expected dtype int64 for index",
        )

    if src_opt is not None:
        check(
            self.dtype == src_opt.dtype,
            lambda: f"{method_name}(): Expected self.dtype to be equal to src.dtype",
        )


def ensure_nonempty_dim(dim):
    return max(dim, 1)


# From aten/src/ATen/native/ScatterGatherChecks.h
def scatter_shape_check(self, dim, index, src_opt=None):
    if index.numel() == 0:
        return
    check(
        ensure_nonempty_dim(self.dim()) == ensure_nonempty_dim(index.dim()),
        lambda: "Index tensor must have the same number of dimensions as self tensor",
    )

    is_wrong_shape = False
    self_dims = ensure_nonempty_dim(self.dim())

    # Check: index.size(d) <= self.size(d) for all d != dim
    for d in range(self_dims):
        index_d_size = ensure_nonempty_size(index, d)
        if d == dim:
            continue
        if index_d_size > ensure_nonempty_size(self, d):
            is_wrong_shape = True
            break

    # Check: index.size(d) <= src.size(d) for all d if src is Tensor
    if not is_wrong_shape and src_opt is not None:
        for d in range(self_dims):
            index_d_size = ensure_nonempty_size(index, d)
            if index_d_size > ensure_nonempty_size(src_opt, d):
                is_wrong_shape = True
                break

    if src_opt is not None:
        check(
            ensure_nonempty_dim(self.dim()) == ensure_nonempty_dim(index.dim()),
            lambda: "Index tensor must have the same number of dimensions as self tensor",
        )
        check(
            not is_wrong_shape,
            lambda: f"Expected index {index.shape} to be smaller than self {self.shape}"
            + f" apart from dimension {dim} and to be smaller than src {src_opt.shape}",
        )
    else:
        check(
            not is_wrong_shape,
            lambda: f"Expected index {index.shape} to be smaller than self {self.shape}"
            + f" apart from dimension {dim}",
        )


# From aten/src/ATen/native/TensorAdvancedIndexing.cpp
def scatter_meta_impl(self, dim, index, src=None, reduce_=None, use_new_options=False):
    wrapped_dim = maybe_wrap_dim(dim, self.dim())
    scatter_gather_dtype_check("scatter", self, index, src)
    scatter_shape_check(self, wrapped_dim, index, src)
    if reduce_ is not None:
        # Check if we have a valid reduce operator.
        get_operator_enum(reduce_, use_new_options)


@register_meta([aten.scatter.src, aten.scatter_.src], register_dispatcher=False)
def scatter__src_meta(self, dim, index, src):
    wrapped_dim = maybe_wrap_dim(dim, self.dim())
    scatter_gather_dtype_check("scatter", self, index, src)
    scatter_shape_check(self, wrapped_dim, index, src)
    return self.new_empty(self.shape)


@register_meta(aten.scatter_add.default, register_dispatcher=False)
def meta_scatter_add(self, dim, index, src):
    scatter_meta_impl(self, dim, index, src, "add")
    return self.new_empty(self.shape)


@register_meta(aten.upsample_nearest2d.vec)
def upsample_nearest2d_vec(input, output_size, scale_factors):
    mem_format = utils.suggest_memory_format(input)
    spatial_dimensions = input.dim() - 2

    input_shape = input.shape
    if output_size is not None:
        assert scale_factors is None
        out_size = output_size
    elif scale_factors is not None:
        assert output_size is None
        out_size = []
        for i in range(spatial_dimensions):
            sym_float = (input_shape[i + 2] / 1) * scale_factors[i]
            assert sym_float >= 0
            out_size.append(math.floor(sym_float))

    output_height = out_size[0]
    output_width = out_size[1]
    nbatch = input_shape[0]
    channels = input_shape[1]
    return input.new_empty((nbatch, channels, output_height, output_width)).to(
        memory_format=mem_format
    )

@register_meta(aten.upsample_nearest2d_backward.vec)
def upsample_nearest2d_backward_vec_meta(grad_output, output_size, input_size, scale_factors):
    mem_format = utils.suggest_memory_format(grad_output)
    return grad_output.new_empty(input_size).to(memory_format=mem_format)

@register_meta(aten._thnn_fused_lstm_cell.default)
def _thnn_fused_lstm_cell_meta(input_gates, hidden_gates, cx, input_bias=None, hidden_bias=None):
    workspace = torch.empty_like(input_gates).to(memory_format=torch.contiguous_format)
    hy = torch.empty_like(cx).to(memory_format=torch.contiguous_format)
    cy = torch.empty_like(cx).to(memory_format=torch.contiguous_format)
    return (workspace, hy, cy)


def zero_numel_check_dims(self, dim, fn_name):
    if self.ndim == 0:
        check(
            dim == 0 or dim == -1,
            lambda: f"{fn_name}: Expected reduction dim -1 or 0 for scalar but got {dim}",
            IndexError)
    else:
        check(
            self.size(dim) != 0,
            lambda: f"{fn_name}: Expected reduction dim {dim} to have non-zero size.",
            IndexError)

def check_argmax_argmin(name, self, dim):
    if dim is not None:
        dim = maybe_wrap_dim(dim, self.dim())
        zero_numel_check_dims(self, dim, name)
    else:
        check(
            self.numel() != 0,
            lambda: f"{name}: Expected reduction dim to be specified for input.numel() == 0."
        )

@register_meta(aten.argmax.default, register_dispatcher=False)
def argmax_meta(self, dim=None, keepdim=False):
    check_argmax_argmin("argmax", self, dim)
    dims = utils.reduction_dims(self.shape, (dim,) if dim is not None else None)
    shape = _compute_reduction_shape(self, dims, keepdim)
    return self.new_empty(shape, dtype=torch.int64)

@register_meta(aten.argmin.default, register_dispatcher=False)
def argmax_meta(self, dim=None, keepdim=False):
    check_argmax_argmin("argmin", self, dim)
    dims = utils.reduction_dims(self.shape, (dim,) if dim is not None else None)
    shape = _compute_reduction_shape(self, dims, keepdim)
    return self.new_empty(shape, dtype=torch.int64)

# Pulled directly from aten/src/ATen/ExpandUtils.cpp
def infer_dense_strides(tensor_sizes, tensor_strides):
    check(
        len(tensor_sizes) == len(tensor_strides),
        lambda: f"Input sizes and strides should have same size but got {len(tensor_sizes)} and {len(tensor_strides)}",
    )
    ndim = len(tensor_sizes)
    if ndim == 0:
        return ()
    if ndim == 1:
        return (1,)
    perm = list(x for x in range(ndim))

    def should_swap(dim0, dim1):
        stride0 = tensor_strides[dim0]
        stride1 = tensor_strides[dim1]
        if stride0 == 0 or stride1 == 0:
            return 0
        if stride0 < stride1:
            return -1
        if stride0 > stride1:
            return 1
        if tensor_sizes[dim0] > tensor_sizes[dim1]:
            return 1
        return 0

    for i in range(1, ndim):
        dim1 = i
        for j in range(1, i + 1):
            dim0 = i - j
            comparison = should_swap(perm[dim0], perm[dim1])
            if comparison > 0:
                # swap dim0 and dim1
                tmp = perm[dim0]
                perm[dim0] = perm[dim1]
                perm[dim1] = tmp
                dim1 = dim0
            elif comparison < 0:
                break

    out_strides = [0] * ndim
    curr_stride = 1
    for i in range(ndim):
        idx = perm[i]
        out_strides[idx] = curr_stride
        if tensor_sizes[idx] > 1:
            curr_stride *= tensor_sizes[idx]
    return out_strides

@register_meta(aten.sort.default, register_dispatcher=False)
def sort_meta(self, dim=-1, descending=False):
    if utils.is_non_overlapping_and_dense(self):
        strides = self.stride()
    else:
        strides = infer_dense_strides(self.shape, self.stride())
    values = self.new_empty_strided(self.shape, strides)
    indices = self.new_empty_strided(self.shape, strides, dtype=torch.long)
    return (values, indices)


@register_meta(aten.grid_sampler_2d_backward.default, register_dispatcher=False)
def grid_sample_2d_backward_meta(grad_output, input, grid, interpolation_mode, padding_mode, align_corners, output_mask):
    input_requires_grad = output_mask[0]
    if input_requires_grad:
        grad_input = torch.zeros_like(input, memory_format=torch.contiguous_format)
    else:
        grad_input = None
    grad_grid = torch.empty_like(grid, memory_format=torch.contiguous_format)
    return (grad_input, grad_grid)

@register_meta(aten.upsample_bilinear2d_backward.vec, register_dispatcher=False)
def upsample_bilinear2d_backward_vec_meta(grad_output, output_size, input_size, align_corners, scale_factors):
    mem_format = utils.suggest_memory_format(grad_output)
    return grad_output.new_empty(input_size).to(memory_format=mem_format)

# We must also trigger meta registrations from PrimTorch ref
# decompositions
import torch._refs
import torch._refs.nn.functional
import torch._refs.special<|MERGE_RESOLUTION|>--- conflicted
+++ resolved
@@ -1476,12 +1476,12 @@
     return aten.empty_like.default(self, **kwargs)
 
 
-<<<<<<< HEAD
 @register_meta(aten.scatter.value, register_dispatcher=False)
 def scatter_value(self, dim, index, value):
     scatter_meta_impl(self, dim, index)
     return self.new_empty(self.shape)
-=======
+
+
 # hacky: Please remove after math.ceil works with arange
 @register_meta(aten.arange.default)
 def arange(end, **kwargs):
@@ -1496,7 +1496,6 @@
         kwargs["dtype"] = torch.int64
 
     return aten.empty([end], **kwargs)
->>>>>>> d93d25a1
 
 
 @register_meta(aten.arange.start)
