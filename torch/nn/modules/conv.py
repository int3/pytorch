--- conflicted
+++ resolved
@@ -1125,11 +1125,7 @@
     def __init__(self, *args, **kwargs):
         warnings.warn(
             "_ConvTransposeMixin is a deprecated internal class. "
-<<<<<<< HEAD
-            "Please consider using public APIs.", stacklevel=2)
-=======
             "Please consider using public APIs.", stacklevel=TO_BE_DETERMINED)
->>>>>>> fff02e67
         super().__init__(*args, **kwargs)
 
 
