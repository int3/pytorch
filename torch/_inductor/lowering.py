--- conflicted
+++ resolved
@@ -2759,18 +2759,10 @@
     def inner_fn(idx):
         self_val = self_loader(idx)
         mask_val = ops.to_dtype(mask_loader(idx), torch.bool)
-<<<<<<< HEAD
-        # source_idx_val = source_idx_loader(idx)
-
-        def load_source_val():
-            source_idx_val = source_idx_loader(idx)
-            i = ops.indirect_indexing(source_idx_val, source_numel)
-=======
 
         def load_source_val():
             source_idx_val = source_idx_loader(idx)
             i = ops.indirect_indexing(source_idx_val, source)
->>>>>>> 8f6b36c4
             return source_loader([i])
 
         source_val = ops.masked(mask_val, load_source_val, 0)
