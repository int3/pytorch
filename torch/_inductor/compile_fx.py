--- conflicted
+++ resolved
@@ -340,15 +340,10 @@
         "extern_node_serializer": extern_node_serializer,
     }
 
-<<<<<<< HEAD
-    compiled_graph = fx_codegen_and_compile(
-        *graph_args, **graph_kwargs  # type: ignore[arg-type]
-    )
-=======
     start = time.time()
 
-    if config.fx_graph_cache:
-        compiled_graph: CompiledFxGraph = FxGraphCache.load(
+    if config.fx_graph_cache and not aot_mode:
+        compiled_graph = FxGraphCache.load(
             fx_codegen_and_compile, graph_args, graph_kwargs
         )
     else:
@@ -357,11 +352,6 @@
         )
 
     log.debug("FX codegen and compilation took %.3fs", time.time() - start)
->>>>>>> 809f3a0d
-
-    # isinstance is redundant since we also check aot_mode, but it is needed to make linter happy
-    if aot_mode or isinstance(compiled_graph, str):
-        return compiled_graph
 
     if cudagraphs:
         # output args are tuple of first argument
