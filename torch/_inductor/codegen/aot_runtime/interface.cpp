#include <ATen/core/dispatch/Dispatcher.h>
#include <torch/csrc/inductor/aot_runtime/interface.h>
#include <torch/csrc/inductor/aot_runtime/model_container.h>
#include <torch/csrc/inductor/aot_runtime/proxy_executor.h>

#include <iostream>
#include <stdexcept>
#include <vector>

#define CONVERT_EXCEPTION_TO_ERROR_CODE(...)                 \
  try {                                                      \
    __VA_ARGS__                                              \
  } catch (const std::exception& e) {                        \
    std::cerr << "Error: " << e.what() << std::endl;         \
    return AOTI_RUNTIME_FAILURE;                             \
  } catch (...) {                                            \
    std::cerr << "Unknown exception occurred." << std::endl; \
    return AOTI_RUNTIME_FAILURE;                             \
  }                                                          \
  return AOTI_RUNTIME_SUCCESS;

extern "C" {

AOTInductorError AOTInductorModelContainerCreate(
    AOTInductorModelContainerHandle* container_handle,
    size_t num_models,
    bool is_cpu,
    const char* cubin_dir) {
  if (num_models == 0) {
<<<<<<< HEAD
    LOG(ERROR) << "num_models must be positive, but got 0";
    return AOTI_RUNTIME_FAILURE;
=======
    std::cerr << "Error: num_models must be positive, but got 0" << std::endl;
    return AOTInductorError::Failure;
>>>>>>> 101bbf43
  }
  CONVERT_EXCEPTION_TO_ERROR_CODE({
    std::optional<std::string> cubin_dir_opt;
    if (cubin_dir != nullptr) {
      cubin_dir_opt.emplace(cubin_dir);
    }
    auto* container =
        new torch::aot_inductor::AOTInductorModelContainer(num_models, is_cpu, cubin_dir_opt);
    *container_handle =
        reinterpret_cast<AOTInductorModelContainerHandle>(container);
  })
}

AOTInductorError AOTInductorModelContainerDelete(
    AOTInductorModelContainerHandle container_handle) {
  CONVERT_EXCEPTION_TO_ERROR_CODE({
    auto* container =
        reinterpret_cast<torch::aot_inductor::AOTInductorModelContainer*>(
            container_handle);
    delete container;
  });
}

AOTInductorError AOTInductorModelContainerRun(
    AOTInductorModelContainerHandle container_handle,
    AOTInductorTensorHandle input_handles,
    size_t num_inputs,
    AOTInductorTensorHandle output_handles,
    size_t num_outputs,
    AOTInductorStreamHandle stream_handle,
    AOTInductorProxyExecutorHandle proxy_executor_handle,
    const int64_t** ret_output_sizes,
    int64_t* ret_output_ndims) {
  auto* container =
      reinterpret_cast<torch::aot_inductor::AOTInductorModelContainer*>(
          container_handle);

  auto* inputs = reinterpret_cast<at::Tensor*>(input_handles);
  std::vector<at::Tensor> input_tensors;
  input_tensors.reserve(num_inputs);
  for (size_t i = 0; i < num_inputs; i++) {
    input_tensors.push_back(inputs[i]);
  }

  auto* outputs = reinterpret_cast<at::Tensor*>(output_handles);
  std::vector<at::Tensor> output_tensors;
  output_tensors.reserve(num_outputs);
  for (size_t i = 0; i < num_outputs; i++) {
    output_tensors.push_back(outputs[i]);
  }

  auto stream = reinterpret_cast<cudaStream_t>(stream_handle);

  torch::aot_inductor::ProxyExecutor* proxy_executor =
      reinterpret_cast<torch::aot_inductor::ProxyExecutor*>(
          proxy_executor_handle);

  CONVERT_EXCEPTION_TO_ERROR_CODE({
    std::vector<std::vector<int64_t>>* shapes;
    container->run(input_tensors, output_tensors, &shapes, stream, proxy_executor);
    for (size_t i = 0; i < num_outputs; i++) {
      ret_output_sizes[i] = shapes->at(i).data();
      ret_output_ndims[i] = shapes->at(i).size();
    }
  })
}

AOTInductorError AOTInductorModelContainerGetNumInputs(
    AOTInductorModelContainerHandle container_handle,
    size_t* ret_num_inputs) {
  auto* container =
      reinterpret_cast<torch::aot_inductor::AOTInductorModelContainer*>(
          container_handle);
  CONVERT_EXCEPTION_TO_ERROR_CODE(
      { *ret_num_inputs = container->num_inputs(); })
}

AOTInductorError AOTInductorModelContainerGetInputName(
    AOTInductorModelContainerHandle container_handle,
    size_t input_idx,
    const char** ret_input_names) {
  auto* container =
      reinterpret_cast<torch::aot_inductor::AOTInductorModelContainer*>(
          container_handle);
  CONVERT_EXCEPTION_TO_ERROR_CODE(
      { *ret_input_names = container->input_name(input_idx); })
}

AOTInductorError AOTInductorModelContainerGetInputDtype(
    AOTInductorModelContainerHandle container_handle,
    size_t input_idx,
    const char** ret_input_dtypes) {
  auto* container =
      reinterpret_cast<torch::aot_inductor::AOTInductorModelContainer*>(
          container_handle);
  CONVERT_EXCEPTION_TO_ERROR_CODE(
      { *ret_input_dtypes = container->get_input_dtype(input_idx); })
}

AOTInductorError AOTInductorModelContainerGetNumOutputs(
    AOTInductorModelContainerHandle container_handle,
    size_t* ret_num_outputs) {
  auto* container =
      reinterpret_cast<torch::aot_inductor::AOTInductorModelContainer*>(
          container_handle);
  CONVERT_EXCEPTION_TO_ERROR_CODE(
      { *ret_num_outputs = container->num_outputs(); })
}

AOTInductorError AOTInductorModelContainerGetOutputName(
    AOTInductorModelContainerHandle container_handle,
    size_t output_idx,
    const char** ret_output_names) {
  auto* container =
      reinterpret_cast<torch::aot_inductor::AOTInductorModelContainer*>(
          container_handle);
  CONVERT_EXCEPTION_TO_ERROR_CODE(
      { *ret_output_names = container->output_name(output_idx); })
}

AOTInductorError AOTInductorModelContainerGetOutputDtype(
    AOTInductorModelContainerHandle container_handle,
    size_t output_idx,
    const char** ret_output_dtypes) {
  auto* container =
      reinterpret_cast<torch::aot_inductor::AOTInductorModelContainer*>(
          container_handle);
  CONVERT_EXCEPTION_TO_ERROR_CODE(
      { *ret_output_dtypes = container->get_output_dtype(output_idx); })
}

AOTInductorError AOTInductorModelContainerGetMaxInputShape(
    AOTInductorModelContainerHandle container_handle,
    size_t input_idx,
    const int64_t** ret_input_sizes,
    int64_t* ret_input_ndim) {
  auto* container =
      reinterpret_cast<torch::aot_inductor::AOTInductorModelContainer*>(
          container_handle);
  CONVERT_EXCEPTION_TO_ERROR_CODE({
    const std::vector<int64_t>& max_input_shape =
        container->max_input_shape(input_idx);
    *ret_input_sizes = max_input_shape.data();
    *ret_input_ndim = max_input_shape.size();
  })
}

AOTInductorError AOTInductorModelContainerGetMaxOutputShape(
    AOTInductorModelContainerHandle container_handle,
    size_t output_idx,
    const int64_t** ret_output_sizes,
    int64_t* ret_output_ndim) {
  auto* container =
      reinterpret_cast<torch::aot_inductor::AOTInductorModelContainer*>(
          container_handle);
  CONVERT_EXCEPTION_TO_ERROR_CODE({
    const std::vector<int64_t>& max_output_shape =
        container->max_output_shape(output_idx);
    *ret_output_sizes = max_output_shape.data();
    *ret_output_ndim = max_output_shape.size();
  })
}

} // extern "C"<|MERGE_RESOLUTION|>--- conflicted
+++ resolved
@@ -27,13 +27,8 @@
     bool is_cpu,
     const char* cubin_dir) {
   if (num_models == 0) {
-<<<<<<< HEAD
-    LOG(ERROR) << "num_models must be positive, but got 0";
+    std::cerr << "Error: num_models must be positive, but got 0" << std::endl;
     return AOTI_RUNTIME_FAILURE;
-=======
-    std::cerr << "Error: num_models must be positive, but got 0" << std::endl;
-    return AOTInductorError::Failure;
->>>>>>> 101bbf43
   }
   CONVERT_EXCEPTION_TO_ERROR_CODE({
     std::optional<std::string> cubin_dir_opt;
