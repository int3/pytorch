import functools

import torch
from .nested_tensor import NestedTensor
from typing import *  # noqa: F403
from torch.fx.operator_schemas import normalize_function

__all__: List[Any] = []

JAGGED_OPS_TABLE: Dict[Any, Any] = {}


def _wrap_jagged_dim(ndim, dim, op_name):
    from torch._prims_common import canonicalize_dims

    wrapped = canonicalize_dims(ndim, dim)
    if wrapped < 2:
        raise RuntimeError(
            f"{op_name}(): not supported for NestedTensor on dim=0 or dim=1"
        )
    return wrapped - 1


def check_schema(schema_str: str, func, *args, **kwargs) -> None:
    named_arg_types = schema_str.split(", ")
    num_optional_args = sum([x.endswith("?") for x in named_arg_types])
    min_args = len(named_arg_types) - num_optional_args

    if not (len(args) >= min_args and len(args) <= len(named_arg_types)):
        raise ValueError(
            f"NestedTensor {func.__name__}({schema_str}): expected at least {min_args} "
            f"arguments and at most {len(named_arg_types)} arguments, but got: "
            f"{len(args)} arguments"
        )

    arg_type_check_fns = {
        "t": lambda x: isinstance(x, torch.Tensor) and not isinstance(x, NestedTensor),
        "jt": lambda x: isinstance(x, NestedTensor),
        "any": lambda x: True,
    }
    for i, named_arg_type in enumerate(named_arg_types):
        name, arg_type = named_arg_type.split(": ")
        is_optional = arg_type.endswith("?")
        normalized_arg_type = arg_type[:-1] if is_optional else arg_type
        if normalized_arg_type not in arg_type_check_fns.keys():
            raise AssertionError(f"Unknown arg type: {normalized_arg_type}")

        if i >= len(args):
            if not is_optional:
                raise ValueError(
                    f"NestedTensor {func.__name__}({schema_str}) "
                    f"missing required argument: {name}"
                )
            continue

        if not arg_type_check_fns[normalized_arg_type](args[i]):
            raise ValueError(
                f"NestedTensor {func.__name__}({schema_str}): {name} should be of "
                f"type {arg_type}, but got: {type(args[i])}"
            )


def check_ragged_dim_same(
    func, a: NestedTensor, a_name: str, b: NestedTensor, b_name: str
) -> None:
    # Calling into .shape here
    if a._size[a._ragged_idx] != b._size[b._ragged_idx]:
        raise RuntimeError(
            f"NestedTensor {func.__name__}: expected {a_name} and {b_name} to have the "
            "same exact offsets tensor."
        )


def register_func(tables, aten_ops, schema_str):
    if not isinstance(aten_ops, list):
        aten_ops = [aten_ops]
    if not isinstance(tables, list):
        tables = [tables]

    def wrapper(func):
        for aten_op in aten_ops:

            def get_inner(aten_op):
                def inner(*args, **kwargs):
                    check_schema(schema_str, func, *args, **kwargs)
                    return func(aten_op, *args, **kwargs)

                return inner

            for table in tables:
                table[aten_op] = get_inner(aten_op)

    return wrapper


register_jagged_func = functools.partial(register_func, JAGGED_OPS_TABLE)


def lookup_jagged(func, *args, **kwargs) -> Optional[Callable]:
    dispatch_func = JAGGED_OPS_TABLE.get(func, None)
    if dispatch_func is not None:
        return dispatch_func

    # Handle pointwise fallbacks
    if torch.Tag.pointwise in func.tags:
        # Assume there aren't additional tensors that aren't the "unary/binary" args
        num_tensor_args = sum([isinstance(x, torch.Tensor) for x in args])
        if num_tensor_args == 1:
            return functools.partial(jagged_unary_pointwise, func)
        elif num_tensor_args == 2:
            check_schema("lhs: jt, rhs: any", func, *args, **kwargs)
            return functools.partial(jagged_binary_pointwise, func)

    return None


def extract_kwargs(arg):
    kwargs = {
        "offsets": arg.offsets(),
        "ragged_size": arg._size[arg._ragged_idx],
    }
    return kwargs


def jagged_unary_pointwise(func, *args, **kwargs):
    return NestedTensor(
        func(args[0]._values, *args[1:], **kwargs), **extract_kwargs(args[0])
    )


def jagged_binary_pointwise(func, *args, **kwargs):
    a, b = args[0], args[1]
    assert isinstance(a, NestedTensor)
    if isinstance(b, NestedTensor):
        check_ragged_dim_same(func, args[0], "lhs", args[1], "rhs")
        b = args[1]._values
    else:
        # TODO: Verify this more and handle the a.dim() == b.dim() case specially if needed
        if a.dim() <= b.dim():
            # need to use offsets to broadcast across batch dim properly
            # NB: inefficient fallback here; Triton codegen can help this
            assert a.shape[0] == b.shape[0]
            outputs = []
            for a_comp, b_comp in zip(a.unbind(), b.unbind()):
                outputs.append(func(a_comp, b_comp, **kwargs))
            new_values = torch.cat(outputs, dim=0)
            return NestedTensor(new_values, **extract_kwargs(a))
    return NestedTensor(func(a._values, b, **kwargs), **extract_kwargs(a))


@register_jagged_func(
    [
        torch.ops.aten.is_non_overlapping_and_dense.default,
        torch.ops.aten.sym_size.default,
        torch.ops.aten.dim.default,
        torch.ops.aten.sym_numel.default,
        torch.ops.aten.sym_stride.default,
        torch.ops.aten.sym_storage_offset.default,
        torch.ops.aten.is_contiguous.default,
        torch.ops.aten.is_contiguous.memory_format,
    ],
    "self: jt",
)
def tensor_attr_supported_getter(func, *args, **kwargs):
    if func == torch.ops.aten.is_non_overlapping_and_dense.default:
        return False

    if func == torch.ops.aten.sym_size.default:
        return args[0]._size

    if func == torch.ops.aten.dim.default:
        return len(args[0]._size)

    if func == torch.ops.aten.sym_numel.default:
        return args[0]._values.numel()

    if func == torch.ops.aten.sym_stride.default:
        return args[0]._strides

    if func == torch.ops.aten.sym_storage_offset.default:
        return 0

    if func == torch.ops.aten.is_contiguous.default:
        return True

    if func == torch.ops.aten.is_contiguous.memory_format:
        return True


@register_jagged_func(torch.ops.prim.layout.default, "self: jt")
def prim_layout_default(func, *args, **kwargs):
    return torch.jagged


@register_jagged_func(
    [
        torch.ops.aten.size.default,
    ],
    "self: jt, memory_format: any?",
)
def tensor_attr_unsupported_getter(func, *args, **kwargs):
    if func == torch.ops.aten.size.default:
        raise RuntimeError(
            "NestedTensors does not support directly calling torch.ops.aten.size "
            "please use `nested_tensor.size()` instead."
        )

    raise RuntimeError(
        "NestedTensors do not support directly querying strides, "
        "storage_offset, or contiguity."
    )


@register_jagged_func(torch.ops.aten.linear.default, "input: jt, weight: t, bias: t?")
def linear_default(func, *args, **kwargs):
    _, new_kwargs = normalize_function(
        func, args=args, kwargs=kwargs, normalize_to_only_use_kwargs=True
    )

    inp = new_kwargs.pop("input")
    weight = new_kwargs["weight"]
    bias = new_kwargs["bias"]

    new_values = torch.mm(inp._values, weight)
    if bias is not None:
        new_values += bias
    return NestedTensor(new_values, **extract_kwargs(inp))


@register_jagged_func(
    torch.ops.aten.linear_backward.default,
    "self: jt, grad_output: jt, weight: t, output_mask: any",
)
def linear_backward_default(func, *args, **kwargs):
    _, new_kwargs = normalize_function(
        func, args=args, kwargs=kwargs, normalize_to_only_use_kwargs=True
    )

    inp = new_kwargs.pop("input")
    grad_output = new_kwargs.pop("grad_output")
    weight = new_kwargs.pop("weight")

    check_ragged_dim_same(func, inp, "self", grad_output, "grad_output")
    ds = NestedTensor(
        torch.mm(grad_output._values, weight.T), **extract_kwargs(grad_output)
    )
    dw = torch.mm(inp._values.T, grad_output._values)
    db = None  # NYI: gradient for bias, need to reduce over ragged dim
    return (ds, dw, db)


<<<<<<< HEAD
register_jagged_func(torch.ops.aten.detach.default, "self: jt")(jagged_unary_pointwise)


@register_jagged_func(torch.ops.aten.is_same_size.default, "self: jt, other: jt")
def is_same_size_default(func, *args, **kwargs):
    return args[0]._size == args[1]._size
=======
@register_jagged_func(torch.ops.aten._to_copy.default, "self: jt")
def to_copy_default(func, *args, **kwargs):
    _, new_kwargs = normalize_function(
        func, args=args, kwargs=kwargs, normalize_to_only_use_kwargs=True
    )

    inp = new_kwargs.pop("input")
    # don't change layout
    new_kwargs.pop("layout")

    new_values = func(inp._values, **new_kwargs)
    # NB: Purposefully keep offsets on the old device.
    return NestedTensor(new_values, **extract_kwargs(inp))


register_jagged_func(
    [
        torch.ops.aten.ones_like.default,
        torch.ops.aten.zeros_like.default,
        torch.ops.aten.randn_like.default,
    ],
    "self: jt",
)(jagged_unary_pointwise)


@register_jagged_func(torch.ops.aten.prod.dim_int, "self: jt, dim: any, keepdim: any?")
def prod_dim_int(func, *args, **kwargs):
    _, new_kwargs = normalize_function(
        func, args=args, kwargs=kwargs, normalize_to_only_use_kwargs=True
    )

    inp = new_kwargs.pop("input")
    # TODO: Figure out how to handle this better
    # keep_dim is required to keep it in jagged format
    if not new_kwargs["keepdim"]:
        raise RuntimeError("prod(): keepdim=True must be set for NestedTensor")
    dim = new_kwargs["dim"]
    new_kwargs["dim"] = _wrap_jagged_dim(len(inp.shape), dim, "prod")
    if new_kwargs["dim"] == 0:
        raise RuntimeError("prod(): not supported for NestedTensor on dim=0")

    return NestedTensor(func(inp._values, **new_kwargs), **extract_kwargs(args[0]))


@register_jagged_func(torch.ops.aten.unbind.int, "self: jt, dim: any?")
def unbind_int(func, *args, **kwargs):
    _, new_kwargs = normalize_function(
        func, args=args, kwargs=kwargs, normalize_to_only_use_kwargs=True
    )

    dim = new_kwargs["dim"]
    if dim != 0:
        raise RuntimeError("unbind(): only supported for NestedTensor on dim=0")

    inp = new_kwargs.pop("input")
    values = inp._values
    offsets = inp.offsets()

    views = []
    start = 0
    for length in offsets.diff().cpu().tolist():
        views.append(inp._values[start : start + length, ...])
        start += length

    return tuple(views)


@register_jagged_func(torch.ops.aten.unsqueeze.default, "self: jt, dim: any")
def unsqueeze_default(func, *args, **kwargs):
    _, new_kwargs = normalize_function(
        func, args=args, kwargs=kwargs, normalize_to_only_use_kwargs=True
    )

    inp = new_kwargs.pop("input")
    values = inp._values
    offsets = inp.offsets

    # Account for collapsed jagged dim
    dim = new_kwargs["dim"]
    new_kwargs["dim"] = _wrap_jagged_dim(len(inp.shape) + 1, dim, "unsqueeze")
    return NestedTensor(func(values, **new_kwargs), **extract_kwargs(inp))


@register_jagged_func(torch.ops.aten.cat.default, "tensors: any, dim: any")
def cat_default(func, *args, **kwargs):
    _, new_kwargs = normalize_function(
        func, args=args, kwargs=kwargs, normalize_to_only_use_kwargs=True
    )

    tensors = new_kwargs.pop("tensors")

    # Convert any non-nested to nested
    nested = [t for t in tensors if t.is_nested]
    assert len(nested) > 0
    first = nested[0]
    tensors = [t if t.is_nested else t.expand_as(first) for t in tensors]

    # Account for collapsed jagged dim
    dim = new_kwargs["dim"]
    new_kwargs["dim"] = _wrap_jagged_dim(len(first.shape), dim, "cat")

    return NestedTensor(
        func([t._values for t in tensors], **new_kwargs), **extract_kwargs(tensors[0])
    )


@register_jagged_func(torch.ops.aten.matmul.default, "self: jt, other: any")
def matmul_default(func, *args, **kwargs):
    _, new_kwargs = normalize_function(
        func, args=args, kwargs=kwargs, normalize_to_only_use_kwargs=True
    )

    inp = new_kwargs.pop("input")
    other = new_kwargs.pop("other")
    if (not inp.is_nested) or other.is_nested:
        raise RuntimeError(
            "matmul(): only supported input pattern is (nested, non-nested)"
        )
    return NestedTensor(func(inp._values, other, **new_kwargs), **extract_kwargs(inp))


@register_jagged_func(
    torch.ops.aten.expand.default, "self: jt, size: any, implicit: any?"
)
def expand_default(func, *args, **kwargs):
    _, new_kwargs = normalize_function(
        func, args=args, kwargs=kwargs, normalize_to_only_use_kwargs=True
    )

    inp = new_kwargs.pop("input")
    size = new_kwargs["size"]

    assert ("implicit" not in new_kwargs) or (not new_kwargs.pop("implicit"))
    if list(size[:2]) != list(inp.shape[:2]):
        raise RuntimeError("expand(): cannot expand if ragged dims don't match")

    expand_arg = [-1, *size[2:]]
    return NestedTensor(func(inp._values, expand_arg), **extract_kwargs(inp))


@register_jagged_func(torch.ops.aten.expand_as.default, "self: t, other: jt")
def expand_as_default(func, *args, **kwargs):
    _, new_kwargs = normalize_function(
        func, args=args, kwargs=kwargs, normalize_to_only_use_kwargs=True
    )

    inp = new_kwargs.pop("input")
    other = new_kwargs.pop("other")

    return NestedTensor(func(inp, other._values), **extract_kwargs(other))


@register_jagged_func(torch.ops.aten.where.self, "condition: jt, self: jt, other: jt")
def where_self(func, *args, **kwargs):
    _, new_kwargs = normalize_function(
        func, args=args, kwargs=kwargs, normalize_to_only_use_kwargs=True
    )

    condition = new_kwargs.pop("condition")
    inp = new_kwargs.pop("input")
    other = new_kwargs.pop("other")

    assert condition.shape == other.shape == inp.shape

    return NestedTensor(
        func(condition._values, inp._values, other._values, **new_kwargs),
        **extract_kwargs(condition),
    )


@register_jagged_func(torch.ops.aten._pin_memory.default, "self: jt, device: any?")
def _pin_memory_default(func, *args, **kwargs):
    _, new_kwargs = normalize_function(
        func, args=args, kwargs=kwargs, normalize_to_only_use_kwargs=True
    )

    inp = new_kwargs.pop("input")

    return NestedTensor(func(inp._values, **new_kwargs), **extract_kwargs(inp))


@register_jagged_func(torch.ops.aten.is_pinned.default, "self: jt, device: any?")
def is_pinned_default(func, *args, **kwargs):
    _, new_kwargs = normalize_function(
        func, args=args, kwargs=kwargs, normalize_to_only_use_kwargs=True
    )

    inp = new_kwargs.pop("input")

    return func(inp._values, **new_kwargs)
>>>>>>> f8712d3a
<|MERGE_RESOLUTION|>--- conflicted
+++ resolved
@@ -249,14 +249,6 @@
     return (ds, dw, db)
 
 
-<<<<<<< HEAD
-register_jagged_func(torch.ops.aten.detach.default, "self: jt")(jagged_unary_pointwise)
-
-
-@register_jagged_func(torch.ops.aten.is_same_size.default, "self: jt, other: jt")
-def is_same_size_default(func, *args, **kwargs):
-    return args[0]._size == args[1]._size
-=======
 @register_jagged_func(torch.ops.aten._to_copy.default, "self: jt")
 def to_copy_default(func, *args, **kwargs):
     _, new_kwargs = normalize_function(
@@ -277,6 +269,7 @@
         torch.ops.aten.ones_like.default,
         torch.ops.aten.zeros_like.default,
         torch.ops.aten.randn_like.default,
+        torch.ops.aten.detach.default,
     ],
     "self: jt",
 )(jagged_unary_pointwise)
@@ -447,4 +440,8 @@
     inp = new_kwargs.pop("input")
 
     return func(inp._values, **new_kwargs)
->>>>>>> f8712d3a
+
+
+@register_jagged_func(torch.ops.aten.is_same_size.default, "self: jt, other: jt")
+def is_same_size_default(func, *args, **kwargs):
+    return args[0]._size == args[1]._size