--- conflicted
+++ resolved
@@ -685,32 +685,21 @@
   return std::make_tuple(output, finput, fgrad_input);
 }
 
-<<<<<<< HEAD
 std::tuple<Tensor&, Tensor&, Tensor&> slow_conv2d_backward_out_cpu(
-    Tensor& grad_input,
-    Tensor& grad_weight,
-    Tensor& grad_bias,
     const Tensor& grad_output_,
-=======
-std::tuple<Tensor&, Tensor&, Tensor&> slow_conv2d_backward_out_cpu(const Tensor& grad_output,
->>>>>>> ff9c2e76
     const Tensor& self,
     const Tensor& weight,
     IntArrayRef kernel_size,
     IntArrayRef stride,
     IntArrayRef padding,
     const Tensor& finput,
-<<<<<<< HEAD
-    const Tensor& fgrad_input) {
-  auto memory_format = self.suggest_memory_format();
-  auto grad_output = grad_output_.contiguous(memory_format);
-
-=======
     const Tensor& fgrad_input,
     Tensor& grad_input,
     Tensor& grad_weight,
     Tensor& grad_bias) {
->>>>>>> ff9c2e76
+  auto memory_format = self.suggest_memory_format();
+  auto grad_output = grad_output_.contiguous(memory_format);
+
   if (grad_input.defined()) {
     slow_conv2d_backward_out_cpu_template(
         grad_input,
