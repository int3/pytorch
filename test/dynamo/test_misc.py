# Owner(s): ["module: dynamo"]
import abc
import collections
import copy
import dataclasses
import dis
import enum
import functools
import itertools
import logging
import math
import operator
import os
import random
import sys
import threading
import traceback
import typing
import unittest
import unittest.mock as mock
import warnings
import weakref
from unittest.mock import patch

import numpy as np
import pytest
import sympy
import torch

import torch._dynamo.test_case
import torch._dynamo.testing
import torch.onnx.operators
from torch._C import FileCheck
from torch._dynamo import allow_in_graph, bytecode_analysis, bytecode_transformation
from torch._dynamo.eval_frame import _debug_get_cache_entry_list
from torch._dynamo.exc import Unsupported
from torch._dynamo.source import ConstantSource, GetItemSource, LocalSource
from torch._dynamo.testing import (
    CompileCounter,
    CompileCounterWithBackend,
    expectedFailureDynamic,
    same,
    skipIfNotPy311,
    unsupported,
)

from torch._dynamo.utils import CompileProfiler, ifdynstaticdefault
from torch.ao.quantization import MinMaxObserver
from torch.ao.quantization.fake_quantize import FakeQuantize
from torch.ao.quantization.qconfig import QConfig
from torch.ao.quantization.quantize_fx import prepare_qat_fx
from torch.fx.experimental.recording import NotEqualError, replay_shape_env_events
from torch.fx.experimental.symbolic_shapes import (
    ConstraintViolationError,
    expect_true,
    ShapeEnv,
)
from torch.nn import functional as F
from torch.testing._internal.common_cuda import (
    PLATFORM_SUPPORTS_FLASH_ATTENTION,
    SM80OrLater,
    TEST_CUDA,
    TEST_MULTIGPU,
)
from torch.testing._internal.common_methods_invocations import (
    sample_inputs_take_along_dim,
)
from torch.testing._internal.common_utils import freeze_rng_state, IS_FBCODE
from torch.testing._internal.jit_utils import JitTestCase

mytuple = collections.namedtuple("mytuple", ["a", "b", "ab"])


# Specializes a test to run only if translation validation is set.
def onlyIfTranslationValidation(fn: typing.Callable) -> typing.Callable:
    @functools.wraps(fn)
    def wrapper(*args, **kwargs):
        import torch.fx.experimental.validator

        if torch.fx.experimental.validator.translation_validation_enabled():
            return fn(*args, **kwargs)
        raise unittest.SkipTest(f"only works when TV is True.")

    return wrapper


class MyPickledModule(torch.nn.Module):
    def __init__(self, z):
        super().__init__()
        self.z = z

    def forward(self, x, y):
        return x * x * x + y + self.z


# These are used for test_{cond/map}_with_quantization
default_symmetric_fake_quant = FakeQuantize.with_args(
    observer=MinMaxObserver, qscheme=torch.per_tensor_symmetric, dtype=torch.quint8
)
default_weight_symmetric_fake_quant = FakeQuantize.with_args(
    observer=MinMaxObserver, qscheme=torch.per_tensor_symmetric, dtype=torch.qint8
)
uniform_qconfig_8bit = QConfig(
    activation=default_symmetric_fake_quant,
    weight=default_weight_symmetric_fake_quant.with_args,
)
qconfig_dict = {"object_type": [(torch.nn.Linear, uniform_qconfig_8bit)]}


class MiscTests(torch._dynamo.test_case.TestCase):
    def test_get_cache_entry(self):
        def f(x):
            return x + 1

        torch.compile(f)(torch.randn(5, 5, 5))
        entries = _debug_get_cache_entry_list(f)
        self.assertTrue(len(entries) > 0)

        def g(x):
            return x + 2

        entries = _debug_get_cache_entry_list(g)
        self.assertTrue(len(entries) == 0)

        try:
            _debug_get_cache_entry_list(1)
        except TypeError as e:
            self.assertIn("expected a code object!", str(e))

    def test_boolarg(self):
        def boolarg(aa, bb, flag):
            if flag:
                return aa - bb
            else:
                return bb - aa

        a = torch.randn(10, 10)
        b = torch.randn(10, 10)
        correct1 = boolarg(a, b, True)
        correct2 = boolarg(a, b, False)
        correct3 = boolarg(a, b, None)
        counter = CompileCounter()
        opt_boolarg = torch._dynamo.optimize_assert(counter)(boolarg)
        val1 = opt_boolarg(a, b, True)
        val2 = opt_boolarg(a, b, False)
        val3 = opt_boolarg(a, b, None)
        val4 = opt_boolarg(a, b, True)
        self.assertTrue(same(val1, correct1))
        self.assertTrue(same(val2, correct2))
        self.assertTrue(same(val3, correct3))
        self.assertTrue(same(val4, correct1))
        self.assertEqual(counter.frame_count, 3)

    def test_callpacked(self):
        def call_packed(args):
            a, b, c = args
            return a - b * c

        counter = CompileCounter()
        a = torch.randn(10, 10)
        b = torch.randn(10, 10)
        c = torch.randn(10, 10)
        correct = call_packed([a, b, c])
        opt_call_packed = torch._dynamo.optimize_assert(counter)(call_packed)
        val1 = opt_call_packed([a, b, c])
        val2 = opt_call_packed((a, b, c))
        val3 = opt_call_packed([a, b, c])
        val4 = opt_call_packed((a, b, c))
        self.assertTrue(same(val1, correct))
        self.assertTrue(same(val2, correct))
        self.assertTrue(same(val3, correct))
        self.assertTrue(same(val4, correct))
        self.assertEqual(counter.frame_count, 2)

    def test_raises(self):
        def fn(a, b, c, cls):
            x = a + b - c * 10
            raise cls(str(x))

        counter = CompileCounter()
        a = torch.randn(10, 10)
        b = torch.randn(10, 10)
        c = torch.randn(10, 10)
        opt_fn = torch._dynamo.optimize(counter)(fn)
        self.assertRaises(AssertionError, lambda: opt_fn(a, b, c, AssertionError))
        self.assertEqual(counter.frame_count, 1)
        self.assertEqual(counter.op_count, 3)

    def test_module_not_callable(self):
        def fn(x):
            return torch.fft(x)

        counter = CompileCounter()
        a = torch.randn(10, 10)
        opt_fn = torch._dynamo.optimize(counter)(fn)
        self.assertRaisesRegex(
            TypeError, "'module' object is not callable", lambda: opt_fn(a)
        )

    def test_inplace(self):
        def inplace1(a, b):
            o = torch.empty((10, 10))
            o.copy_(a)
            o -= b
            return o

        torch._dynamo.testing.standard_test(self, inplace1, 2, expected_ops=3)

    def test_unpack4(self):
        def unpack4(a, b):
            a = a[:5, :]
            b = b[:5, :]
            x, y = a.size()
            o = torch.empty((x, y))
            o.copy_(a / b)
            return o

        torch._dynamo.testing.standard_test(
            self,
            unpack4,
            2,
            expected_ops=5,
            expected_ops_dynamic=ifdynstaticdefault(5, 7),
        )

    def test_unpack5(self):
        def unpack5(a, b):
            a = a[:5, :]
            b = b[:5, :]
            x, y = a.shape
            o = torch.empty((x, y))
            o.copy_(a / b)
            return o

        torch._dynamo.testing.standard_test(
            self,
            unpack5,
            2,
            expected_ops=5,
            expected_ops_dynamic=ifdynstaticdefault(5, 7),
        )

    def test_matmul1(self):
        def matmul_op1(a, b):
            return a @ b

        # TODO(jansel): FX doesn't support this, should add upstream support
        torch._dynamo.testing.standard_test(self, matmul_op1, 2, expected_ops=1)

    def test_int_shape_binops(self):
        def fn(x):
            # Test reversal by putting int arg first.
            y = 15 - x.shape[0]
            y = 4 + y
            y = 5 * y
            y = 2 % y
            y = 3**y
            y = 10 // y
            y = pow(2, y)
            y = 10 / y
            return x + y

        torch._dynamo.testing.standard_test(
            self, fn, 1, expected_ops=1, expected_ops_dynamic=ifdynstaticdefault(1, 11)
        )

    def test_shape_int_inplace_binops(self):
        def fn(x):
            p = x.shape[0]
            p += 2
            p -= 2
            p **= 2
            p /= 2
            p *= 2
            p //= 2
            p %= 2
            return x + p

        torch._dynamo.testing.standard_test(
            self, fn, 1, expected_ops=1, expected_ops_dynamic=ifdynstaticdefault(1, 10)
        )

    def test_int_shape_inplace_binops(self):
        def fn(x):
            p = x.shape[0]
            # Test reversal by putting constant first
            y = 2
            y += p
            y = 2
            y -= p
            y = 2
            y **= p
            y = 2
            y /= p
            y = 2
            y *= p
            y = 2
            y //= p
            y = 2
            y %= p
            return x + y

        torch._dynamo.testing.standard_test(
            self, fn, 1, expected_ops=1, expected_ops_dynamic=ifdynstaticdefault(1, 10)
        )

    def test_int_int_comparisons(self):
        def fn(x):
            if 2 != 2:
                out = 1
            elif 2 < 1:
                out = 1
            elif 1 > 2:
                out = 1
            elif 1 >= 2:
                out = 1
            elif 2 <= 1:
                out = 1
            elif 2 == 2:
                out = 2
            else:
                out = 1
            return x + out

        torch._dynamo.testing.standard_test(self, fn, 1, expected_ops=1)

    def test_shape_int_comparisons(self):
        def fn(x):
            a = x.shape[0]
            # Ensure support for constant on right side
            if a != 10:
                out = 1
            elif a < 2:
                out = 1
            elif a > 12:
                out = 1
            elif a >= 12:
                out = 1
            elif a <= 2:
                out = 1
            elif a == 10:
                out = 2
            else:
                out = 1
            return x + out

        # expect for dynamic: size, index, 6 comparison ops, add
        torch._dynamo.testing.standard_test(
            self, fn, 1, expected_ops=1, expected_ops_dynamic=ifdynstaticdefault(1, 9)
        )

    def test_int_shape_comparisons(self):
        def fn(x):
            a = x.shape[0]
            # Ensure support for constant on left side
            if 10 != a:
                out = 1
            elif 12 < a:
                out = 1
            elif 2 > a:
                out = 1
            elif 2 >= a:
                out = 1
            elif 12 <= a:
                out = 1
            elif 10 == a:
                out = 2
            else:
                out = 1
            return x + out

        # expect for dynamic: size, index, 6 comparison ops, add
        torch._dynamo.testing.standard_test(
            self, fn, 1, expected_ops=1, expected_ops_dynamic=ifdynstaticdefault(1, 9)
        )

    def test_param_shape_binops(self):
        class MyModule(torch.nn.Module):
            def __init__(self):
                super().__init__()
                self.param = torch.nn.Parameter(torch.randn(15))

            def forward(self, x):
                # Test reversal by putting param shape arg first.
                p = self.param.shape[0]
                y = p - x.shape[0]
                y = p + y
                y = p * y
                y = p % y
                y = p**y
                y = p // y
                y = pow(p, y)
                y = p / y
                return x + y

        counts = torch._dynamo.testing.CompileCounter()
        mod = MyModule()
        optimized_mod = torch._dynamo.optimize(counts, nopython=True)(mod)

        x = torch.randn(3)
        ref = mod(x)
        res = optimized_mod(x)

        self.assertTrue(same(ref, res))
        self.assertEqual(counts.frame_count, 1)

        if torch._dynamo.config.assume_static_by_default:
            self.assertExpectedInline(counts.op_count, """1""")
        else:
            self.assertExpectedInline(counts.op_count, """11""")

    def test_user_defined_binop(self):
        class MyClass:
            def __init__(self, value):
                self.value = value

            def __radd__(self, other):
                return self.value + other

        def fn(x, c):
            y = x.shape[0] + c
            return x + y

        counts = torch._dynamo.testing.CompileCounter()
        opt_fn = torch._dynamo.optimize(counts)(fn)

        x = torch.randn(3)
        c = MyClass(4)
        ref = fn(x, c)
        res = opt_fn(x, c)

        self.assertTrue(same(ref, res))
        self.assertEqual(counts.frame_count, 1)
        if torch._dynamo.config.assume_static_by_default:
            self.assertExpectedInline(counts.op_count, """1""")
        else:
            self.assertExpectedInline(counts.op_count, """4""")

    def test_compare_shapes_eq(self):
        def compare_shapes(a, b, to_list):
            x = list(a.unsqueeze(-1).shape) if to_list else a.shape
            y = list(b.unsqueeze(-1).shape) if to_list else b.shape
            if x == y:
                return a + 1
            else:
                return a + 2

        # Test both ListVariable and ShapeVariable
        torch._dynamo.testing.standard_test(
            self, lambda a, b: compare_shapes(a, b, to_list=True), 2
        )
        torch._dynamo.testing.standard_test(
            self, lambda a, b: compare_shapes(a, b, to_list=False), 2
        )

    def test_compare_shapes_tuple_eq(self):
        def compare_shapes(a, b):
            x = tuple(a.unsqueeze(-1).shape)
            y = tuple(b.unsqueeze(-1).shape)
            if x == y:
                return a + 1
            else:
                return a + 2

        torch._dynamo.testing.standard_test(self, lambda a, b: compare_shapes(a, b), 2)

    def test_compare_shapes_tuple_neq(self):
        def compare_shapes(a, b):
            x = tuple(a.unsqueeze(-1).shape)
            y = tuple(b.unsqueeze(-1).shape)
            if x != y:
                return a + 1
            else:
                return a + 2

        torch._dynamo.testing.standard_test(self, lambda a, b: compare_shapes(a, b), 2)

    def test_compare_shapes_neq(self):
        def compare_shapes(a, b, to_list):
            x = list(a.unsqueeze(-1).shape) if to_list else a.shape
            y = list(b.unsqueeze(-1).shape) if to_list else b.shape
            if x != y:
                return a + 1
            else:
                return a + 2

        # Test both ListVariable and ShapeVariable
        torch._dynamo.testing.standard_test(
            self, lambda a, b: compare_shapes(a, b, to_list=True), 2
        )
        torch._dynamo.testing.standard_test(
            self, lambda a, b: compare_shapes(a, b, to_list=False), 2
        )

    def test_compare_shapes_with_constant(self):
        def compare_shapes(a):
            x = a.shape
            if x[0] != 3:
                return a * 4
            return a * 3

        guard_failure = None

        def guard_failures(failure):
            nonlocal guard_failure
            guard_failure = failure

        opt_fn = torch._dynamo.optimize(
            "eager", nopython=True, guard_fail_fn=guard_failures
        )(compare_shapes)
        opt_fn(torch.randn([3, 4]))
        opt_fn(torch.randn([4, 3]))
        self.assertExpectedInline(
            guard_failure.reason,
            """tensor 'L['a']' size mismatch at index 0. expected 3, actual 4""",
        )

    def test_builtin_isinstance(self):
        def fn(x):
            t = torch.arange(1, 3)
            a = isinstance(x, torch.Tensor)
            b = isinstance(t, torch.Tensor)
            c = isinstance(x, int)
            d = isinstance(3, int)
            e = isinstance([1, 2, 3], list)
            f = isinstance({"foo": 1, "bar": 2}, dict)
            res = [a, b, c, d, e, f]
            # Can't run yet due to other unimplemented instructions
            # res += [isinstance(torch.nn.LazyLinear(2, 3), torch.nn.Linear)]
            return res

        torch._dynamo.testing.standard_test(self, fn, 1, expected_ops=1)

    def test_fold(self):
        def fn(a):
            return a + math.sqrt(63)

        torch._dynamo.testing.standard_test(self, fn, 1, expected_ops=1)

    def test_shape_unpack(self):
        def fn(x):
            a, b = x.size()
            return x * b

        i = torch.randn(5, 10)
        r1 = fn(i)
        opt_fn = torch._dynamo.optimize("eager")(fn)
        r2 = opt_fn(i)
        self.assertTrue(same(r1, r2))

    def test_tensor_iter(self):
        def fn(x):
            for y in x:
                y.add_(1.0)
            return y

        # expect extra size node for dynamic
        torch._dynamo.testing.standard_test(
            self,
            fn,
            1,
            expected_ops=20,
            expected_ops_dynamic=ifdynstaticdefault(20, 21),
        )

    def test_empty_list(self):
        def fn(x, ll):
            if len(ll) == 0 and not ll and ll is not None:
                return x + 1

        i = torch.randn(5, 10)
        r1 = fn(i, [])
        opt_fn = torch._dynamo.optimize("eager")(fn)
        r2 = opt_fn(i, [])
        r3 = opt_fn(i, tuple())
        self.assertTrue(same(r1, r2))
        self.assertTrue(same(r1, r3))

    def test_min_max_over_iterable(self):
        def get_test_fn(func):
            def _fn(a, b, func=func):
                # try all of list, iterator, tuple, vararg.
                lst = [a.shape[0] + 1, 8, a.shape[0]]
                x = func(lst)
                y = func(iter(lst))
                z = func(tuple(lst))
                w = func(*lst)
                return a + (x + y + z + w)

            return _fn

        torch._dynamo.testing.standard_test(
            self,
            get_test_fn(func=min),
            2,
            expected_ops=1,
            expected_ops_dynamic=ifdynstaticdefault(1, 14),
        )
        torch._dynamo.testing.standard_test(
            self,
            get_test_fn(func=max),
            2,
            expected_ops=1,
            expected_ops_dynamic=ifdynstaticdefault(1, 17),
        )

    def test_config_obj(self):
        class Cfg:
            def __init__(self):
                self.val = 0.5
                self.count = 3

        def fn(x, cfg):
            for i in range(cfg.count):
                x = x + cfg.val
            return x

        cfg1 = Cfg()
        cfg1.val = 1.0
        cfg2 = Cfg()
        v = torch.zeros(1)
        cnts = torch._dynamo.testing.CompileCounter()
        opt_fn = torch._dynamo.optimize(cnts)(fn)
        v = opt_fn(v, cfg1)  # 3
        v = opt_fn(v, cfg2)  # 4.5
        cfg2.count = 1
        v = opt_fn(v, cfg2)  # 5
        cfg2.val = 2.0
        v = opt_fn(v, cfg2)  # 7
        self.assertEqual(v[0], 7)
        self.assertEqual(cnts.op_count, 8)

    def test_config_getattr_default(self):
        class Cfg:
            def __init__(self):
                self.val = 0.5
                self.count = 10

        def fn(x, cfg):
            if getattr(cfg, "just_add_7", False):
                return x + 7
            for i in range(cfg.count):
                x = x + cfg.val
            return x

        cfg1 = Cfg()
        v = torch.zeros(1)
        cnts = torch._dynamo.testing.CompileCounter()
        opt_fn = torch._dynamo.optimize(cnts)(fn)
        self.assertEqual(opt_fn(v, cfg1)[0], 5)
        self.assertEqual(opt_fn(v, cfg1)[0], 5)
        cfg1.just_add_7 = True
        self.assertEqual(opt_fn(v, cfg1)[0], 7)
        self.assertEqual(opt_fn(v, cfg1)[0], 7)
        cfg1.just_add_7 = False
        self.assertEqual(opt_fn(v, cfg1)[0], 5)
        self.assertEqual(opt_fn(v, cfg1)[0], 5)
        self.assertEqual(cnts.frame_count, 3)

    def test_size_input(self):
        def fn(x, s):
            a, b = s
            return x + (a - b)

        v = torch.zeros(10, 20)
        cnts = torch._dynamo.testing.CompileCounter()
        opt_fn = torch._dynamo.optimize(cnts)(fn)
        self.assertEqual(opt_fn(v, v.size())[0, 0], -10)
        self.assertEqual(opt_fn(v, (10, 20))[0, 0], -10)
        self.assertEqual(opt_fn(v, [10, 20])[0, 0], -10)
        # One recompile per differing input type
        self.assertEqual(cnts.frame_count, 3)

    def test_cell_output1(self):
        out = None

        def fn(a, b):
            nonlocal out
            out = a + b * 10

        v = torch.Tensor([100])
        cnts = torch._dynamo.testing.CompileCounter()
        opt_fn = torch._dynamo.optimize(cnts)(fn)
        self.assertIsNone(opt_fn(v, v))
        self.assertEqual(out[0], 1100)
        self.assertEqual(cnts.op_count, 2)

    def test_cell_output2(self):
        out = None

        def fn(a, b):
            nonlocal out
            c = unsupported(a, b)
            out = a + b * 10 + c

        v = torch.Tensor([100])
        cnts = torch._dynamo.testing.CompileCounter()
        opt_fn = torch._dynamo.optimize(cnts)(fn)
        self.assertIsNone(opt_fn(v, v))
        self.assertEqual(out[0], 1200)
        self.assertEqual(cnts.op_count, 3)

    def test_return_nested_function(self):
        out = None

        def fn(a, b):
            nonlocal out
            c = a + b
            d = a + 1.0

            def fn2(f: int = 7, g: float = 9.0):
                nonlocal out
                out = a + b * 10
                return c * f - d * g

            return fn2

        v1 = torch.Tensor([100])
        v2 = torch.Tensor([200])
        cnts = torch._dynamo.testing.CompileCounter()
        opt_fn = torch._dynamo.optimize(cnts)(fn)
        opt_fn_ret = torch._dynamo.optimize(cnts)(opt_fn(v1, v2))
        self.assertEqual(opt_fn_ret(1.5)[0], -459)
        self.assertEqual(out[0], 2100)
        self.assertEqual(cnts.frame_count, 2)
        self.assertEqual(cnts.op_count, 7)

    def test_tensor_dict1(self):
        def fn(inputs):
            return inputs["a"] - inputs["b"] * 1.5

        v1 = torch.Tensor([100])
        v2 = torch.Tensor([200])
        cnts = torch._dynamo.testing.CompileCounter()
        opt_fn = torch._dynamo.optimize(cnts, nopython=True)(fn)
        self.assertEqual(opt_fn({"a": v1, "b": v2})[0], -200)
        self.assertEqual(cnts.frame_count, 1)
        self.assertEqual(cnts.op_count, 2)

    def test_tensor_dict3(self):
        def fn(inputs_a, inputs_b):
            total = torch.zeros(1)
            input_keys = inputs_a.keys() | inputs_b.keys()
            for k in input_keys:
                if k in inputs_a:
                    total += inputs_a[k]
                if k in inputs_b:
                    total += inputs_b[k]
            return total

        v1 = torch.Tensor([100])
        v2 = torch.Tensor([200])
        cnts = torch._dynamo.testing.CompileCounter()
        opt_fn = torch._dynamo.optimize(cnts, nopython=True)(fn)
        self.assertEqual(
            opt_fn({"a": v1, "b": v2}, {"b": v1, "c": v2}),
            fn({"a": v1, "b": v2}, {"b": v1, "c": v2}),
        )
        self.assertEqual(cnts.frame_count, 1)
        self.assertEqual(cnts.op_count, 5)

    def test_tensor_dict2(self):
        def fn1(inputs):
            total = torch.zeros(1)
            for k, v in inputs.items():
                total += v
            return total

        def fn2(inputs):
            total = torch.zeros(1)
            for v in inputs.values():
                total += v
            return total

        def fn3(inputs):
            total = torch.zeros(1)
            for k in inputs.keys():
                total += inputs[k]
            return total

        v1 = torch.Tensor([100])
        v2 = torch.Tensor([200])
        cnts = torch._dynamo.testing.CompileCounter()
        opt_fn1 = torch._dynamo.optimize(cnts, nopython=True)(fn1)
        opt_fn2 = torch._dynamo.optimize(cnts, nopython=True)(fn2)
        opt_fn3 = torch._dynamo.optimize(cnts, nopython=True)(fn3)
        self.assertEqual(opt_fn1({"a": v1, "b": v2})[0], 300)
        self.assertEqual(opt_fn2({"a": v1, "b": v2})[0], 300)
        self.assertEqual(opt_fn3({"a": v1, "b": v2})[0], 300)
        self.assertEqual(cnts.frame_count, 3)
        self.assertEqual(cnts.op_count, 9)

    def test_dictcomp(self):
        def fn1(inputs):
            return {k: v + 1 for k, v in inputs.items()}

        v1 = torch.Tensor([100])
        v2 = torch.Tensor([200])
        cnts = torch._dynamo.testing.CompileCounter()
        opt_fn1 = torch._dynamo.optimize(cnts)(fn1)
        self.assertEqual(opt_fn1({"a": v1, "b": v2})["a"], 101)
        self.assertEqual(opt_fn1({"a": v1, "b": v2})["b"], 201)
        self.assertEqual(cnts.frame_count, 1)
        self.assertEqual(cnts.op_count, 2)

    def test_listcomp(self):
        def fn2(inputs):
            return torch.sum(torch.cat([v + 1 for k, v in inputs.items()], 0))

        v1 = torch.Tensor([100])
        v2 = torch.Tensor([200])
        cnts = torch._dynamo.testing.CompileCounter()
        opt_fn2 = torch._dynamo.optimize(cnts)(fn2)
        self.assertEqual(opt_fn2({"a": v1, "b": v2}), 302)
        self.assertEqual(cnts.frame_count, 1)
        self.assertEqual(cnts.op_count, 4)

    def test_is_floating_point(self):
        def fn(a, b):
            x = a + 1.0
            if torch.is_floating_point(b):
                x = x + b
            return x + 2.0

        return torch._dynamo.testing.standard_test(self, fn=fn, nargs=2, expected_ops=3)

    def test_is_floating_point2(self):
        def fn(a, b):
            x = a + 1.0
            if b.is_floating_point():
                x = x + b
            return x + 2.0

        return torch._dynamo.testing.standard_test(self, fn=fn, nargs=2, expected_ops=3)

    def test_is_tensor(self):
        def fn(a, b):
            x = a + 1.0
            if torch.is_tensor(b):
                x = x + b
            return x + 2.0

        return torch._dynamo.testing.standard_test(self, fn=fn, nargs=2, expected_ops=3)

    def test_is_tensor2(self):
        def fn(x):
            if torch.is_tensor(x):
                return x + 1
            else:
                return torch.ones([2, 3])

        x1 = {"input": torch.rand(2, 3)}
        x2 = torch.rand(2, 3)
        ref1 = fn(x1)
        ref2 = fn(x2)
        opt_fn = torch._dynamo.optimize("eager")(fn)
        res1 = opt_fn(x1)
        res2 = opt_fn(x2)
        self.assertEqual(ref1, res1)
        self.assertEqual(ref2, res2)

    def test_numel(self):
        def fn(a):
            return (a + a.numel() + torch.numel(a), a + a.nelement())

        return torch._dynamo.testing.standard_test(
            self,
            fn=fn,
            nargs=1,
            expected_ops=3,
            expected_ops_dynamic=ifdynstaticdefault(3, 6),
        )

    def test_pair(self):
        def fn(a):
            return (
                torch.zeros(torch.nn.modules.utils._pair(a.size()))
                + a
                + torch.ones(torch.nn.modules.utils._ntuple(3)(3)).sum()
            )

        return torch._dynamo.testing.standard_test(
            self,
            fn=fn,
            nargs=1,
            expected_ops=5,
            expected_ops_dynamic=ifdynstaticdefault(5, 8),
        )

    @patch.object(torch._dynamo.config, "capture_scalar_outputs", True)
    def test_tensor_item_capture(self):
        def fn(a, b):
            return (a + b).sum().item()

        v1 = torch.randn((10, 10))
        v2 = torch.randn((10, 10))
        correct = fn(v1, v2)
        cnts = torch._dynamo.testing.CompileCounter()
        opt_fn = torch._dynamo.optimize(cnts)(fn)
        self.assertEqual(opt_fn(v1, v2), correct)
        self.assertEqual(cnts.frame_count, 1)
        self.assertEqual(cnts.op_count, 3)

    @patch.object(torch._dynamo.config, "capture_scalar_outputs", False)
    def test_tensor_item_no_capture(self):
        def fn(a, b):
            return (a + b).sum().item()

        v1 = torch.randn((10, 10))
        v2 = torch.randn((10, 10))
        correct = fn(v1, v2)
        cnts = torch._dynamo.testing.CompileCounter()
        opt_fn = torch._dynamo.optimize(cnts)(fn)
        self.assertEqual(opt_fn(v1, v2), correct)
        self.assertEqual(cnts.frame_count, 1)
        self.assertEqual(cnts.op_count, 2)

    def test_namedtuple1(self):
        def fn(a, b):
            tmp = mytuple(a, b, a + b)
            return mytuple(tmp.a, tmp[1], tmp.ab + b)

        v1 = torch.Tensor([10])
        v2 = torch.Tensor([20])
        cnts = torch._dynamo.testing.CompileCounter()
        opt_fn = torch._dynamo.optimize(cnts)(fn)
        self.assertEqual(opt_fn(v1, v2).ab, 50)
        self.assertEqual(cnts.frame_count, 1)
        self.assertEqual(cnts.op_count, 2)

    def test_namedtuple2(self):
        def fn(packed):
            a, b, c = packed
            if hasattr(packed, "b"):
                b = packed.b + 1
            c = packed[2]
            return a + b + c

        v1 = torch.Tensor([1])
        v2 = torch.Tensor([2])
        v3 = torch.Tensor([3])
        cnts = torch._dynamo.testing.CompileCounter()
        opt_fn = torch._dynamo.optimize(cnts)(fn)
        self.assertEqual(opt_fn(mytuple(v1, v2, v3))[0], 7)
        self.assertEqual(cnts.frame_count, 1)
        self.assertEqual(cnts.op_count, 3)

    def test_namedtuple3(self):
        def fn(x, packed):
            if isinstance(packed, mytuple):
                return x + 1
            else:
                return x - 1

        x = torch.rand([2, 3])
        packed = mytuple(1, 2, 3)
        ref = fn(x, packed)
        opt_fn = torch._dynamo.optimize("eager")(fn)
        res = opt_fn(x, packed)
        self.assertTrue(same(ref, res))

    def test_range_input(self):
        def fn(a, rng):
            x = a
            for i in rng:
                x = x + i
            return x

        def fn1(a):
            return fn(a, rng=range(3))

        return torch._dynamo.testing.standard_test(
            self, fn=fn1, nargs=1, expected_ops=3
        )

    def test_range_with_shape(self):
        def fn(a):
            for i in range(1, a.shape[0]):
                a += 1
            return a

        # expect 1 more op (size call) for dynamic
        return torch._dynamo.testing.standard_test(
            self,
            fn=fn,
            nargs=1,
            expected_ops=9,
            expected_ops_dynamic=ifdynstaticdefault(9, 10),
        )

    def test_build_tuple_unpack(self):
        def fn1(a, b, c):
            return a - b / c

        def fn2(a, b, c):
            tmp1 = (a,)
            tmp2 = (b, c)
            args = (*tmp1, *tmp2)
            return fn1(*args)

        def fn3(a, *args):
            return fn1(a, *args)

        torch._dynamo.testing.standard_test(self, fn=fn2, nargs=3, expected_ops=2)
        torch._dynamo.testing.standard_test(self, fn=fn3, nargs=3, expected_ops=2)

    def test_list_mul(self):
        def fn(count):
            head_mask = count * [None] * count
            return head_mask

        cnts = torch._dynamo.testing.CompileCounter()
        opt_fn = torch._dynamo.optimize(cnts)(fn)
        self.assertEqual(opt_fn(2), [None] * 4)
        # TODO: the captured frame here is a bit goofy, because we don't
        # output anything and none of the traced operations have side
        # effects.  Probably need better heuristic for bailing on
        # dynamo if there are no outputs
        if torch._dynamo.config.assume_static_by_default:
            self.assertExpectedInline(cnts.frame_count, """0""")
            self.assertExpectedInline(cnts.op_count, """0""")
        else:
            self.assertExpectedInline(cnts.frame_count, """1""")
            self.assertExpectedInline(cnts.op_count, """2""")

    def test_list_slice_mul(self):
        def fn(count):
            a = [1, 2, 3]
            head_mask = count * a[1:] * count
            return head_mask

        cnts = torch._dynamo.testing.CompileCounter()
        opt_fn = torch._dynamo.optimize(cnts)(fn)
        self.assertEqual(opt_fn(2), [2, 3] * 4)
        if torch._dynamo.config.assume_static_by_default:
            self.assertExpectedInline(cnts.frame_count, """0""")
            self.assertExpectedInline(cnts.op_count, """0""")
        else:
            self.assertExpectedInline(cnts.frame_count, """1""")
            self.assertExpectedInline(cnts.op_count, """2""")

    def test_tuple_mul(self):
        def fn(count):
            head_mask = count * (2, 3) * count
            return head_mask

        cnts = torch._dynamo.testing.CompileCounter()
        opt_fn = torch._dynamo.optimize(cnts)(fn)
        self.assertEqual(opt_fn(2), (2, 3) * 4)
        if torch._dynamo.config.assume_static_by_default:
            self.assertExpectedInline(cnts.frame_count, """0""")
            self.assertExpectedInline(cnts.op_count, """0""")
        else:
            self.assertExpectedInline(cnts.frame_count, """1""")
            self.assertExpectedInline(cnts.op_count, """2""")

    def test_tuple_mul_with_shape(self):
        def fn(a):
            x = a.shape[0]
            y = 2 * (x, 3) * 2
            return a + y[4]

        # expect 3 ops post folding for dynamic case: size, index, add
        torch._dynamo.testing.standard_test(
            self, fn, 1, expected_ops=1, expected_ops_dynamic=ifdynstaticdefault(1, 3)
        )

    def test_tuple_iadd_with_shape(self):
        def fn(a):
            output = (a + a.shape[0], a - a.shape[0])
            # tuple += tuple
            output += (a - a.shape[0], a + a.shape[0])
            # tuple += constant tuple
            output += (2, 3)
            return output

        # expect 4 add / subs for static, 4 * 3 (size, index, math op) for dynamic
        torch._dynamo.testing.standard_test(
            self, fn, 1, expected_ops=4, expected_ops_dynamic=ifdynstaticdefault(4, 12)
        )

    def test_list_iadd_with_shape(self):
        def fn(a):
            output = [a + a.shape[0], a - a.shape[0]]
            # list += list
            output += [a - a.shape[0], a + a.shape[0]]
            # list += tuple
            output += (a + a.shape[0], a - a.shape[0])
            return output

        # expect 6 add / subs for static, 6 * 3 (size, index, math op) for dynamic

        torch._dynamo.testing.standard_test(
            self, fn, 1, expected_ops=6, expected_ops_dynamic=ifdynstaticdefault(6, 18)
        )

    def test_user_getattr1(self):
        class MyConfig(dict):
            def __getattr__(self, name):
                return self[name]

        def fn(cfg, x, y):
            return x + y + cfg.offset

        x = torch.randn(10)
        cfg = MyConfig(offset=5)
        cnts = torch._dynamo.testing.CompileCounter()
        opt_fn = torch._dynamo.optimize(cnts)(fn)
        self.assertTrue(same(opt_fn(cfg, x, x), 2 * x + 5))
        self.assertEqual(cnts.frame_count, 1)
        self.assertEqual(cnts.op_count, 2)

    def test_user_getattr2(self):
        class MyConfig:
            defined_on_class = 1

            def __init__(self):
                self.defined_on_object = 2

            def __getattr__(self, name):
                return 3

        def fn(cfg, x):
            return x + cfg.defined_on_class - cfg.defined_on_object + cfg.not_defined

        x = torch.randn(10)
        cfg = MyConfig()
        cnts = torch._dynamo.testing.CompileCounter()
        opt_fn = torch._dynamo.optimize(cnts)(fn)
        self.assertTrue(same(opt_fn(cfg, x), x + 1 - 2 + 3))
        self.assertEqual(cnts.frame_count, 1)
        self.assertEqual(cnts.op_count, 3)

    def test_user_getattribute(self):
        class MyObject:
            def __init__(self):
                self.custom_dict = {"a": torch.rand((2, 2))}
                self.my_number = 42

            def __getattribute__(self, name):
                custom_dict = super().__getattribute__("custom_dict")
                if name in custom_dict:
                    return custom_dict[name]
                return super().__getattribute__(name)

            def run(self, x):
                return self.my_number * x + self.a * x

        def fn(obj, x):
            return obj.run(x)

        obj = MyObject()
        x = torch.rand((2, 2))
        cnts = torch._dynamo.testing.CompileCounter()
        opt_fn = torch._dynamo.optimize(cnts)(fn)
        self.assertTrue(same(opt_fn(obj, x), fn(obj, x)))

    def test_nn_module_getattr(self):
        class MyMod(torch.nn.Module):
            def __init__(self):
                super().__init__()
                self.custom_dict = {"queue": [torch.rand((2, 2)) for _ in range(3)]}
                self.other_attr = torch.rand((2, 2))

            def __getattr__(self, name):
                custom_dict = self.custom_dict
                if name in custom_dict:
                    return custom_dict[name]
                return super().__getattr__(name)

            def forward(self, x):
                return x @ self.other_attr + self.queue[-1]

        x = torch.rand((2, 2))
        mod = MyMod()
        cnts = torch._dynamo.testing.CompileCounter()
        opt_mod = torch._dynamo.optimize(cnts)(mod)
        self.assertTrue(same(opt_mod(x), mod(x)))
        self.assertTrue(cnts.frame_count, 1)
        self.assertTrue(cnts.op_count, 2)

    def test_nn_module_getattribute(self):
        class MyMod(torch.nn.Module):
            def __init__(self):
                super().__init__()
                self.my_number = 42

            def __getattribute__(self, name):
                if name == "special_attr":
                    return torch.tensor([[1, 2], [3, 4]])
                return super().__getattribute__(name)

            def forward(self, x):
                return self.my_number * x + self.special_attr * x

        def fn(mod, x):
            return mod(x)

        mod = MyMod()
        x = torch.rand((2, 2))
        cnts = torch._dynamo.testing.CompileCounter()
        opt_fn = torch._dynamo.optimize(cnts)(fn)
        self.assertTrue(same(opt_fn(mod, x), fn(mod, x)))

    def test_constant_getattr(self):
        # https://github.com/pytorch/pytorch/issues/97480
        def fn():
            return getattr(None, "arg", 3)

        cnt = torch._dynamo.testing.CompileCounter()
        optimized_fn = torch._dynamo.optimize(cnt)(fn)
        res = optimized_fn()
        self.assertTrue(same(res, 3))

    def test_user_property(self):
        class MyConfig:
            @property
            def prop5(self):
                return 5

        def fn(cfg, x, y):
            return x + y + cfg.prop5

        x = torch.randn(10)
        cfg = MyConfig()
        cnts = torch._dynamo.testing.CompileCounter()
        opt_fn = torch._dynamo.optimize(cnts)(fn)
        self.assertTrue(same(opt_fn(cfg, x, x), 2 * x + 5))
        self.assertEqual(cnts.frame_count, 1)
        self.assertEqual(cnts.op_count, 2)

    def test_dataclass_fields(self):
        @dataclasses.dataclass
        class MyDataClass:
            a: torch.Tensor
            b: torch.Tensor = None
            c: torch.Tensor = None
            d: torch.Tensor = None
            e: torch.Tensor = None

        def fn(obj):
            class_fields = dataclasses.fields(obj)
            assert len(class_fields)
            assert all(field.default is None for field in class_fields[1:])
            other_fields_are_none = all(
                getattr(obj, field.name) is None for field in class_fields[1:]
            )
            assert not other_fields_are_none

            total = getattr(obj, class_fields[0].name)
            for field in class_fields[1:]:
                v = getattr(obj, field.name)
                if v is not None:
                    total += v

            return total

        obj1 = MyDataClass(torch.randn(10), torch.randn(10), torch.randn(10))
        obj2 = MyDataClass(torch.randn(10), e=torch.randn(10))
        correct1 = fn(obj1)
        correct2 = fn(obj2)

        cnts = torch._dynamo.testing.CompileCounter()
        opt_fn = torch._dynamo.optimize(cnts)(fn)
        self.assertTrue(same(opt_fn(obj1), correct1))
        self.assertEqual(cnts.frame_count, 1)
        self.assertEqual(cnts.op_count, 2)

        torch._dynamo.reset()
        cnts = torch._dynamo.testing.CompileCounter()
        opt_fn = torch._dynamo.optimize(cnts)(fn)
        self.assertTrue(same(opt_fn(obj2), correct2))
        self.assertEqual(cnts.frame_count, 1)
        self.assertEqual(cnts.op_count, 1)

    def test_tensor_build_list_unpack(self):
        def fn(x):
            # seen in fastNLP_Bert
            return torch.cat([*x], dim=-1)

        val = torch.randn([1, 1, 473, 768])
        correct = fn(val)
        cnts = torch._dynamo.testing.CompileCounter()
        opt_fn = torch._dynamo.optimize(cnts)(fn)
        self.assertTrue(same(opt_fn(val), correct))
        self.assertEqual(cnts.frame_count, 1)
        self.assertEqual(cnts.op_count, 2)

    def test_numpy_int_constant(self):
        def fn(x, a, b):
            return x + (a % b)

        args = [torch.randn(10), 4096, np.int64(8)]
        correct = fn(*args)
        cnts = torch._dynamo.testing.CompileCounter()
        opt_fn = torch._dynamo.optimize(cnts)(fn)
        self.assertTrue(same(opt_fn(*args), correct))
        self.assertTrue(same(opt_fn(*args), correct))
        self.assertEqual(cnts.frame_count, 1)
        self.assertEqual(cnts.op_count, 2)

    def test_numpy_take_along_axis(self):
        def fn(x, i, a):
            return np.take_along_axis(x, i, a)

        def sample_to_args(s):
            args = (s.input, *sample.args)
            return tuple(a.numpy() if isinstance(a, torch.Tensor) else a for a in args)

        samples = list(
            sample_inputs_take_along_dim(
                None, "cpu", torch.float32, requires_grad=False
            )
        )
        cnts = torch._dynamo.testing.CompileCounter()
        opt_fn = torch._dynamo.optimize(cnts)(fn)
        i = 1
        for sample in samples:
            args = sample_to_args(sample)
            if len(args) < 3:
                # if axis is None, second argument is treated as 1d array
                args = (args[0], np.ravel(args[1]), None)
            self.assertEqual(fn(*args), opt_fn(*args))
            self.assertEqual(cnts.frame_count, i)
            i += 1

    def test_numpy_torch_operators(self):
        def fn(op, t1, t2):
            return op(t1, t2)

        from torch._dynamo.variables.builtin import BuiltinVariable

        operators = BuiltinVariable._fx_graph_functions()

        for op, t1_np, t2_np in itertools.product(
            operators, (True, False), (True, False)
        ):
            if op is operator.getitem:
                # skip
                # Did you know that tensor[ndarray_of_floats] works?
                continue
            if op is operator.imatmul and (t1_np or t2_np):
                # skip
                # in numpy, in place matmul does not work single
                # dimensional arrays
                continue
            t1 = torch.rand(5)
            if t1_np:
                t1 = t1.numpy()
            t2 = torch.rand(5)
            if t2_np:
                t2 = t2.numpy()
            try:
                # TODO try a bit harder
                result = op(t1, t2)
            except (RuntimeError, TypeError, IndexError):
                continue
            cnts = torch._dynamo.testing.CompileCounter()
            opt_fn = torch._dynamo.optimize(cnts)(fn)
            self.assertEqual(result, opt_fn(op, t1, t2), msg=f"{op=} {t1_np=} {t2_np=}")
            self.assertEqual(cnts.frame_count, 1, msg=f"{op=} {t1_np=} {t2_np=}")
            torch._dynamo.reset()

    def test_numpy_ndarray_graph_break(self):
        def fn(x):
            a = x.numpy()
            b = a.real
            torch._dynamo.graph_break()
            c = np.multiply(b, 2.0)
            return c

        cnts = torch._dynamo.testing.CompileCounter()
        opt_fn = torch._dynamo.optimize(cnts)(fn)
        for _ in range(10):
            x = torch.randn(3)
            ref = fn(x)
            res = opt_fn(x)
            self.assertEqual(ref, res)
        self.assertEqual(cnts.frame_count, 2)

    def test_numpy_ndarray_graph_break_with_multiple_outputs(self):
        def fn(x, y):
            a = x.numpy()
            b = y.numpy()
            torch._dynamo.graph_break()
            return np.add(a, 1), np.add(b, 1)

        cnts = torch._dynamo.testing.CompileCounter()
        opt_fn = torch._dynamo.optimize(cnts)(fn)
        for _ in range(10):
            x = torch.randn([1, 3])
            y = torch.randn([1, 3])
            ref = fn(x, y)
            res = opt_fn(x, y)
            self.assertEqual(ref, res)
        self.assertEqual(cnts.frame_count, 2)

    def test_numpy_recompilation_scalar(self):
        def fn(x, a):
            return np.where(x < 0.5, a, x)

        x = np.random.randn(8)
        cnts = torch._dynamo.testing.CompileCounter()
        opt_fn = torch._dynamo.optimize(cnts, dynamic=True)(fn)

        ref = fn(x, 3)
        res = opt_fn(x, 3)
        self.assertEqual(ref, res)

        ref = fn(x, 4)
        res = opt_fn(x, 4)
        self.assertEqual(ref, res)

        self.assertEqual(cnts.frame_count, 1)

    def test_tensor_interacts_with_numpy_ndarray(self):
        def fn(x, y):
            a = x.numpy()
            b = y.numpy()
            c = np.ones_like(a)
            d = np.ones_like(b)
            torch._dynamo.graph_break()
            return np.add(a, c), np.add(b, d)

        cnts = torch._dynamo.testing.CompileCounter()
        opt_fn = torch._dynamo.optimize(cnts)(fn)
        for _ in range(10):
            x = torch.randn([1, 3])
            y = torch.randn([1, 3])
            ref = fn(x, y)
            res = opt_fn(x, y)
            self.assertEqual(ref, res)
        self.assertEqual(cnts.frame_count, 2)

    def test_numpy_ndarray_works_with_builtin_function(self):
        def fn(x):
            v = x.sum() / len(x)
            return v

        cnts = torch._dynamo.testing.CompileCounter()
        opt_fn = torch._dynamo.optimize(cnts, nopython=True)(fn)
        for _ in range(10):
            x = np.random.randn(2, 3)
            ref = fn(x)
            res = opt_fn(x)
            self.assertEqual(ref, res)
        self.assertEqual(cnts.frame_count, 1)

    def test_numpy_no_raise(self):
        def _inf_nan_preprocess(t, t_np):
            t_np = np.nan_to_num(t_np)
            return t, t_np

        def fn():
            # shape, dims format
            test_cases = (
                (3, 3),
                (4, 4),
                (5, 5),
            )

            for shape in test_cases:
                t = torch.randn(shape, dtype=torch.complex64)
                t_np = np.random.randn(*shape).astype(np.complex64)

                _, t_np = _inf_nan_preprocess(t, t_np)
                print(t, t_np)  # Just a side effect so that compilation kicks in

        cnt = CompileCounterWithBackend("inductor")
        fn = torch._dynamo.optimize(cnt)(fn)
        fn()
        self.assertEqual(cnt.frame_count, ifdynstaticdefault(2, 1))

    def test_mandelbrot_numpy(self):
        def mandelbrot_numpy(max_iter):
            # Define the boundaries of the complex plane
            xn = 450
            yn = 375
            xmin = -2.25
            xmax = 0.75
            ymin = -1.25
            ymax = 1.25

            # Create the grid of complex numbers
            x_values = np.linspace(xmin, xmax, xn, dtype=np.float64)
            y_values = np.linspace(ymin, ymax, yn, dtype=np.float64)
            rx, iy = np.meshgrid(x_values, y_values, indexing="xy")

            x = rx.copy()
            y = iy.copy()
            mask = np.zeros_like(x)
            for i in range(max_iter):
                x_prev = x
                y_prev = y
                x = x_prev**2 - y_prev**2 + rx
                y = 2 * x_prev * y_prev + iy
                inside = np.sqrt(x**2 + y**2) <= 2
                mask += inside
            return mask

        cnts = torch._dynamo.testing.CompileCounter()
        opt_fn = torch._dynamo.optimize(cnts, nopython=True)(mandelbrot_numpy)
        n_iter = torch._dynamo.config.cache_size_limit
        for _ in range(n_iter):
            x = random.randint(2, 30)
            ref = mandelbrot_numpy(x)
            res = opt_fn(x)
            self.assertEqual(ref, res)
        # We need to specialise the number as it's in a forloop
        self.assertEqual(cnts.frame_count, n_iter)

    def test_numpy_as_global(self):
        global x
        x = np.arange(10)

        @torch.compile(fullgraph=True)
        def fn(y):
            return y + x + x

        r = fn(np.arange(10))
        self.assertEqual(type(r), np.ndarray)
        self.assertEqual(r, x * 3)
        del x

    def test_numpy_gt(self):
        x = np.arange(10)

        @torch.compile
        def fn(y):
            return y >= 3

        r = fn(x)
        self.assertEqual(type(r), np.ndarray)
        self.assertEqual(r, x >= 3)

    def test_numpy_min(self):
        x = np.arange(10)

        @torch.compile
        def fn(y):
            return min(y, 3), min(y, y - 1)

        r1, r2 = fn(x)
        self.assertEqual(type(r1), np.ndarray)
        self.assertEqual(type(r2), np.ndarray)
        self.assertEqual(r1, np.minimum(x, 3))
        self.assertEqual(r2, np.minimum(x, x - 1))

    def test_graph_break_correctly_when_passing_numpy_ndarray_to_torch_function(self):
        # from transformers/models/big_bird/modeling_big_bird.py
        def fn(x: int, y: torch.Tensor):
            ndarray_list = [np.ones([2, x])]
            ndarray = np.stack(ndarray_list, axis=0)
            tensor = torch.tensor(ndarray, dtype=torch.long)
            tensor.unsqueeze_(0)
            return tensor + y

        cnts = torch._dynamo.testing.CompileCounter()
        opt_fn = torch._dynamo.optimize(cnts)(fn)
        for x in range(1, 10):
            y = torch.randn([1, 2, x])
            ref = fn(x, y)
            res = opt_fn(x, y)
            self.assertEqual(ref, res)
        # It's all traced once with x = 1, x = 2 and then x = ks0
        # For dynamic it's x=1 and x=ks0
        self.assertEqual(cnts.frame_count, ifdynstaticdefault(3, 2))

    def test_numpy_with_builtin_type(self):
        x = np.random.rand(5)

        def fn(x):
            return (x * 5).astype(bool).astype(float).astype(int) + 8

        cnts = torch._dynamo.testing.CompileCounter()
        opt_fn = torch._dynamo.optimize(cnts)(fn)

        r = opt_fn(x)
        self.assertEqual(r.dtype, int)
        self.assertEqual(cnts.frame_count, 1)

    def test_with_builtin_type(self):
        x = torch.randn(5)

        def fn(x):
            return (x * 5).to(bool).to(float).to(int) + 8

        cnts = torch._dynamo.testing.CompileCounter()
        opt_fn = torch._dynamo.optimize(cnts)(fn)

        r = opt_fn(x)
        self.assertEqual(r.dtype, torch.int64)
        self.assertEqual(cnts.frame_count, 1)

    def test_numpy_unique_f16(self):
        def fn():
            x = np.asarray([1, 1, 2, 2, 3], dtype=np.float16)
            return np.unique(x)

        cnts = torch._dynamo.testing.CompileCounter()
        opt_fn = torch._dynamo.optimize(cnts)(fn)

        r = opt_fn()
        self.assertEqual(r.dtype, np.float16)
        self.assertEqual(cnts.frame_count, 1)

    def test_numpy_fallback_on_eager(self):
        def fn():
            return np.asarray(["L", "U"])

        cnts = torch._dynamo.testing.CompileCounter()
        opt_fn = torch._dynamo.optimize(cnts)(fn)

        r = opt_fn()
        self.assertEqual(cnts.frame_count, 0)  # graph break
        self.assertEqual(r, np.asarray(["L", "U"]))

        # repeat with a different function
        def fn2():
            return np.random.choice(["L", "U"])

        cnts2 = torch._dynamo.testing.CompileCounter()
        opt_fn2 = torch._dynamo.optimize(cnts2)(fn2)

        r2 = fn2()
        self.assertEqual(cnts.frame_count, 0)
        assert r2 in ("L", "U")

    def test_inplace_view_on_graph_input(self):
        # graph break when calling methods with inplace_view tag on graph input
        func_args_map = {
            lambda x: x.resize_(6).mul_(2): torch.ones(4),
            lambda x: x.t_().mul_(2): torch.rand(2, 3),
            lambda x: x.transpose_(0, 1).mul_(2): torch.rand(2, 3),
            lambda x: x.squeeze_().mul_(2): torch.rand(1, 2, 3),
            lambda x: x.unsqueeze_(0).mul_(2): torch.rand(2, 3),
            lambda x: x.resize_as_(torch.rand(200, 300)): torch.rand(2, 3),
            lambda x: x.swapaxes_(0, 1).mul_(2): torch.rand(2, 3),
            lambda x: x.swapdims_(0, 1).mul_(2): torch.rand(2, 3),
            lambda x: x.rename_("N", "C").mul_(2): torch.zeros(2, 3),
            lambda x: x.as_strided_((3, 2), (2, 1)).mul_(2): torch.zeros(2, 3),
            lambda x: x.detach_().mul_(2): torch.zeros(2, 3),
        }
        for func, args in func_args_map.items():
            args_clone = args.clone()
            cnts = torch._dynamo.testing.CompileCounter()
            opt_f = torch._dynamo.optimize(cnts)(func)
            self.assertTrue(same(func(args).shape, opt_f(args_clone).shape))
            self.assertEqual(cnts.frame_count, 1)
            self.assertEqual(cnts.op_count, 1)  # mul_

    def test_out_variants_with_resizing_on_graph_inputs(self):
        def fn(x, y):
            return torch.cosh(x, out=y) + 1

        x = torch.rand(2, 3)
        y = torch.rand(4)

        cnts = torch._dynamo.testing.CompileCounter()
        opt_fn = torch.compile(fn, backend=cnts)
        self.assertTrue(same(fn(x, y), opt_fn(x.clone(), y.clone())))
        self.assertEqual(cnts.frame_count, 1)

    def test_dict_mutation_side_effect(self):
        def fn(d):
            d["c"] = d["a"] + d.pop("b")
            return d

        args1 = {"a": torch.randn(10), "b": torch.randn(10)}
        args2 = dict(args1)
        assert fn(args1) is args1
        cnts = torch._dynamo.testing.CompileCounter()
        opt_fn = torch._dynamo.optimize(cnts)(fn)
        self.assertIs(opt_fn(args2), args2)
        self.assertTrue(same(args1, args2))
        self.assertEqual(cnts.frame_count, 1)
        self.assertEqual(cnts.op_count, 1)

    def test_dunder_new_function_inlining(self):
        # https://github.com/pytorch/pytorch/issues/107460
        from torch._dynamo.utils import counters

        counters.clear()

        class ModelA(torch.nn.Module):
            def __init__(self):
                super().__init__()

            def forward(self, x):
                return torch.tanh(x + 1)

        class ModelB(torch.nn.Module):
            def __new__(cls):
                return ModelA()

        class Model(torch.nn.Module):
            def __init__(self):
                super().__init__()
                self.layer = torch.nn.Linear(2, 2)

            def forward(self, x):
                other = ModelB()
                return self.layer(x) + other(x)

        x = torch.rand(2, 2)
        m = Model()

        opt_m = torch.compile(backend="eager")(m)
        ref = m(x)
        res = opt_m(x)
        self.assertTrue(same(ref, res))
        self.assertEqual(len(counters["graph_break"]), 1)
        self.assertFalse("super() nn.Module.__init__" in counters["graph_break"])

    def test_module_deepcopy(self):
        m1 = torch.nn.Sequential(
            torch.nn.Linear(10, 10),
            torch.nn.ReLU(),
            torch.nn.Linear(10, 10),
            torch.nn.ReLU(),
        )
        m2 = torch.nn.Sequential(
            torch.nn.Linear(10, 10),
            torch.nn.ReLU(),
            torch.nn.Linear(10, 10),
            torch.nn.ReLU(),
        )

        def fn(m, x):
            m_copy = copy.deepcopy(m)
            return m_copy(x)

        v = torch.randn(10)
        correct1 = fn(m1, v)
        correct2 = fn(m2, v)
        cnts = torch._dynamo.testing.CompileCounter()
        opt_fn = torch._dynamo.optimize(cnts)(fn)
        for _ in range(10):
            self.assertTrue(same(opt_fn(m1, v), correct1))
        for _ in range(10):
            self.assertTrue(same(opt_fn(m2, v), correct2))
        self.assertEqual(cnts.frame_count, 1)
        self.assertEqual(cnts.op_count, 4)

    def test_type_copy(self):
        def fn(seq):
            a, b = seq
            return type(seq)([a + 1, b + 2, a + b])

        args1 = [torch.randn(10), torch.randn(10)]
        args2 = (torch.randn(10), torch.randn(10))
        correct1 = fn(args1)
        correct2 = fn(args2)
        cnts = torch._dynamo.testing.CompileCounter()
        opt_fn = torch._dynamo.optimize(cnts)(fn)
        self.assertTrue(same(opt_fn(args1), correct1))
        self.assertTrue(same(opt_fn(args2), correct2))
        self.assertIsInstance(opt_fn(args1), list)
        self.assertIsInstance(opt_fn(args2), tuple)
        self.assertEqual(cnts.frame_count, 2)
        self.assertEqual(cnts.op_count, 6)

    def test_setattr_mutation1(self):
        class MyObj:  # noqa: B903
            def __init__(self, a, b):
                self.a = a
                self.b = b

        def fn(obj):
            obj.c = obj.a * obj.b + 1
            obj.b = obj.a * obj.c + 2
            obj.a = obj.b * obj.c + 3
            obj.c = obj.a * obj.b + 4
            obj.b = obj.a * obj.c + 5
            obj.a = obj.b * obj.c + 6
            return obj

        x1 = torch.randn(10)
        x2 = torch.randn(10)
        obj1 = MyObj(x1, x2)
        obj2 = MyObj(x1, x2)
        fn(obj2)
        cnts = torch._dynamo.testing.CompileCounter()
        opt_fn = torch._dynamo.optimize(cnts)(fn)
        self.assertIs(opt_fn(obj1), obj1)
        self.assertTrue(same(obj1.a, obj2.a))
        self.assertTrue(same(obj1.b, obj2.b))
        self.assertTrue(same(obj1.c, obj2.c))
        self.assertEqual(cnts.frame_count, 1)
        self.assertEqual(cnts.op_count, 12)

    def test_setattr_mutation2(self):
        class MyObj:
            def __init__(self, x):
                self.a = x + 1
                self.b = x + 2

        def fn(x):
            x = x / 3.0
            obj = MyObj(x)
            obj.c = obj.a * obj.b + 1
            obj.b = obj.a * obj.c + 2
            obj.a = obj.b * obj.c + 3
            return obj

        x1 = torch.randn(10)
        obj2 = fn(x1)

        cnts = torch._dynamo.testing.CompileCounter()
        opt_fn = torch._dynamo.optimize(cnts)(fn)
        obj1 = opt_fn(x1)
        self.assertTrue(same(obj1.a, obj2.a))
        self.assertTrue(same(obj1.b, obj2.b))
        self.assertTrue(same(obj1.c, obj2.c))
        self.assertEqual(cnts.frame_count, 1)
        self.assertEqual(cnts.op_count, 9)

    def test_setattr_mutation3(self):
        # TODO(jansel): dead code eliminate the object creation
        class MyObj:
            def __init__(self, x):
                super().__init__()
                self.a = x + 1
                self.b = x + 2

        def fn(x):
            x = x / 3.0
            obj = MyObj(x)
            obj.c = obj.a * obj.b + 1
            obj.b = obj.a * obj.c + 2
            obj.a = obj.b * obj.c + 3
            return obj.a, obj.b, obj.c

        x1 = torch.randn(10)
        obj2 = fn(x1)

        cnts = torch._dynamo.testing.CompileCounter()
        opt_fn = torch._dynamo.optimize(cnts)(fn)
        obj1 = opt_fn(x1)
        self.assertTrue(same(obj1, obj2))
        self.assertEqual(cnts.frame_count, 1)
        self.assertEqual(cnts.op_count, 9)

    def test_user_defined_class_name(self):
        class MyClassFoo:
            pass

        def fn1(a, b, c):
            tmp = MyClassFoo()
            if tmp.__class__.__name__ == "MyClassFoo":
                return a - b / c

        torch._dynamo.testing.standard_test(self, fn=fn1, nargs=3)

    def test_user_defined_class_python_type(self):
        class MyClass1:
            pass

        class ExampleMeta(type):
            pass

        class MyClass2(metaclass=ExampleMeta):
            pass

        def fn(x, c):
            if isinstance(c, MyClass1):
                return x + 1
            elif isinstance(c, MyClass2):
                return x + 2
            else:
                return x + 3

        x = torch.rand(3)
        opt_fn = torch._dynamo.optimize("eager")(fn)
        for c in [MyClass1, MyClass2]:
            ref = fn(x, c)
            res = opt_fn(x, c)
            self.assertTrue(same(ref, res))

    def test_super_calling_with_metaclass(self):
        class ExampleMeta(type):
            pass

        class MyClass1(metaclass=ExampleMeta):
            @classmethod
            def add(cls, x):
                return x + 1

        class MyClass2(MyClass1):
            @classmethod
            def add(cls, x):
                torch._dynamo.graph_break()
                return x + super().add(x)

        def fn(x, obj):
            return x + obj.add(x)

        x = torch.rand(3)
        obj = MyClass2()
        opt_fn = torch._dynamo.optimize("eager")(fn)
        ref = fn(x, obj)
        res = opt_fn(x, obj)
        self.assertTrue(same(ref, res))

    def test_manual_seed(self):
        def fn(a, b):
            x = a + b
            torch.manual_seed(9000)
            return x + 1

        torch._dynamo.testing.standard_test(self, fn=fn, nargs=2, expected_ops=3)

    def test_usr_cls_staticmethod(self):
        class Foo:
            @staticmethod
            def bar(a, b):
                return a + b

        def fn(a, b):
            return Foo.bar(a, b) - 1

        torch._dynamo.testing.standard_test(self, fn=fn, nargs=2)

    def test_usr_cls_classmethod(self):
        class Foo:
            @classmethod
            def bar(cls, a, b):
                return a + b

        def fn(a, b):
            return Foo.bar(a, b) - 1

        torch._dynamo.testing.standard_test(self, fn=fn, nargs=2)

    def test_dunder_methods(self):
        class Foo:
            def __init__(self, val):
                super().__init__()
                self.val = val

            def __add__(self, other):
                return Foo(self.val + other.val)

            def __mul__(self, other):
                return Foo(self.val * other.val)

            def __truediv__(self, other):
                return Foo(self.val / other.val)

            def __sub__(self, other):
                return Foo(self.val - other.val)

        def fn(a, b, c):
            return Foo(a) + Foo(b) * Foo(c) / Foo(a) - Foo(b)

        torch._dynamo.testing.standard_test(self, fn=fn, nargs=3, expected_ops=4)

    def test_function_annotation(self):
        class Variable:
            pass

        def fn(x):
            x = x / 3.0

            def inner(y: typing.List[Variable]):
                return x + 1

            return inner

        x1 = torch.randn(10)
        obj2 = fn(x1)([])

        cnts = torch._dynamo.testing.CompileCounter()
        opt_fn = torch._dynamo.optimize_assert(cnts)(fn)
        opt_fn_inner = torch._dynamo.optimize_assert(cnts)(opt_fn(x1))
        obj1 = opt_fn_inner([])
        self.assertTrue(same(obj1, obj2))
        self.assertEqual(cnts.frame_count, 2)
        self.assertEqual(cnts.op_count, 2)

    def test_nested_closure(self):
        v0 = torch.randn(10)

        def fn1():
            v1 = torch.randn(10)

            def fn2(*args, **kwargs):
                assert len(args) == 1
                assert len(kwargs) == 1
                v2 = torch.randn(10) + args[0] + kwargs["b"]

                def fn3(v3=torch.randn(10)):
                    def fn4():
                        return v0 + v1 + v2 + v3 + 1

                    return fn4

                return fn3

            return fn2(1, b=2)()

        cnts = torch._dynamo.testing.CompileCounter()
        opt_fn1 = torch._dynamo.optimize_assert(cnts)(fn1)
        tmp1 = torch._dynamo.optimize_assert(cnts)(opt_fn1())
        tmp2 = torch._dynamo.optimize_assert(cnts)(opt_fn1())
        self.assertTrue(tmp1().shape, (10,))
        self.assertTrue(same(tmp1(), tmp1()))
        self.assertFalse(same(tmp1(), tmp2()))
        self.assertEqual(cnts.frame_count, 2)
        self.assertEqual(cnts.op_count, 9)

    def test_nested_closure_mutation(self):
        def fn1():
            v1 = torch.randn(10)

            def fn2():
                v2 = torch.randn(10)

                def fn3():
                    nonlocal v1, v2
                    v1 += 1
                    v2 += 2
                    return v1 + v2

                return fn3

            rv = fn2()
            rv()
            rv()
            return rv

        torch.manual_seed(9000)
        counter1 = fn1()
        result1 = [counter1(), counter1(), counter1()]

        torch.manual_seed(9000)
        cnts = torch._dynamo.testing.CompileCounter()
        opt_fn1 = torch._dynamo.optimize_assert(cnts)(fn1)
        counter2 = torch._dynamo.optimize_assert(cnts)(opt_fn1())
        result2 = [counter2(), counter2(), counter2()]
        result1.append(counter1())
        result2.append(counter2())

        self.assertTrue(same(result1, result2))
        self.assertEqual(cnts.frame_count, 2)
        self.assertEqual(cnts.op_count, 11)

    def test_write_to_closures_in_inlining(self):
        out = []
        for use_dynamo in [False, True]:

            def make_counter():
                x = torch.randn(10)

                def counter():
                    nonlocal x
                    x = x + 1
                    return x

                return counter

            torch.manual_seed(0)
            counter = make_counter()
            if not use_dynamo:
                out.append(counter() + counter())
            else:
                cnts = torch._dynamo.testing.CompileCounter()

                @torch._dynamo.optimize(cnts, nopython=True)
                def fn(counter):
                    return counter() + counter()

                out.append(fn(counter))
                self.assertEqual(cnts.frame_count, 1)
                self.assertEqual(cnts.op_count, 3)
                self.assertFalse(same(counter() + counter(), out[-1]))

        self.assertTrue(same(out[0], out[1]))

    def test_closure_out_of_scope_cell(self):
        cell1 = torch.rand(1).item()
        cell2 = torch.rand(3, 3)

        def indirect():
            return direct()

        def direct():
            def inner():
                return cell1 + 1, cell2 + 3

            return inner()

        cnts = torch._dynamo.testing.CompileCounter()
        opt_fn = torch._dynamo.optimize(cnts)(indirect)
        result1, result2 = opt_fn()
        self.assertAlmostEqual(cell1 + 1, result1)
        self.assertTrue(torch.allclose(cell2 + 3, result2))
        self.assertEqual(cnts.frame_count, 1)
        self.assertEqual(cnts.op_count, 1)

    def test_closure_out_of_scope_cell_with_mutation(self):
        cell1 = torch.rand(1).item()
        orig1 = cell1
        cell2 = torch.rand(3, 3)
        orig2 = cell2.clone()

        def indirect():
            return direct()

        def direct():
            def inner():
                nonlocal cell1, cell2
                x = cell2 + 1
                cell1 += 1
                cell2 += 10
                x = x + cell2
                return cell1, cell2, x

            return inner()

        cnts = torch._dynamo.testing.CompileCounter()
        opt_fn = torch._dynamo.optimize(cnts, nopython=True)(indirect)
        for i in range(1, 4):
            result1, result2, _ = opt_fn()
            self.assertAlmostEqual(orig1 + 1 * i, result1)
            self.assertTrue(torch.allclose(orig2 + 10 * i, result2))
            self.assertEqual(cnts.frame_count, 1)
            self.assertEqual(cnts.op_count, 3)
            cnts.clear()

    def test_closure_out_of_scope_cell_with_cond(self):
        # Test closure with out-of-scope cell variable, used in a cond
        # where the two branches read different closure variables
        from functorch.experimental.control_flow import cond

        def g(x):
            return x

        class ModuleCondDeep(torch.nn.Module):
            def forward(self, pred, x):
                return self._indirection(pred, x)

            def _indirection(self, pred, x):
                return self.indirection(pred, x)

            def indirection(self, pred, x):
                def true_fn(y):
                    return y + 2

                def false_fn(y):
                    return y - 2

                def shallow(x):
                    return x * 2

                def deep(x):
                    # y = g(x)
                    y = x
                    return cond(
                        x[0][0] > 0,
                        true_fn,
                        false_fn,
                        [y],
                    )

                return cond(pred, shallow, deep, [x])

        mod = ModuleCondDeep()
        opt_mod = torch._dynamo.optimize("eager")(mod)
        inp = torch.randn(3, 3)
        exp1 = mod(torch.tensor(False), inp)
        actual1 = opt_mod(torch.tensor(False), inp)
        exp2 = mod(torch.tensor(True), inp)
        actual2 = opt_mod(torch.tensor(True), inp)
        self.assertTrue(torch.allclose(exp1, actual1))
        self.assertTrue(torch.allclose(exp2, actual2))

    def test_top_package_import(self):
        def fn(x):
            import torch.fx

            assert not isinstance(x, torch.fx.Proxy)
            return torch.sin(x)

        x = torch.randn(4, 5)
        ref = fn(x)
        cnts = torch._dynamo.testing.CompileCounter()
        opt_fn = torch._dynamo.optimize_assert(cnts)(fn)
        res = opt_fn(x)
        self.assertTrue(same(ref, res))

    def test_typing_union_and_optional(self):
        def fn(x):
            a = torch.jit.annotate(typing.Dict[str, typing.Optional[torch.Tensor]], {})
            b = torch.jit.annotate(
                typing.Dict[str, typing.Union[torch.Tensor, None]], {}
            )
            return a, b, x + 1

        x = torch.randn(3)
        ref = fn(x)
        opt_fn = torch._dynamo.optimize("eager", nopython=False)(fn)
        res = opt_fn(x)
        self.assertTrue(same(ref, res))

    def test_optimize_on_module(self):
        class MockModule(torch.nn.Module):
            def __init__(self):
                super().__init__()
                self.relu = torch.nn.ReLU()

            def custom_member(self):
                # Just for checking that Dynamo returned mod object can redirect
                # to this method
                pass

            def forward(self, x):
                return self.relu(x)

        cnts1 = torch._dynamo.testing.CompileCounter()
        mod = MockModule()
        optimized_mod = torch._dynamo.optimize(cnts1, nopython=True)(mod)

        a = torch.randn(10)
        ref = mod(a)
        res = optimized_mod(a)

        optimized_mod.custom_member()

        self.assertTrue(same(ref, res))

    def test_nested_optimize_decorator(self):
        cnts2 = torch._dynamo.testing.CompileCounter()
        cnts3 = torch._dynamo.testing.CompileCounter()

        @torch._dynamo.run()
        def fn1(x):
            return torch.sin(x) * 10

        @torch._dynamo.optimize(cnts2, nopython=True)
        def fn2(x):
            return fn1(x) + 1

        @torch._dynamo.optimize(cnts3, nopython=True)
        def fn3(x):
            return torch.relu(fn2(x))

        fn3(torch.randn(4, 5))
        self.assertEqual(cnts2.frame_count, 0)
        self.assertEqual(cnts3.frame_count, 1)
        self.assertEqual(cnts3.op_count, 4)

    def test_nested_optimize_run(self):
        cnts = torch._dynamo.testing.CompileCounter()

        @torch._dynamo.optimize(cnts, nopython=True)
        def fn(x):
            return torch.relu(torch.cos(x) + torch.sin(x))

        fn(torch.randn(4))
        self.assertEqual(cnts.frame_count, 1)

        fn(torch.randn(4, 4))
        self.assertEqual(cnts.frame_count, 2)

        # Test that run works on a decorated fn
        fn = torch._dynamo.run(fn)
        fn(torch.randn(4, 4, 4))
        self.assertEqual(cnts.frame_count, 2)

    def test_nested_optimize(self):
        cnts1 = torch._dynamo.testing.CompileCounter()
        cnts2 = torch._dynamo.testing.CompileCounter()

        def fn(x):
            return torch.relu(torch.cos(x) + torch.sin(x))

        fn1 = torch._dynamo.optimize(cnts1, nopython=True)(fn)
        fn2 = torch._dynamo.optimize(cnts2, nopython=True)(fn1)

        # The first optimize in the nesting should be ignored
        fn2(torch.randn(4))
        self.assertEqual(cnts2.frame_count, 1)
        self.assertEqual(cnts1.frame_count, 0)

        # Since the fn code object is already compiled, calling fn1 should
        # directly call the compiled_fn callable.
        torch._dynamo.run()(fn1)(torch.randn(4))
        self.assertEqual(cnts1.frame_count, 0)

        # Test same behavior by reversing the calls
        torch._dynamo.reset()
        cnts1 = torch._dynamo.testing.CompileCounter()
        cnts2 = torch._dynamo.testing.CompileCounter()
        fn1 = torch._dynamo.optimize(cnts1, nopython=True)(fn)
        fn2 = torch._dynamo.optimize(cnts2, nopython=True)(fn1)
        fn1(torch.randn(4))
        self.assertEqual(cnts1.frame_count, 1)
        torch._dynamo.run()(fn2)(torch.randn(4))
        self.assertEqual(cnts2.frame_count, 0)

    def test_torch_size(self):
        cnts = torch._dynamo.testing.CompileCounter()

        def fn(x):
            output_size = torch.Size([10, 10])
            x = x.view(*output_size)
            return (x,)

        x = torch.randn(100, requires_grad=True)
        x_clone = x.clone()
        ref = fn(x)

        opt_fn = torch._dynamo.optimize(cnts, nopython=True)(fn)
        res = opt_fn(x_clone)

        self.assertTrue(same(ref, res))

    def test_torch_size_numel(self):
        cnts = torch._dynamo.testing.CompileCounter()

        def fn():
            return torch.Size([10, 8]).numel()

        opt_fn = torch._dynamo.optimize(cnts, nopython=True)(fn)
        num = torch.Size([10, 8]).numel()
        self.assertEqual(opt_fn(), num)

    def test_torch_size_numel_dynamic(self):
        cnts = torch._dynamo.testing.CompileCounter()

        def fn(x):
            return x.size().numel()

        opt_fn = torch._dynamo.optimize(cnts, nopython=True)(fn)
        x = torch.rand(10, 1, 8, 1)
        expect = fn(x)
        self.assertEqual(opt_fn(x), expect)

    def test_shape_type(self):
        cnts = torch._dynamo.testing.CompileCounter()

        def fn(x):
            return x + (type(x.shape) == torch.Size)

        opt_fn = torch._dynamo.optimize(cnts, nopython=True)(fn)
        x = torch.zeros(())
        self.assertEqual(opt_fn(x), fn(x))

    def test_size_dim(self):
        cnts = torch._dynamo.testing.CompileCounter()

        def fn(x, dim):
            return x.size(dim=dim)

        opt_fn = torch._dynamo.optimize(cnts, nopython=True)(fn)
        x = torch.empty([4, 9, 8])
        self.assertEqual(opt_fn(x, 1), 9)
        self.assertEqual(opt_fn(x, -2), 9)

    def test_stride_dim(self):
        cnts = torch._dynamo.testing.CompileCounter()

        def fn(x, dim):
            return x.stride(dim=dim)

        opt_fn = torch._dynamo.optimize(cnts, nopython=True)(fn)
        x = torch.empty([4, 9, 8])
        self.assertEqual(opt_fn(x, 0), 72)
        self.assertEqual(opt_fn(x, -2), 8)

    def test_torch_seed(self):
        cnts = torch._dynamo.testing.CompileCounter()

        def fn(x):
            attention_seed = int(torch.seed() % sys.maxsize)
            torch.manual_seed(attention_seed)
            return (x,)

        x = torch.randn(100, requires_grad=True)
        ref = fn(x)

        opt_fn = torch._dynamo.optimize(cnts, nopython=True)(fn)
        res = opt_fn(x)

        self.assertTrue(same(ref, res))

    def test_is_tensor_like(self):
        cnts = torch._dynamo.testing.CompileCounter()

        def f(x):
            if torch.overrides.is_tensor_like(x):
                return (x * 2,)
            return (torch.ones(10) + x,)

        x = torch.randn(10)
        ref0 = f(x)
        ref1 = f(4)
        opt_f = torch._dynamo.optimize(cnts, nopython=True)(f)
        res0 = opt_f(x)
        res1 = opt_f(4)
        self.assertTrue(same(ref0, res0))
        self.assertTrue(same(ref1, res1))

    def test_is_tensor_like2(self):
        class MyTensor:
            @classmethod
            def __torch_function__(cls, func, types, args=(), kwargs=None):
                if kwargs is None:
                    kwargs = {}

                if func is torch.max:
                    return torch.tensor(123)
                return func(*args, **kwargs)

        def fn(x):
            if torch.overrides.is_tensor_like(x):
                return torch.max(x)
            else:
                return torch.zeros(1)

        x = MyTensor()
        ref0 = fn(x)
        ref1 = fn(4)
        opt_fn = torch._dynamo.optimize("eager")(fn)
        res0 = opt_fn(x)
        res1 = opt_fn(4)
        self.assertTrue(same(ref0, res0))
        self.assertTrue(same(ref1, res1))

    def test_tensor_data(self):
        def fn(x, y):
            return x[y.data]

        x = torch.rand(8)
        y = torch.ones(8).to(torch.int)
        ref = fn(x, y)
        opt_fn = torch._dynamo.optimize("eager", nopython=True)(fn)
        res = opt_fn(x, y)
        self.assertTrue(same(ref, res))

    def test_tensor_layout(self):
        def fn(x):
            return torch.zeros(
                [x.size()[0], x.size()[1]],
                dtype=x.dtype,
                layout=x.layout,
                device=x.device,
            )

        x = torch.rand(2, 3)
        ref = fn(x)
        opt_fn = torch._dynamo.optimize("eager", nopython=True)(fn)
        res = opt_fn(x)
        self.assertTrue(same(ref, res))

    def test_version_ci(self):
        # temporary test to check that the ci torch version is set correctly
        self.assertTrue(hasattr(torch, "_subclasses"))

    @unittest.skipIf(not TEST_CUDA, "requires cuda")
    def test_rand(self):
        cnts = torch._dynamo.testing.CompileCounter()
        device = "cuda"

        def fn():
            return torch.randn(10, device=device)

        torch.manual_seed(10)
        ref_run1 = fn()

        torch.manual_seed(10)
        ref_run2 = fn()
        self.assertTrue(same(ref_run1, ref_run2))

        torch.manual_seed(10)
        opt_fn = torch._dynamo.optimize(cnts, nopython=True)(fn)
        res = opt_fn()

        self.assertTrue(same(res, ref_run1))

    def test_slice_input(self):
        cnts = torch._dynamo.testing.CompileCounter()

        def getitem(a, idx):
            if isinstance(idx, slice):
                return (
                    torch.zeros(1),
                    a[idx]
                    + [
                        100,
                    ],
                )
            else:
                return (torch.zeros(1), a[idx])

        layers = list(range(10))
        ref0 = getitem(layers, slice(0, 2, 1))
        ref1 = getitem(layers, 2)
        ref2 = getitem(layers, slice(3, 8, 2))
        opt_getitem = torch._dynamo.optimize(cnts, nopython=True)(getitem)
        res0 = opt_getitem(layers, slice(0, 2, 1))
        res1 = opt_getitem(layers, 2)
        res2 = opt_getitem(layers, slice(3, 8, 2))

        self.assertTrue(ref0 == res0)
        self.assertTrue(ref1 == res1)
        self.assertTrue(ref2 == res2)

    def test_grad(self):
        cnts = torch._dynamo.testing.CompileCounter()

        def fn(a, b):
            out = a * b
            out.sum().backward()
            real_out = torch.sigmoid(a.grad + b)
            return real_out

        inps = [torch.randn(4, requires_grad=True) for _ in range(2)]
        for inp in inps:
            inp.grad = None
        ref = fn(*inps)

        for inp in inps:
            inp.grad = None
        opt_fn = torch._dynamo.optimize(cnts)(fn)
        res = opt_fn(*inps)

        self.assertTrue(same(ref, res))

    @skipIfNotPy311
    def test_linetable_311_writer1(self):
        def fn():
            a = 10
            b = 20
            c = a + b
            f = "linetable_writer"
            return f"Test if {f} generates correct co_linetable: {c}"

        keys = bytecode_transformation.get_code_keys()
        code_options = {k: getattr(fn.__code__, k) for k in keys}
        result = bytecode_transformation.clean_and_assemble_instructions(
            bytecode_transformation.cleaned_instructions(fn.__code__),
            keys,
            code_options,
        )
        l1, l2 = list(fn.__code__.co_positions()), list(result[1].co_positions())
        self.assertEqual(len(l1), len(l2))
        for p1, p2 in zip(l1, l2):
            self.assertEqual(p1, p2)
        self.assertEqual(fn.__code__.co_lnotab, result[1].co_lnotab)

    @skipIfNotPy311
    def test_linetable_311_writer2(self):
        """
        test large ops (LOAD_METHOD) and EXTENDED_ARGS
        fn_str is in the form:
        def fn():
            ...
            x0 = 1
            x1 = 1
            ...
            l = [x0, x1, ...]
        """
        fn_str = f"""\
def fn():
    foo.bar(1, 2, 3)
{str(chr(10)).join(' ' * 4 + 'x' + str(i) + ' = 1' for i in range(1 << 9))}
    l = [{' '.join('x' + str(i) + ',' for i in range(1 << 9))}]
        """
        locals = {}
        exec(fn_str, {}, locals)
        fn = locals["fn"]
        orig_inst_str = "\n".join(list(map(str, dis.get_instructions(fn))))
        self.assertIn("EXTENDED_ARG", orig_inst_str)
        self.assertIn("LOAD_METHOD", orig_inst_str)
        keys = bytecode_transformation.get_code_keys()
        code_options = {k: getattr(fn.__code__, k) for k in keys}
        result = bytecode_transformation.clean_and_assemble_instructions(
            bytecode_transformation.cleaned_instructions(fn.__code__),
            keys,
            code_options,
        )
        new_inst_str = "\n".join(list(map(str, result[0])))
        self.assertIn("EXTENDED_ARG", new_inst_str)
        self.assertIn("LOAD_METHOD", new_inst_str)
        l1, l2 = list(fn.__code__.co_positions()), list(result[1].co_positions())
        self.assertEqual(len(l1), len(l2))
        for p1, p2 in zip(l1, l2):
            self.assertEqual(p1, p2)
        self.assertEqual(fn.__code__.co_lnotab, result[1].co_lnotab)

    @unittest.skipIf(
        sys.version_info < (3, 10) or sys.version_info >= (3, 11),
        "linetable test for Python 3.10",
    )
    def test_linetable_310_writer(self):
        def fn():
            a = 10
            b = 20
            c = a + b
            f = "linetable_writer"
            return f"Test if {f} generates correct co_linetable: {c}"

        inst = dis.get_instructions(fn)
        result = bytecode_transformation.assemble(inst, fn.__code__.co_firstlineno)
        self.assertTrue(result[1] == fn.__code__.co_linetable)

    @unittest.skipIf(sys.version_info >= (3, 10), "use lnotab when python < 3.10")
    def test_lnotab_writer(self):
        def fn():
            a = 10
            b = 20
            c = a + b
            f = "lnotab_writer"
            return f"Test if {f} generates correct co_lnotab: {c}"

        inst = dis.get_instructions(fn)
        result = bytecode_transformation.assemble(inst, fn.__code__.co_firstlineno)
        self.assertTrue(result[1] == fn.__code__.co_lnotab)

    def test_tensor_is_contiguous(self):
        def fn(x):
            input = torch.randn((1, 16, 1, 1))
            weight = torch.randn((8, 16, 3, 3))
            weight = weight.to(memory_format=x)
            output = torch.conv2d(input, weight, None, (2, 1), (1, 1), (1, 1), 1)
            return output.is_contiguous(memory_format=x)

        opt_fn = torch._dynamo.optimize("eager")(fn)
        for x in [torch.contiguous_format, torch.channels_last]:
            self.assertEqual(fn(x), opt_fn(x))

    def test_python_slice(self):
        def f1(input):
            y = 0
            for i, x in enumerate(input[2:], 1):
                y = y + x
            return y

        def f2(input):
            y = 0
            for i, x in enumerate(input.shape[2:], 1):
                y = y + x
            return y

        cnts = torch._dynamo.testing.CompileCounter()
        opt_f1 = torch._dynamo.optimize(cnts)(f1)
        opt_f2 = torch._dynamo.optimize(cnts)(f2)
        res1 = opt_f1([1, 2, 3, 5])
        res2 = opt_f2(torch.rand([2, 3, 4, 5]))

        self.assertEqual(res1, 8)
        self.assertEqual(res2, 9)

    def test_enum_as_dict_key(self):
        class MyEnum(enum.Enum):
            FOO = 10
            BAR = 20

        def fn(x):
            y = x + 2
            z = {
                MyEnum.FOO: torch.tensor(1),
                MyEnum.BAR: 10,
                "MyEnum.BAR": torch.tensor(8),
                5: torch.rand(3),
            }
            torch._dynamo.graph_break()
            a = z[MyEnum.FOO] + z["MyEnum.BAR"]
            b = y * 2
            return a, b

        cnts = torch._dynamo.testing.CompileCounter()
        opt_fn = torch._dynamo.optimize(cnts)(fn)
        for _ in range(10):
            x = torch.rand(3)
            ref = fn(x)
            res = opt_fn(x)
            self.assertTrue(same(ref, res))
        self.assertEqual(cnts.frame_count, 2)

    def test_enum_as_dict_key_with_overloaded_str(self):
        class MyEnum(enum.Enum):
            FOO = 10
            BAR = 20

            def __str__(self):
                return self.value

        def fn(x):
            y = x + 2
            z = {
                MyEnum.FOO: torch.tensor(1),
                MyEnum.BAR: 10,
                "MyEnum.BAR": torch.tensor(8),
                5: torch.rand(3),
            }
            torch._dynamo.graph_break()
            a = z[MyEnum.FOO] + z["MyEnum.BAR"]
            b = y * 2
            return a, b

        cnts = torch._dynamo.testing.CompileCounter()
        opt_fn = torch._dynamo.optimize(cnts)(fn)
        for _ in range(10):
            x = torch.rand(3)
            ref = fn(x)
            res = opt_fn(x)
            self.assertTrue(same(ref, res))
        self.assertEqual(cnts.frame_count, 2)

    def test_const_dict_variable_python_type(self):
        from torch._dynamo.variables import ConstantVariable, ConstDictVariable

        d1 = {"a": ConstantVariable(10), "b": ConstantVariable(20)}
        d2 = collections.OrderedDict(
            [("x", ConstantVariable(12)), ("y", ConstantVariable(22))]
        )
        self.assertEqual(ConstDictVariable(d1, dict).python_type(), dict)
        self.assertEqual(
            ConstDictVariable(d2, collections.OrderedDict).python_type(),
            collections.OrderedDict,
        )

    def test_builtin_subclasses_as_method_on_class_type(self):
        class Foo:
            def __init__(self, name):
                self.ame_ = name

            def get_name(self):
                return "Foo " + self.name_

        class Bar(Foo):
            def __init__(self, name):
                self.name_ = name

            def get_name(self):
                return "Bar " + self.name_

        class Baz(Foo):
            def __init__(self, name):  # noqa: B903
                self.name_ = name

            def get_name(self):
                return "Baz " + self.name_

        subs_of_foo_reg = Foo.__subclasses__()

        counter = CompileCounter()

        @torch._dynamo.optimize_assert(counter)
        def fn():
            return Foo.__subclasses__()

        subs_of_foo_optim = fn()

        self.assertEqual(len(subs_of_foo_reg), 2)
        self.assertEqual(subs_of_foo_reg, subs_of_foo_optim)

    def test_builtin_subclasses_as_method_on_var(self):
        class Foo:
            def __init__(self, name):
                self.name_ = name

            def get_name(self):
                return "Foo " + self.name_

        class Bar(Foo):
            def __init__(self, name):
                self.name_ = name

            def get_name(self):
                return "Bar " + self.name_

        class Baz(Bar):
            def __init__(self, name):
                self.name_ = name

            def get_name(self):
                return "Baz " + self.name_

        subs_of_foo_reg = Foo.__subclasses__()
        sub_of_foo_subclass_var_reg = subs_of_foo_reg[0].__subclasses__()

        sub_of_foo_subclass_var_optim = list()
        counter = CompileCounter()

        @torch._dynamo.optimize_assert(counter)
        def fn():
            return Foo.__subclasses__()

        @torch._dynamo.optimize_assert(counter)
        def fn_single(subs_of_foo_optim):
            return subs_of_foo_optim[0].__subclasses__()

        subs_of_foo_optim = fn()
        sub_of_foo_subclass_var_optim = fn_single(subs_of_foo_optim)

        self.assertEqual(len(sub_of_foo_subclass_var_optim), 1)
        self.assertEqual(sub_of_foo_subclass_var_optim, sub_of_foo_subclass_var_reg)

    def test_builtin_str_on_user_defined_function(self):
        def another_fn():
            pass

        def fn():
            return "another_fn" in str(another_fn)

        opt_fn = torch._dynamo.optimize(nopython=True)(fn)
        self.assertTrue(opt_fn())

    def test_enum_no_graphbreaks(self):
        class Foo(enum.Enum):
            FOO = 0
            BAR = 1

        def fn(x, foo):
            if foo is Foo.FOO:
                x = torch.add(x, 1.0)
            x = torch.mul(x, 1.0)
            return x

        x = torch.randn(1)
        cnts = torch._dynamo.testing.CompileCounter()
        opt_fn = torch._dynamo.optimize(cnts, nopython=True)(fn)
        opt_fn(x, Foo.FOO)
        self.assertEqual(cnts.op_count, 2)

        torch._dynamo.reset()
        cnts = torch._dynamo.testing.CompileCounter()
        opt_fn = torch._dynamo.optimize(cnts, nopython=True)(fn)
        opt_fn(x, Foo.BAR)
        self.assertEqual(cnts.op_count, 1)

    def test_repeat_interleave_graphbreaks(self):
        def fn_no_breaks(x):
            # no breaks on self_int
            x += 1
            x = torch.repeat_interleave(x, 2, 3)
            x += 1
            return x

        def fn_has_breaks(x):
            # breaks on self_Tensor
            x += 1
            x = torch.repeat_interleave(x, torch.tensor(2), 3)
            x += 1
            return x

        x = torch.randn([4, 16, 1, 64])

        cnts = torch._dynamo.testing.CompileCounter()
        opt_fn = torch._dynamo.optimize(cnts)(fn_no_breaks)
        opt_fn(x)
        self.assertEqual(cnts.frame_count, 1)

        torch._dynamo.reset()
        cnts = torch._dynamo.testing.CompileCounter()
        opt_fn = torch._dynamo.optimize(cnts)(fn_has_breaks)
        opt_fn(x)
        self.assertEqual(cnts.frame_count, 2)

    def test_id_of_nn_module(self):
        class M(torch.nn.Module):
            def forward(self, x, ref_id):
                self_id = id(self)
                if self_id == ref_id:
                    x = torch.mul(x, 1.0)
                x = torch.add(x, 1.0)
                return x

        m = M().eval()
        data = torch.randn(1)
        cnts = torch._dynamo.testing.CompileCounter()
        correct_ref_id = id(m)
        opt_m = torch._dynamo.optimize(cnts, nopython=True)(m)
        opt_m(data, correct_ref_id)
        # Extra op is the recorded equality test (although once
        # the trace is flattened this is dead!)
        if torch._dynamo.config.assume_static_by_default:
            self.assertExpectedInline(cnts.op_count, """2""")
        else:
            self.assertExpectedInline(cnts.op_count, """3""")

        torch._dynamo.reset()
        cnts = torch._dynamo.testing.CompileCounter()
        incorrect_ref_id = id(m) + 1
        opt_m = torch._dynamo.optimize(cnts, nopython=True)(m)
        opt_m(data, incorrect_ref_id)
        if torch._dynamo.config.assume_static_by_default:
            self.assertExpectedInline(cnts.op_count, """1""")
        else:
            self.assertExpectedInline(cnts.op_count, """2""")

    def test_inline_func_jump_on_tensor_condition(self):
        def f1(input):
            if input == 0:
                return input + 1
            else:
                return input + 2

        def f2(input):
            return f1(input)

        cnts = torch._dynamo.testing.CompileCounter()
        opt_f2 = torch._dynamo.optimize(cnts)(f2)
        res1 = opt_f2(torch.tensor([1.0]))
        res2 = opt_f2(torch.tensor([0.0]))

        self.assertEqual(res1, 3)
        self.assertEqual(res2, 1)

    def test_frozenset_torch_func_contains(self):
        funcs = frozenset([torch.add])

        def fn(x, func):
            if func in funcs:
                x = torch.add(x, 1.0)
            x = torch.mul(x, 1.0)
            return x

        x = torch.randn(1)
        cnts = torch._dynamo.testing.CompileCounter()
        opt_fn = torch._dynamo.optimize(cnts, nopython=True)(fn)
        opt_fn(x, torch.add)
        self.assertEqual(cnts.op_count, 2)

        torch._dynamo.reset()
        cnts = torch._dynamo.testing.CompileCounter()
        opt_fn = torch._dynamo.optimize(cnts, nopython=True)(fn)
        opt_fn(x, torch.mul)
        self.assertEqual(cnts.op_count, 1)

    def test_inline_list_mutation(self):
        def f1(x):
            x.append(torch.ones(8))
            return x

        def f2():
            x = [torch.ones(6)]
            f1(x)
            return x

        res1 = f2()
        cnts = torch._dynamo.testing.CompileCounter()
        opt_f2 = torch._dynamo.optimize(cnts)(f2)
        res2 = opt_f2()
        self.assertTrue(same(res1, res2))

    def test_inline_dict_mutation(self):
        def f1(d):
            d["c"] = d["a"] + d.pop("b")
            return d

        def f2():
            d = {"a": torch.ones(5), "b": torch.ones(5)}
            f1(d)
            return d

        res1 = f2()
        cnts = torch._dynamo.testing.CompileCounter()
        opt_f2 = torch._dynamo.optimize(cnts)(f2)
        res2 = opt_f2()
        self.assertTrue(same(res1, res2))

    def test_recursive_inline_list_mutation(self):
        def f1(x, y):
            x.append(torch.tensor([1.1]))
            y.append(torch.tensor([1.2]))
            return x, y

        def f2(x, y):
            x.append(torch.tensor([2.1]))
            y.append(torch.tensor([2.2]))
            f1(x, y)
            return x, y

        def f3(x):
            x.append(torch.tensor([3.1]))
            y = [torch.tensor([3.2])]
            f2(x, y)
            return x, y

        def f4():
            x = [torch.tensor([4.1])]
            return f3(x)

        res1 = f4()
        cnts = torch._dynamo.testing.CompileCounter()
        opt_f4 = torch._dynamo.optimize(cnts)(f4)
        res2 = opt_f4()
        self.assertTrue(same(res1, res2))

    def test_sample_input(self):
        from torch.testing._internal.common_methods_invocations import SampleInput

        def fn(sample):
            if isinstance(sample.input, torch.Tensor):
                return sample.input * 2
            return torch.zeros(())

        sample = SampleInput(torch.ones(2))
        ref = fn(sample)

        opt_fn = torch._dynamo.optimize("eager")(fn)
        res = opt_fn(sample)

        self.assertTrue(same(ref, res))

    def test_release_input_memory(self):
        x = torch.rand([4])
        x_ref = weakref.ref(x)

        cnts = torch._dynamo.testing.CompileCounter()

        @torch._dynamo.optimize(cnts)
        def foo(x):
            return x + x

        out = foo(x)
        self.assertTrue(same(out, x + x))
        del x
        self.assertIs(x_ref(), None)

    def test_release_module_memory(self):
        mod = torch.nn.Linear(10, 10)
        x = torch.rand([10, 10])
        mod_weight_ref = weakref.ref(mod.weight)
        mod_ref = weakref.ref(mod)

        # Modules that are passed into torch._dynamo optimized functions
        # will normally be held onto through the generated GraphModule,
        # which contains the modules. remove the reference in this backend
        # and test that no additional references are being held.
        class NoLeakBackend:
            def __call__(self, gm: torch.fx.GraphModule, example_inputs):
                gm.mod = None

                def foo(*args, **kwargs):
                    return (1,)

                return foo

        no_leak_backend = NoLeakBackend()

        @torch._dynamo.optimize(no_leak_backend)
        def foo(mod, x):
            return mod(x)

        foo(mod, x)
        del mod
        del x
        self.assertIsNone(mod_ref(), None)
        self.assertIsNone(mod_weight_ref(), None)

    def test_update_locals_and_stack_uses_shared_cache(self):
        def fn(x):
            perm = [0, 3, 5]
            perm = list(range(min(perm))) + perm
            perm.extend(i for i in range(x.dim()) if i not in perm)
            return perm

        x = torch.rand([2, 2, 2, 2, 2, 2])
        res1 = fn(x)
        cnts = torch._dynamo.testing.CompileCounter()
        opt_fn = torch._dynamo.optimize(cnts)(fn)
        res2 = opt_fn(x)
        self.assertTrue(same(res1, res2))

    def test_dict_reconstruct_keeps_original_order(self):
        def fn():
            modules = collections.OrderedDict([("act", torch.nn.ReLU())])
            module_dict = torch.nn.ModuleDict(modules)

            next_modules = {"fc4": torch.nn.Linear(5, 6), "act3": torch.nn.Sigmoid()}
            modules.update(next_modules.items())
            module_dict.update(next_modules)
            return modules, module_dict

        cnts = torch._dynamo.testing.CompileCounter()
        opt_fn = torch._dynamo.optimize(cnts)(fn)
        modules, module_dict = opt_fn()

        self.assertEqual(len(module_dict), len(modules))
        for k1, m2 in zip(modules, module_dict.children()):
            self.assertTrue(modules[k1] is m2)

    def test_side_effects_codegen_update_mutated(self):
        # codegen to update mutated variables with side effect
        # should after stack value's codegen
        def f1(x):
            alist = [x]
            alist.append(x + 1)
            alist[0].sum().item()  # graph break
            res = alist.pop()
            res.sum().item()  # graph break
            return res

        def f2(a, b):
            d = {"a": a + 1, "b": b + 2}
            x = d.pop("b")
            x.sum().item()  # graph break
            y = d["a"] + x
            y.sum().item()  # graph break
            d["c"] = y
            return d

        x = torch.rand([2, 3])
        a = torch.rand([5, 6])
        b = torch.rand([5, 6])
        res11 = f1(x)
        res21 = f2(a, b)
        cnts = torch._dynamo.testing.CompileCounter()
        opt_f1 = torch._dynamo.optimize(cnts)(f1)
        opt_f2 = torch._dynamo.optimize(cnts)(f2)
        res12 = opt_f1(x)
        res22 = opt_f2(a, b)
        self.assertTrue(same(res11, res12))
        self.assertTrue(same(res21, res22))

    def test_list_append_return_none(self):
        def fn(x):
            alist = []
            blist = alist.append(x + 1)
            return alist, blist

        x = torch.tensor([2.3])
        res = fn(x)
        cnts = torch._dynamo.testing.CompileCounter()
        opt_fn = torch._dynamo.optimize(cnts)(fn)
        res2 = opt_fn(x)
        self.assertEqual(res, res2)

    def test_tensor_types(self):
        def fn(dtype, tensor_type):
            x = torch.empty(4, dtype=dtype)
            assert isinstance(x, tensor_type)

        opt_fn = torch._dynamo.optimize("eager")(fn)
        opt_fn(torch.float32, torch.FloatTensor)
        opt_fn(torch.float64, torch.DoubleTensor)
        opt_fn(torch.float16, torch.HalfTensor)
        opt_fn(torch.bfloat16, torch.BFloat16Tensor)
        opt_fn(torch.uint8, torch.ByteTensor)
        opt_fn(torch.int8, torch.CharTensor)
        opt_fn(torch.int64, torch.LongTensor)
        opt_fn(torch.int, torch.IntTensor)
        opt_fn(torch.int16, torch.ShortTensor)
        opt_fn(torch.bool, torch.BoolTensor)

    def test_nan(self):
        def f(x, n):
            return x * 2 + n

        x = torch.randn(4)
        n = float("nan")

        cnts = torch._dynamo.testing.CompileCounter()
        opt_f = torch._dynamo.optimize(cnts)(f)
        opt_f(x, n)
        opt_f(x, n)
        self.assertEqual(cnts.frame_count, 1)

    @patch.object(torch._dynamo.config, "capture_scalar_outputs", True)
    def test_item(self):
        class MyMod(torch.nn.Module):
            def forward(self, x):
                z = torch.max(x)
                return z.int().item()

        x = torch.tensor([[10.6763, 11.7445, -2.2369]])
        model = MyMod()
        y = torch._dynamo.optimize("eager", nopython=True)(model)(x)

        self.assertEqual(y, 11)

    @patch.object(torch._dynamo.config, "capture_scalar_outputs", True)
    def test_item_changes(self):
        class MyMod(torch.nn.Module):
            def forward(self, x):
                z = torch.max(x)
                return z.int().item()

        x = torch.tensor([[10.6763, 11.7445, -2.2369]])
        model = MyMod()
        opt_model = torch._dynamo.optimize("eager", nopython=True)(model)
        y = opt_model(x)
        z = opt_model(torch.tensor([[y - 5, y + 10, y + 50]]))

        self.assertEqual(y, 11)
        self.assertEqual(z, 61)

    @patch.object(torch._dynamo.config, "capture_scalar_outputs", True)
    def test_item_changes_new_shape(self):
        class MyMod(torch.nn.Module):
            def forward(self, x):
                z = torch.max(x)
                return z.int().item()

        x = torch.tensor([[10.6763, 11.7445, -2.2369]])
        model = MyMod()
        opt_model = torch._dynamo.optimize("eager", nopython=True)(model)
        y = opt_model(x)
        z = opt_model(torch.tensor([[y - 5, y + 50], [y + 5, y - 50]]))

        self.assertEqual(y, 11)
        self.assertEqual(z, 61)

    @unittest.skip("https://github.com/pytorch/pytorch/issues/99726")
    def test_cross_entropy_loss_fancy_ctor1(self):
        rand_5 = torch.randn(5)
        rand_3_5 = torch.randn(3, 5)
        target = torch.empty(3, dtype=torch.long).random_(5)

        loss = torch.nn.CrossEntropyLoss(
            weight=rand_5, reduce=False, label_smoothing=0.5
        )
        opt_loss = torch._dynamo.optimize("eager", nopython=True)(loss)
        input = rand_3_5
        dynamo_output = opt_loss(input, target)

        loss = torch.nn.CrossEntropyLoss(
            weight=rand_5, reduce=False, label_smoothing=0.5
        )
        input = rand_3_5
        output = loss(input, target)

        self.assertTrue(torch.allclose(dynamo_output, output))

    def test_cross_entropy_loss_fancy_ctor2(self):
        rand_3_5 = torch.randn(3, 5)
        target = torch.empty(3, dtype=torch.long).random_(5)

        loss = torch.nn.CrossEntropyLoss(reduce=False, label_smoothing=0.5)
        opt_loss = torch._dynamo.optimize("eager", nopython=True)(loss)
        input = rand_3_5
        dynamo_output = opt_loss(input, target)

        loss = torch.nn.CrossEntropyLoss(reduce=False, label_smoothing=0.5)
        input = rand_3_5
        output = loss(input, target)

        self.assertTrue(torch.allclose(dynamo_output, output))

    def test_cross_entropy_loss_simple_ctor(self):
        output = None
        rand_3_5 = torch.randn(3, 5)
        target = torch.empty(3, dtype=torch.long).random_(5)

        loss = torch.nn.CrossEntropyLoss()
        opt_loss = torch._dynamo.optimize("eager", nopython=True)(loss)
        input = rand_3_5
        dynamo_output = opt_loss(input, target)

        loss = torch.nn.CrossEntropyLoss()
        input = rand_3_5
        output = loss(input, target)

        self.assertTrue(torch.allclose(dynamo_output, output))

    def test_nn_functional_reduction(self):
        def fn(loss, reduction):
            reduction_enum = F._Reduction.get_enum(reduction)
            if reduction_enum == 0:
                return loss
            elif reduction_enum == 1:
                return loss.mean()
            elif reduction_enum == 2:
                return loss.sum()

        x = torch.rand([3, 5])
        y = "mean"
        ref = fn(x, y)
        opt_fn = torch._dynamo.optimize("eager", nopython=True)(fn)
        res = opt_fn(x, y)
        self.assertTrue(torch.allclose(ref, res))

    def test_large_reduction_list(self):
        dtype = torch.float32
        device = "cpu"

        def check_sum_all(tensor: torch.Tensor) -> None:
            pylist = tensor.reshape(-1).tolist()
            self.assertTrue(same(tensor.sum(), torch.tensor(sum(pylist))))

        check_sum_all(torch.randn(200000, dtype=dtype, device=device))

    def test_raise_on_backend_error(self):
        def my_compiler(gm, _):
            raise RuntimeError("duck!")

        @torch._dynamo.optimize(my_compiler)
        def fn(a, b):
            return a + b / (a - b)

        self.assertRaises(
            torch._dynamo.exc.BackendCompilerFailed,
            lambda: fn(torch.randn(10), torch.randn(10)),
        )

    def test_named_parameters(self):
        n_embd = 768
        block_size = 128
        vocab_size = 65
        embd_pdrop = 0.1

        class MyModel2(torch.nn.Module):
            def __init__(self):
                super().__init__()
                self.tok_emb = torch.nn.Embedding(vocab_size, n_embd)
                self.pos_emb = torch.nn.Parameter(torch.zeros(1, block_size, n_embd))
                self.drop = torch.nn.Dropout(embd_pdrop)

            def forward(self, x):
                return x

        class MyModel(torch.nn.Module):
            def __init__(self):
                super().__init__()
                self.tok_emb = torch.nn.Embedding(vocab_size, n_embd)
                self.pos_emb = torch.nn.Parameter(torch.zeros(1, block_size, n_embd))
                self.drop = torch.nn.Dropout(embd_pdrop)
                self.submod2 = MyModel2()

            def forward(self, x):
                return x

        # Regular
        params = []
        mod = MyModel()
        actual_params = list(mod.named_parameters())

        @torch._dynamo.optimize("eager", nopython=True)
        def fn():
            return list(mod.named_parameters())

        params = fn()

        self.assertEqual(len(actual_params), len(params))
        for idx in range(len(params)):
            k_a, v_a = actual_params[idx]
            k, v = params[idx]
            self.assertEqual(k_a, k)
            self.assertTrue(torch.allclose(v_a, v))

        # Prefix
        params = []
        mod = MyModel()
        actual_params = list(mod.named_parameters(prefix="foo"))

        @torch._dynamo.optimize("eager", nopython=True)
        def fn1():
            return list(mod.named_parameters(prefix="foo"))

        params = fn1()

        self.assertEqual(len(actual_params), len(params))
        for idx in range(len(params)):
            k_a, v_a = actual_params[idx]
            k, v = params[idx]
            self.assertEqual(k_a, k)
            self.assertTrue(torch.allclose(v_a, v))

    def test_module_complex_iter(self):
        n_embd = 768
        block_size = 128
        vocab_size = 65
        embd_pdrop = 0.1

        class FakeGPT(torch.nn.Module):
            def __init__(self):
                super().__init__()
                self.tok_emb = torch.nn.Embedding(vocab_size, n_embd)
                self.pos_emb = torch.nn.Parameter(torch.zeros(1, block_size, n_embd))
                self.drop = torch.nn.Dropout(embd_pdrop)
                self.ln_f = torch.nn.LayerNorm(n_embd)
                self.head = torch.nn.Linear(n_embd, vocab_size, bias=False)

                self.block_size = block_size
                self.names = []

            def forward(self, idx, targets=None):
                b, t = idx.size()
                assert (
                    t <= self.block_size
                ), "Cannot forward, model block size is exhausted."

                # forward the GPT model
                token_embeddings = self.tok_emb(
                    idx
                )  # each index maps to a (learnable) vector
                position_embeddings = self.pos_emb[
                    :, :t, :
                ]  # each position maps to a (learnable) vector
                x = self.drop(token_embeddings + position_embeddings)
                x = self.blocks(x)
                x = self.ln_f(x)
                logits = self.head(x)

                # if we are given some desired targets also calculate the loss
                loss = None
                if targets is not None:
                    loss = F.cross_entropy(
                        logits.view(-1, logits.size(-1)), targets.view(-1)
                    )

                return logits, loss

            def foo(self, memo=None, prefix="", remove_duplicate=False):
                for mn, m in self.named_modules(
                    memo=memo, prefix=prefix, remove_duplicate=remove_duplicate
                ):
                    for pn, p in self.named_parameters():
                        fpn = f"{mn}.{pn}" if mn else pn
                        self.names.append(fpn)

        # Test plain recurse
        model_a = FakeGPT()
        model_a.foo()
        a_names = model_a.names

        model_b = FakeGPT()
        opt_model_b = torch._dynamo.optimize("eager", nopython=True)(model_b)
        opt_model_b.foo()

        self.assertEqual(a_names, model_b.names)

        # Test with prefix
        model_a = FakeGPT()
        model_a.foo(prefix="abc")
        a_names = model_a.names

        model_b = FakeGPT()
        opt_model_b = torch._dynamo.optimize("eager", nopython=True)(model_b)
        opt_model_b.foo(prefix="abc")

        self.assertEqual(a_names, model_b.names)

    def test_numpy_variable_isinstance(self):
        def fn(x, m):
            if isinstance(m, np.ndarray):
                return x + 1
            else:
                return x - 1

        x = torch.tensor([2.3])
        m = np.array([1, 2, 3])
        ref = fn(x, m)
        cnts = torch._dynamo.testing.CompileCounter()
        opt_fn = torch._dynamo.optimize(cnts)(fn)
        res = opt_fn(x, m)
        self.assertEqual(ref, res)

        # Test now the other path
        ref = fn(x, x)
        res = opt_fn(x, x)
        self.assertEqual(ref, res)

    def test_tensor_dot_grad_no_graph_break(self):
        def fn(a, b):
            y = 3 * a**3 - b**2
            y.backward(gradient=torch.tensor([1.0, 1.0]))
            b.grad.zero_()
            return a.grad, b.grad

        a = torch.tensor([2.0, 3.0], requires_grad=True)
        b = torch.tensor([6.0, 4.0], requires_grad=True)
        cnts = torch._dynamo.testing.CompileCounter()
        opt_fn = torch._dynamo.optimize(cnts)(fn)
        _, b_grad = opt_fn(a, b)
        self.assertTrue(same(b_grad, torch.tensor([0.0, 0.0])))
        self.assertEqual(cnts.frame_count, 2)

    def test_torch_nn_parameter_isinstance(self):
        def fn(x):
            a = torch.nn.Parameter(torch.rand(2, 3))
            if isinstance(a, torch.Tensor):
                return x + 1
            else:
                return x - 1

        x = torch.tensor([2.5])
        ref = fn(x)
        opt_fn = torch._dynamo.optimize("eager")(fn)
        res = opt_fn(x)
        self.assertEqual(ref, res)

    def _optimize_then_check_exp(
        self, foo, args, cnt, exp_out, exp_frame_count, exp_n_cached_backend
    ):
        opt_out = torch._dynamo.optimize(backend=cnt)(foo)(*args)
        self.assertEqual(exp_out, opt_out)
        self.assertEqual(cnt.frame_count, exp_frame_count)
        self.assertEqual(
            len(torch._dynamo.eval_frame.guarded_backend_cache.cached_backends),
            exp_n_cached_backend,
        )

    def test_backend_match_guard(self):
        x = torch.randn([3, 4])

        def foo(x):
            return x.sin() + x.cos()

        def foo_graph_break(x):
            a = x.sin()
            torch._dynamo.graph_break()
            b = x.cos()
            return a + b

        eager_record_backend = torch._dynamo.testing.EagerAndRecordGraphs()
        backends = [eager_record_backend, "eager"]

        # We intentionally don't reset dynamo for each backend so that we can test
        # 1. dynamo doesn't recompile when backend stays the same, i.e. frame_count doesn't increase
        # 2. dynamo recompiles when backend changes, i.e. frame_count is non-zero for next backend
        def test_recompile(foo, *, exp_frame_count):
            eager_result = foo(x)
            for i, backend in enumerate(backends):
                cnt = torch._dynamo.testing.CompileCounterWithBackend(backend)
                # Run opt_f multiple times to make sure dynamo doesn't recompile.
                # Specifically, frame_count doesn't increase
                # the number of cached backends is i + 2 because we have the optimizing backend + None
                self._optimize_then_check_exp(
                    foo, (x,), cnt, eager_result, exp_frame_count, i + 2
                )
                self._optimize_then_check_exp(
                    foo, (x,), cnt, eager_result, exp_frame_count, i + 2
                )
                self._optimize_then_check_exp(
                    foo, (x,), cnt, eager_result, exp_frame_count, i + 2
                )

        test_recompile(foo, exp_frame_count=1)
        torch._dynamo.reset()
        test_recompile(foo_graph_break, exp_frame_count=2)

    def test_backend_match_guard_multi_threads(self):
        x = torch.randn([3, 4])

        def foo(x):
            return x.sin() + x.cos()

        def compile_then_check_exp(*args):
            self._optimize_then_check_exp(*args)
            self._optimize_then_check_exp(*args)
            self._optimize_then_check_exp(*args)
            thread_success[threading.current_thread()] = True

        eager_record_backend = torch._dynamo.testing.EagerAndRecordGraphs()
        backends = [eager_record_backend, "eager"]

        # Test dynamo recompiles but only caches a single backend for each thread
        eager_result = foo(x)
        # cnt and None
        exp_n_cached_backend = 2
        exp_frame_count = 1
        threads = []
        thread_success = {}
        for i, backend in enumerate(backends):
            cnt = torch._dynamo.testing.CompileCounterWithBackend(backend)
            thread = threading.Thread(
                target=compile_then_check_exp,
                args=(
                    foo,
                    (x,),
                    cnt,
                    eager_result,
                    exp_frame_count,
                    exp_n_cached_backend,
                ),
            )
            threads.append(thread)
            thread.start()

        # Wait for all threads to finish
        for thread in threads:
            thread.join()

        self.assertEqual(len(thread_success), len(threads))

    def test_dynamo_min_operator_with_shape(self):
        @torch._dynamo.optimize("eager", nopython=True)
        def f(x, a):
            return min(x.shape[0], a)

        result = f(torch.ones(6), 3)
        self.assertEqual(result, 3)

    def test_onnx_shape_as_tensor(self):
        @torch._dynamo.optimize("eager", nopython=True)
        def f(x):
            return 1 + torch._shape_as_tensor(x)[0]

        gm, _ = torch._dynamo.export(f)(torch.ones(6))

        input_one_dim = torch.ones(6)
        input_two_dims = torch.ones(7, 4)
        self.assertEqual(f(input_one_dim), 7)
        self.assertEqual(f(input_two_dims), 8)
        self.assertEqual(f(input_two_dims), 8)

        @torch._dynamo.optimize("eager", nopython=True)
        def f_onnx(x):
            return 1 + torch.onnx.operators.shape_as_tensor(x)[0]

        self.assertEqual(f_onnx(input_one_dim), 7)
        self.assertEqual(f_onnx(input_two_dims), 8)
        self.assertEqual(f_onnx(input_two_dims), 8)

    def test_cond(self):
        from functorch.experimental.control_flow import cond

        def true_fn(x):
            return x.sin()

        def false_fn(x):
            return x.cos()

        def f(pred, x):
            return cond(pred, true_fn, false_fn, [x])

        opt_fn = torch._dynamo.optimize("eager")(f)
        a = opt_fn(torch.tensor(False), torch.tensor([0.25, 0.25]))
        self.assertTrue(same(torch.cos(torch.tensor([0.25, 0.25])), a))
        b = opt_fn(torch.tensor(True), torch.tensor([0.25, 0.25]))
        self.assertTrue(same(torch.sin(torch.tensor([0.25, 0.25])), b))

    def test_nonzero_static(self):
        # invalid size
        with self.assertRaisesRegex(
            RuntimeError, "nonzero_static: 'size' must be an non-negative integer"
        ):
            torch.nonzero_static(torch.tensor([8]), size=-2)

        with self.assertRaisesRegex(
            RuntimeError, "nonzero_static: 'size' must be an non-negative integer"
        ):
            torch.nonzero_static(torch.tensor([8]), size=-2, out=torch.tensor(0))

        # nonzero_static.out: out dtype mismatch
        input_tensor = torch.tensor([8])
        static_size = 1
        out_tensor = torch.empty((static_size, input_tensor.dim()), dtype=torch.float)
        with self.assertRaisesRegex(
            RuntimeError, "nonzero_static: Expected out tensor to have scalar type Long"
        ):
            torch.nonzero_static(input_tensor, size=static_size, out=out_tensor)

        # nonzero_static.out: out resize (shrink)
        input_tensor = torch.tensor([8])
        static_size = 1
        out_tensor = torch.empty((10, 10, 10, 10), dtype=torch.long)
        self.assertTrue(
            same(
                torch.nonzero_static(input_tensor, size=static_size, out=out_tensor),
                torch.tensor([0]),
            )
        )
        self.assertTrue(
            same(
                out_tensor,
                torch.tensor([0]),
            )
        )

        # nonzero_static.out: out resize (enlarge)
        input_tensor = torch.tensor([8])
        static_size = 1
        out_tensor = torch.empty((0), dtype=torch.long)
        self.assertTrue(
            same(
                torch.nonzero_static(input_tensor, size=static_size, out=out_tensor),
                torch.tensor([0]),
            )
        )
        self.assertTrue(
            same(
                out_tensor,
                torch.tensor([0]),
            )
        )

        # 0 rank
        input_tensor = torch.tensor(6)
        static_size = 2
        self.assertTrue(
            same(
                torch.nonzero_static(input_tensor, size=static_size),
                torch.empty((static_size, input_tensor.dim()), dtype=torch.long),
            )
        )

        # 0 size
        input_tensor = torch.tensor([[[1]]])
        static_size = 0
        self.assertTrue(
            same(
                torch.nonzero_static(input_tensor, size=static_size),
                torch.empty((static_size, input_tensor.dim()), dtype=torch.long),
            )
        )

        # 1D input
        input_tensor = torch.tensor([0, 8])
        static_size = 1
        self.assertTrue(
            same(
                torch.nonzero_static(input_tensor, size=static_size),
                torch.tensor([1]),
            )
        )

        input_tensor = torch.tensor([8, 0])
        static_size = 2
        self.assertTrue(
            same(
                torch.nonzero_static(input_tensor, size=static_size),
                torch.tensor([[0], [-1]]),  # padded with default fill_value "-1"
            )
        )

        # 2D input
        input_tensor = torch.tensor([[1.2, 0], [3.4, 5.6]])
        static_size = 5
        fill_value = -100
        self.assertTrue(
            torch._dynamo.utils.same(
                torch.nonzero_static(
                    input_tensor, size=static_size, fill_value=fill_value
                ),
                torch.tensor(
                    [
                        [0, 0],
                        [1, 0],
                        [1, 1],
                        [fill_value, fill_value],
                        [fill_value, fill_value],
                    ]
                ),
            )
        )
        input_tensor = torch.tensor([[1.2, 0], [3.4, 5.6]])
        static_size = 2
        fill_value = -100
        self.assertTrue(
            torch._dynamo.utils.same(
                torch.nonzero_static(
                    input_tensor, size=static_size, fill_value=fill_value
                ),
                torch.tensor([[0, 0], [1, 0]]),
            )
        )

        # 3D input
        input_tensor = torch.tensor([[[0, 0], [0, -3]], [[0, 0], [5, 0]]])
        static_size = 4
        fill_value = -999
        self.assertTrue(
            torch._dynamo.utils.same(
                torch.nonzero_static(
                    input_tensor,
                    size=static_size,
                    fill_value=fill_value,
                ),
                torch.tensor(
                    [
                        [0, 1, 1],
                        [1, 1, 0],
                        [fill_value, fill_value, fill_value],
                        [fill_value, fill_value, fill_value],
                    ]
                ),
            )
        )

    def test_cond_with_quantization(self):
        from functorch.experimental.control_flow import cond

        class MyModule(torch.nn.Module):
            def __init__(self):
                super().__init__()
                example_inputs = (torch.randn(5, 5),)
                self.model = torch.nn.Linear(5, 5)
                self.quantized_model = prepare_qat_fx(
                    self.model, qconfig_dict, example_inputs=example_inputs
                )

            def forward(self, pred, x):
                def true_fn(x):
                    return x.sin() + self.quantized_model(x)

                def false_fn(x):
                    return x.cos() + self.model(x)

                return cond(pred, true_fn, false_fn, [x])

        module = MyModule()
        opt_m = torch._dynamo.optimize("eager", nopython=True)(module)
        x = torch.rand((5, 5))
        pred = torch.tensor(True)
        self.assertTrue(same(module(pred, x), opt_m(pred, x)))
        pred = torch.tensor(False)
        self.assertTrue(same(module(pred, x), opt_m(pred, x)))

    def test_map_with_quantization(self):
        from functorch.experimental.control_flow import map

        class MyModule(torch.nn.Module):
            def __init__(self):
                super().__init__()
                example_inputs = (torch.randn(5, 5),)
                self.model = torch.nn.Linear(5, 5)
                self.quantized_model = prepare_qat_fx(
                    self.model, qconfig_dict, example_inputs=example_inputs
                )

            def forward(self, x):
                def body(x):
                    return x.sin() + self.quantized_model(x)

                return map(body, x)

        module = MyModule()
        opt_m = torch._dynamo.optimize("eager", nopython=True)(module)
        x = torch.rand((5, 5))
        self.assertTrue(same(module(x), opt_m(x)))

    def test_cond_side_effects(self):
        from functorch.experimental.control_flow import cond

        c = 0

        def true_fn(x):
            return x - c

        def false_fn(x):
            return x + c

        def f(pred, x):
            nonlocal c
            c = 1
            return cond(pred, true_fn, false_fn, [x])

        opt_fn = torch._dynamo.optimize("eager")(f)
        c = 0
        a = opt_fn(torch.tensor(False), torch.tensor([0.25, 0.25]))
        self.assertTrue(same(torch.tensor([1.25, 1.25]), a))

    def test_map_side_effects(self):
        from functorch.experimental.control_flow import map

        class Module(torch.nn.Module):
            def __init__(self):
                super().__init__()
                self.w = torch.tensor(1)

            def forward(self, xs):
                def body(x):
                    self.w += 1
                    return x

                return map(body, xs)

        mod = Module()
        with self.assertRaisesRegex(
            Unsupported, "Can't inplace modify module params/buffers"
        ):
            opt_fn = torch._dynamo.optimize("eager", nopython=True)(mod)
            opt_fn(torch.randn(3, 2))

    def test_cond_nested(self):
        from functorch.experimental.control_flow import cond

        def true_fn_nested(x):
            return x * 10

        def false_fn_nested(x):
            return x * -1

        def true_fn(pred2, x):
            return x.sin()

        def false_fn(pred2, x):
            return x + cond(pred2, true_fn_nested, false_fn_nested, [x])

        def f(pred, pred2, x):
            return cond(pred, true_fn, false_fn, [pred2, x])

        cc = torch._dynamo.testing.CompileCounter()
        opt_fn = torch._dynamo.optimize(cc)(f)
        true_true_sin = opt_fn(
            torch.tensor(True), torch.tensor(True), torch.tensor([0.25, 0.25])
        )
        self.assertTrue(same(torch.sin(torch.tensor([0.25, 0.25])), true_true_sin))

        true_false_sin = opt_fn(
            torch.tensor(True), torch.tensor(False), torch.tensor([0.25, 0.25])
        )
        self.assertTrue(same(torch.sin(torch.tensor([0.25, 0.25])), true_false_sin))

        false_true_sum_mult = opt_fn(
            torch.tensor(False), torch.tensor(True), torch.tensor([0.25, 0.25])
        )
        self.assertTrue(
            same(torch.tensor([2.75, 2.75]), false_true_sum_mult)
        )  # * 10 then add x

        false_false_sum_neg = opt_fn(
            torch.tensor(False), torch.tensor(False), torch.tensor([0.25, 0.25])
        )
        self.assertTrue(
            same(torch.tensor([0.0, 0.0]), false_false_sum_neg)
        )  # * -1 then add x
        self.assertTrue(cc.frame_count, 2)

    def test_cond_export(self):
        from functorch.experimental.control_flow import cond

        def true_fn_nested(x):
            return x * 10

        def false_fn_nested(x):
            return x * -1

        def true_fn(pred2, x):
            return x.sin()

        def false_fn(pred2, x):
            return x + cond(pred2, true_fn_nested, false_fn_nested, [x])

        def f(pred, pred2, x):
            return cond(pred, true_fn, false_fn, [pred2, x])

        graph, guard = torch._dynamo.export(f)(
            torch.tensor(False), torch.tensor(True), torch.tensor([0.25, 0.25])
        )
        true_true_sin = graph(
            torch.tensor(True), torch.tensor(True), torch.tensor([0.25, 0.25])
        )
        self.assertTrue(same(torch.sin(torch.tensor([0.25, 0.25])), true_true_sin))

        true_false_sin = graph(
            torch.tensor(True), torch.tensor(False), torch.tensor([0.25, 0.25])
        )
        self.assertTrue(same(torch.sin(torch.tensor([0.25, 0.25])), true_false_sin))

        false_true_sum_mult = graph(
            torch.tensor(False), torch.tensor(True), torch.tensor([0.25, 0.25])
        )
        self.assertTrue(
            same(torch.tensor([2.75, 2.75]), false_true_sum_mult)
        )  # * 10 then add x

        false_false_sum_neg = graph(
            torch.tensor(False), torch.tensor(False), torch.tensor([0.25, 0.25])
        )
        self.assertTrue(
            same(torch.tensor([0.0, 0.0]), false_false_sum_neg)
        )  # * -1 then add x

    def test_cond_export_single_arg(self):
        from functorch.experimental.control_flow import cond

        def true_fn(x):
            return x

        def false_fn(x):
            return x.sin()

        def f(pred, x):
            return cond(pred, true_fn, false_fn, [x])

        graph, guard = torch._dynamo.export(f)(
            torch.tensor(False), torch.tensor([0.25, 0.25])
        )
        true_mirror = graph(torch.tensor(True), torch.tensor([0.25, 0.25]))
        self.assertTrue(same(torch.tensor([0.25, 0.25]), true_mirror))
        true_mirror_2 = graph(torch.tensor(True), torch.tensor([0.33, 0.33, 0.33]))
        self.assertTrue(same(torch.tensor([0.33, 0.33, 0.33]), true_mirror_2))

        false_sin = graph(torch.tensor(False), torch.tensor([0.5, 0.5]))
        self.assertTrue(same(torch.sin(torch.tensor([0.5, 0.5])), false_sin))

    def test_enum_guards(self):
        class MyEnum(enum.Enum):
            FOO = 10
            BAR = 20

        def fn(x, y):
            if y == MyEnum.FOO:
                return x + 1
            else:
                return x - 1

        x = torch.rand(3)
        y = MyEnum.BAR
        ref = fn(x, y)
        opt_fn = torch.compile(backend="eager")(fn)
        res = opt_fn(x, y)
        self.assertTrue(same(ref, res))

    def test_duplicate_graph_break_log(self):
        torch._logging.set_logs(graph_breaks=True)

        @torch._dynamo.optimize("eager")
        def f1(a, b):
            f2(a, b)

        def f2(a, b):
            c = a + b
            print("break")
            return a + b + c

        @torch._dynamo.optimize("eager")
        def g1(a, b):
            g2(a, b)

        def g2(a, b):
            c = a + b
            print("break")
            return a + b + c

        def count_graph_break_msgs(msgs):
            return sum(msg.find("Graph break") != -1 for msg in msgs)

        with self.assertLogs(logger="torch._dynamo", level=logging.DEBUG) as log:
            torch._dynamo.config.verbose = True
            f1(torch.randn(10), torch.randn(10))
            self.assertGreater(count_graph_break_msgs(log.output), 1)

        with self.assertLogs(logger="torch._dynamo", level=logging.DEBUG) as log:
            torch._dynamo.config.verbose = False
            g1(torch.randn(10), torch.randn(10))
            self.assertEqual(count_graph_break_msgs(log.output), 1)

        # reset logging state
        torch._logging.set_logs()

    def test_inplace_param_update(self):
        def fn(param, y):
            prev_grad = torch.is_grad_enabled()
            try:
                torch.set_grad_enabled(False)
                torch.set_grad_enabled(True)
                torch.set_grad_enabled(False)
                param.add_(y)
            finally:
                torch.set_grad_enabled(prev_grad)

        y = torch.randn(4)
        x = torch.nn.Parameter(torch.randn(4))
        fn(x, y)

        cnts = torch._dynamo.testing.CompileCounter()
        opt_fn = torch._dynamo.optimize(cnts, nopython=True)(fn)
        opt_fn(x, y)
        self.assertEqual(cnts.frame_count, 1)
        self.assertEqual(cnts.op_count, 3)

    @unittest.skipIf(
        not PLATFORM_SUPPORTS_FLASH_ATTENTION,
        "Can't run fused SDPA on this platform",
    )
    def test_parsing_sdpa(self):
        class MyModule(torch.nn.Module):
            def forward(self, query, key, value):
                out = F.scaled_dot_product_attention(query, key, value, None, 0, True)
                out = F.scaled_dot_product_attention(
                    query, key, value, None, 0, True, scale=8
                )
                out = F.scaled_dot_product_attention(
                    query=query,
                    key=key,
                    value=value,
                    attn_mask=None,
                    dropout_p=0,
                    is_causal=True,
                )
                out = F.scaled_dot_product_attention(
                    query,
                    key=key,
                    value=value,
                    attn_mask=None,
                    dropout_p=0,
                    is_causal=True,
                )
                out = F.scaled_dot_product_attention(
                    query, key, value, None, dropout_p=0, is_causal=True
                )
                out = F.scaled_dot_product_attention(query, key, value, None, scale=8)
                return out

        device = "cuda"
        dtype = torch.float16
        seq_len_q = 1
        seq_len_k = 1
        head_dim = 8
        query = torch.ones(
            1, 8, seq_len_q, head_dim, device=device, dtype=dtype, requires_grad=True
        )
        key = torch.ones(
            1, 8, seq_len_k, head_dim, device=device, dtype=dtype, requires_grad=True
        )
        value = torch.ones(
            1, 8, seq_len_k, head_dim, device=device, dtype=dtype, requires_grad=True
        )
        module = MyModule()
        opt_mod = torch._dynamo.optimize("inductor")(module)
        opt_mod(query, key, value)

    @pytest.mark.xfail(reason="https://github.com/pytorch/pytorch/issues/106207")
    def test_generate_tensor_from_list_of_numpy_primitive_type(self):
        # Test sth like torch.LongTensor(list(np.int64, np.int64, ...))
        def fn():
            x = np.array([1, 2, 3, 4, 5, 6], dtype=np.int64)
            y = [x[0], x[2], x[4]]
            return torch.LongTensor(y)

        ref = fn()
        res = torch.compile(fullgraph=True)(fn)()
        self.assertEqual(ref, res)

    def test_object_classmethod(self):
        class C:
            @classmethod
            def fn(cls, x):
                return x + x

        @torch._dynamo.optimize("eager", nopython=True)
        def f():
            return C().fn(torch.ones(2, 3))

        self.assertTrue(torch.allclose(f(), torch.tensor([2.0])))

    def test_object_staticmethod(self):
        class C:
            @staticmethod
            def fn(x):
                return x + x

        @torch._dynamo.optimize("eager", nopython=True)
        def f():
            return C().fn(torch.ones(2, 3))

        self.assertTrue(torch.allclose(f(), torch.tensor([2.0])))

    def test_user_function_variable_supports_enum_argument(self):
        class Foo(enum.Enum):
            FOO = 0
            BAR = 1

        def gn(x, y=Foo.FOO):
            if y is Foo.FOO:
                return x
            else:
                return x + 1

        def fn(x):
            return gn(x)

        x = torch.randn(2, 3)
        ref = fn(x)
        opt_fn = torch._dynamo.optimize("eager", nopython=True)(fn)
        res = opt_fn(x)
        self.assertTrue(torch.allclose(ref, res))

    def test_user_function_variable_supports_type_abcmeta_argument(self):
        class Foo(metaclass=abc.ABCMeta):
            @abc.abstractclassmethod
            def read(self):  # noqa: B027
                pass

        class Bar(Foo):
            def read(self):
                return "Hello World!"

        class Baz:
            pass

        def gn(x, tys=(Bar, Baz)):
            if Bar in tys:
                return x - 1
            else:
                return x + 1

        def fn(x):
            return gn(x)

        x = torch.randn(2, 3)
        ref = fn(x)
        opt_fn = torch._dynamo.optimize("eager", nopython=True)(fn)
        res = opt_fn(x)
        self.assertTrue(torch.allclose(ref, res))

    def test_user_function_variable_supports_function_argument(self):
        # Test user defined function default arguments can be:
        # 1, user defined functions (e.g, add1)
        # 2, torch functions (e.g, torch.sin)
        # 3, python builtin functions (e.g, operator.neg)
        def add1(x):
            return x + 1

        def gn(x, f1=add1, f2=torch.sin, f3=operator.neg):
            return f3(f2(f1(x)))

        def fn(x):
            return gn(x)

        x = torch.randn(2, 3)
        ref = fn(x)
        opt_fn = torch._dynamo.optimize("eager", nopython=True)(fn)
        res = opt_fn(x)
        self.assertTrue(torch.allclose(ref, res))

    def test_typing_variable_isinstance(self):
        def fn(x, m):
            if isinstance(m, typing.Mapping):
                return x + 1
            else:
                return x - 1

        x = torch.randn(2, 3)
        m = {"x": torch.randn(3)}
        ref = fn(x, m)
        opt_fn = torch._dynamo.optimize("eager")(fn)
        res = opt_fn(x, m)
        self.assertTrue(torch.allclose(ref, res))

    def test_repro_graph_breaks_in__get_item_by_idx(self):
        class Mod(torch.nn.Module):
            def __init__(self):
                super().__init__()
                self.mod = torch.nn.Sequential(
                    torch.nn.Linear(3, 3), torch.nn.Linear(3, 3)
                )

            def forward(self, x):
                return self.mod[0](x)

        m = Mod()
        graph, _ = torch._dynamo.export(m)(torch.randn(3, 3))

    def test_nn_sequential_invocation(self):
        with freeze_rng_state():

            class TestModel(torch.nn.Module):
                def __init__(self) -> None:
                    super().__init__()
                    self.linears = torch.nn.Sequential(
                        torch.nn.Linear(2, 2),
                        torch.nn.Linear(2, 2),
                        torch.nn.Linear(2, 2),
                        torch.nn.Linear(2, 2),
                    )

                def forward(self, x):
                    all_but_last = self.linears[:-1]
                    return all_but_last(x)

            m = TestModel()
            x = torch.rand((2, 2))
            real = m(x)
            graph, _ = torch._dynamo.export(m)(x)
            dynamo_result = graph(x)
            self.assertTrue(same(real, dynamo_result))

    def test_nn_sequential_invocation_reposition_indices(self):
        with freeze_rng_state():

            class TestModel(torch.nn.Module):
                def __init__(self) -> None:
                    super().__init__()
                    self.linears = torch.nn.Sequential(
                        torch.nn.Linear(2, 2),
                        torch.nn.Linear(2, 2),
                        torch.nn.Linear(2, 2),
                        torch.nn.Linear(2, 2),
                    )

                def forward(self, x):
                    all_but_last = self.linears[1:3]
                    return all_but_last(x)

            m = TestModel()
            x = torch.rand((2, 2))
            real = m(x)
            graph, _ = torch._dynamo.export(m)(x)
            dynamo_result = graph(x)
            self.assertTrue(same(real, dynamo_result))

    def test_error_on_nested_fx_trace(self):
        input = torch.rand(2, 3)

        def f(x):
            x + x

        real = f(input)

        optimized = torch._dynamo.optimize("eager")(f)
        self.assertTrue(same(optimized(input), real))

        with self.assertRaisesRegex(RuntimeError, "Detected that you are using FX"):
            gm = torch.fx.symbolic_trace(optimized)

    @patch.object(torch._dynamo.config, "error_on_nested_fx_trace", False)
    def test_no_error_on_nested_fx_trace(self):
        input = torch.rand(2, 3)

        def f(x):
            x + x

        real = f(input)

        optimized = torch._dynamo.optimize("eager")(f)
        self.assertTrue(same(optimized(input), real))

        # should not error
        gm = torch.fx.symbolic_trace(optimized)
        self.assertTrue(same(gm(input), real))

    def test_not_dynamic_scope(self):
        def f(y):
            x = 1

            def g():
                x = 2
                return lambda: x

            return y + g()()

        input = torch.zeros(1)
        real = f(input)
        optimized = torch._dynamo.optimize("eager")(f)
        opt = optimized(input)
        self.assertTrue(same(opt, real))

    def test_inference_mode(self):
        @torch.inference_mode()
        def func(x, y):
            return x.add(1.0) + y

        x = torch.ones(4, requires_grad=True)
        y = torch.ones(4, requires_grad=True)
        ref = func(x, y)
        opt_func = torch._dynamo.optimize("eager")(func)

        x1 = torch.ones(4, requires_grad=True)
        res = opt_func(x1, y)
        self.assertTrue(same(ref, res))
        self.assertTrue(same(x, x1))

    def test_if_cond_nn_mod1(self):
        class MockModule(torch.nn.Module):
            def __init__(self, output_relu=True):
                super().__init__()
                self.relu = torch.nn.ReLU() if output_relu else None

            def forward(self, x):
                x = torch.sin(x)
                if self.relu:
                    x = self.relu(x)
                return x

        model = MockModule()
        opt_model = torch._dynamo.optimize("eager", nopython=True)(model)

        x = torch.rand(4)
        ref = model(x)
        res = opt_model(x)
        self.assertTrue(same(ref, res))

        model = MockModule(output_relu=False)
        opt_model = torch._dynamo.optimize("eager", nopython=True)(model)

        x = torch.rand(4)
        ref = model(x)
        res = opt_model(x)
        self.assertTrue(same(ref, res))

    def test_if_cond_nn_mod2(self):
        class MockModule(torch.nn.Module):
            def __init__(self):
                super().__init__()
                self.layer = torch.nn.Sequential()

            def forward(self, x):
                if self.layer:
                    return x + 1
                else:
                    return x - 1

        model = MockModule()
        x = torch.rand(4)
        ref = model(x)
        opt_model = torch.compile(backend="eager")(model)
        res = opt_model(x)
        self.assertTrue(same(ref, res))

    def test_if_cond_nn_mod3(self):
        def fn(x):
            if torch.nn.ModuleList():
                return x + 1
            else:
                return x - 1

        x = torch.rand(4)
        ref = fn(x)
        opt_fn = torch.compile(backend="eager")(fn)
        res = opt_fn(x)
        self.assertTrue(same(ref, res))

    def test_if_cond_user_defined_object(self):
        # obj.__bool__ is not existed
        class A:  # noqa: B903
            def __init__(self, x):
                self.x = x

        # obj.__bool__ is function and returns bool type
        class B:
            def __init__(self, x):
                self.x = x

            def __bool__(self):
                return self.x > 0

        # obj.__bool__ is non-function
        class C:
            def __init__(self, x):
                self.x = x
                self.__bool__ = False

        def fn(x, obj):
            if not obj:
                return x + 1
            else:
                return x - 1

        x = torch.rand(4)
        cnts = torch._dynamo.testing.CompileCounter()
        opt_fn = torch._dynamo.optimize(cnts, nopython=True)(fn)
        obj1 = A(0.5)
        obj2 = B(0.5)
        obj3 = B(-0.5)
        obj4 = C(0.5)
        for obj in [obj1, obj2, obj3, obj4, obj3, obj2]:
            ref = fn(x, obj)
            res = opt_fn(x, obj)
            self.assertTrue(same(ref, res))
        self.assertEqual(cnts.frame_count, 4)

    def test_if_cond_user_defined_object2(self):
        # obj.__bool__ is function and returns non-bool type
        class MyObj:
            def __init__(self, x):
                self.x = x

            def __bool__(self):
                self.x = 1.2
                return self.x

        def fn(a, obj):
            if not obj:
                return a + obj.x
            else:
                return a - obj.x

        x = torch.rand(4)
        obj = MyObj(0.5)
        opt_fn = torch._dynamo.optimize("eager")(fn)
        try:
            opt_fn(x, obj)
            self.assertFalse(True)
        except TypeError as e:
            self.assertIn("__bool__ should return bool, returned float", str(e))

    def test_if_cond_user_defined_object3(self):
        # obj.__bool__ is not existed, but obj.__len__ exists
        class A:  # noqa: B903
            def __init__(self, x):
                self.x = x

            def __len__(self):
                return len(self.x)

        # obj.__bool__ takes precedence over obj.__len__
        class B:
            def __init__(self, x):
                self.x = x

            def __bool__(self):
                return False

            def __len__(self):
                return len(self.x)

        def fn(x, obj):
            if not obj:
                return x + 1
            else:
                return x - 1

        x = torch.rand(4)
        opt_fn = torch.compile(backend="eager", fullgraph=True)(fn)
        obj1 = A([1, 2, 3])
        obj2 = A([])
        obj3 = B([1, 2, 3])
        obj4 = B([])
        for obj in [obj1, obj2, obj3, obj4]:
            ref = fn(x, obj)
            res = opt_fn(x, obj)
            self.assertTrue(same(ref, res))

    def test_class_has_instancecheck_method(self):
        class A:
            pass

        class ExampleMeta(type):
            def __instancecheck__(cls, instance):
                return True

        class B(metaclass=ExampleMeta):
            pass

        def fn(x, obj):
            if isinstance(obj, B):
                return x + 1
            else:
                return x - 1

        x = torch.rand(4)
        obj = A()
        ref = fn(x, obj)
        opt_fn = torch._dynamo.optimize("eager", nopython=True)(fn)
        res = opt_fn(x, obj)
        self.assertTrue(same(ref, res))

    def test_torch_cuda_is_available(self):
        def fn(x):
            if torch.cuda.is_available():
                return x + 1
            else:
                return x - 1

        x = torch.rand(4)
        ref = fn(x)
        opt_fn = torch._dynamo.optimize("eager", nopython=True)(fn)
        res = opt_fn(x)
        self.assertTrue(same(ref, res))

    def test_variable_tracker_recursively_contains(self):
        # VariableTracker.recursively_contains should be updated correctly when mutation happens
        def fn(x):
            data = [[None] * 3] * 3
            for i in range(3):
                if i == 0:
                    data[0][i] = x
                else:
                    data[0][i] = data[0][i - 1] + 1
            return data[0][-1]

        x = torch.rand(4)
        ref = fn(x)
        opt_fn = torch._dynamo.optimize("eager", nopython=True)(fn)
        res = opt_fn(x)
        self.assertTrue(same(ref, res))

    @unittest.skipIf(not TEST_CUDA, "requires cuda")
    @unittest.skipIf(not torch.backends.cudnn.is_available(), "requires cudnn")
    def test_torch_cudnn_is_acceptable(self):
        def fn(x):
            if torch.backends.cudnn.is_acceptable(tensor=x):
                return x + 1
            return x

        x = torch.rand(4).cuda()
        ref = fn(x)
        opt_fn = torch._dynamo.optimize("eager", nopython=True)(fn)
        res = opt_fn(x)
        self.assertTrue(same(ref, res))

    @unittest.skipIf(not TEST_CUDA, "requires cuda")
    @unittest.skipIf(not torch.backends.cudnn.is_available(), "requires cudnn")
    def test_torch_cudnn_is_acceptable_bad_inputs(self):
        def fn1(x):
            if torch.backends.cudnn.is_acceptable("invalid"):
                return x + 1
            return x

        def fn2(x):
            if torch.backends.cudnn.is_acceptable(x, 3.14):
                return x + 1
            return x

        with self.assertRaisesRegex(
            AssertionError, "Expect input to cudnn.is_acceptable to be a tensor"
        ):
            x1 = torch.rand(4).cuda()
            opt_fn1 = torch._dynamo.optimize("eager", nopython=True)(fn1)
            res1 = opt_fn1(x1)

        with self.assertRaisesRegex(
            AssertionError, "Expect 1 input to cudnn.is_acceptable"
        ):
            x2 = torch.rand(4).cuda()
            opt_fn2 = torch._dynamo.optimize("eager", nopython=True)(fn2)
            res = opt_fn2(x2)

    @unittest.skipIf(not TEST_CUDA, "requires cuda")
    def test_get_device(self):
        def fn(x, y):
            x = x + 1
            y = y + 1
            return x.get_device(), y.get_device()

        x = torch.rand(4, device="cuda")
        y = torch.rand(4, device="cpu")
        ref = fn(x, y)
        opt_fn = torch._dynamo.optimize("eager", nopython=True)(fn)
        res = opt_fn(x, y)
        self.assertTrue(same(ref, res))

    def test_disable_flag(self):
        cnt = torch._dynamo.testing.CompileCounter()

        with patch.dict(os.environ, {"TORCH_COMPILE_DISABLE": "1"}):

            def fn(x, y):
                x = x + 1
                y = y + 1

            opt_fn = torch._dynamo.optimize(cnt)

        self.assertEqual(cnt.frame_count, 0)

    def test_is_compiling(self):
        def f():
            if torch._dynamo.is_compiling():
                return torch.ones(2, 2)
            else:
                return torch.zeros(2, 2)

        opt_f = torch._dynamo.optimize("eager")(f)

        self.assertEqual(f(), torch.zeros(2, 2))
        self.assertEqual(opt_f(), torch.ones(2, 2))

    def test_torch_generator_set_state(self):
        def fn():
            default_state = torch.default_generator.get_state()
            x = torch.rand([2, 3])
            torch._dynamo.graph_break()
            torch.default_generator.set_state(default_state)
            y = torch.rand([2, 3])
            return x, y

        opt_fn = torch._dynamo.optimize("eager")(fn)
        x, y = opt_fn()
        self.assertEqual(x, y)

    def test_torch_distributions_lazy_property(self):
        def fn(x):
            return torch.distributions.Categorical(probs=x).entropy()

        opt_fn = torch._dynamo.optimize("eager")(fn)
        x = torch.rand([4, 4])
        self.assertEqual(opt_fn(x), fn(x))

    def test_guard_failure_fn(self):
        def fn(x, y, k):
            x = x + 1
            y = y + 1
            return x * y * k

        x = torch.tensor([0.5, 0.5])
        y = torch.tensor([1.0, 1.0])

        guard_failure = None

        def guard_failures(failure):
            nonlocal guard_failure
            guard_failure = failure

        opt_fn = torch._dynamo.optimize(
            "eager", nopython=True, guard_fail_fn=guard_failures
        )(fn)

        x2 = torch.tensor([0.5, 0.5, 1.0])
        y2 = torch.tensor([0.5, 0.5, 0.5])

        opt_fn(x, y, 3)
        opt_fn(x2, y2, 5)

        if (
            not torch._dynamo.config.specialize_int
            and not torch._dynamo.config.assume_static_by_default
        ):
            # we didn't actually test guard_failure_fn here but whatever,
            # nice to see no guard failure on the test
            self.assertTrue(guard_failure is None)
        else:
            self.assertTrue(guard_failure is not None)

    def test_guard_failure_fn_shape_control(self):
        def fn(x, y):
            if x.shape[0] < 3:
                if y.shape[0] < 3:
                    return x * y
                else:
                    return x + y
            else:
                return -1

        x = torch.randn([2, 2])
        y = torch.randn([2, 2])

        guard_failure = None

        def guard_failures(failure):
            nonlocal guard_failure
            guard_failure = failure

        opt_fn = torch._dynamo.optimize(
            "eager", nopython=True, guard_fail_fn=guard_failures
        )(fn)

        x2 = torch.randn([5, 5])
        y2 = torch.randn([5, 5])

        opt_fn(x, y)
        opt_fn(x2, y2)

        self.assertTrue(guard_failure is not None)
        if torch._dynamo.config.assume_static_by_default:
            self.assertExpectedInline(
                guard_failure[0],
                """tensor 'L['x']' size mismatch at index 0. expected 2, actual 5""",
            )
        else:
            self.assertExpectedInline(guard_failure[0], """L['x'].size()[0] < 3""")

    def test_guard_failure_fn2(self):
        def fn(x, y):
            x = x + 1
            y = y + 1
            return x * y

        x = torch.tensor([0.5, 0.5])
        y = torch.tensor([1.0, 1.0])

        guard_failure = None

        def guard_failures(failure):
            nonlocal guard_failure
            guard_failure = failure

        opt_fn = torch._dynamo.optimize(
            "eager", nopython=True, guard_fail_fn=guard_failures
        )(fn)

        x2 = torch.tensor([0.5, 0.5, 1.0])
        y2 = torch.tensor([0.5, 0.5, 0.5])

        opt_fn(x, y)
        opt_fn(x2, y2)

        if torch._dynamo.config.assume_static_by_default:
            self.assertExpectedInline(
                guard_failure[0],
                """tensor 'L['x']' size mismatch at index 0. expected 2, actual 3""",
            )
        else:
            self.assertTrue(guard_failure is None)

    def test_guard_failure_fn_tensor_iter(self):
        def fn(x):
            for y in x:
                y.add_(1.0)
            return y

        guard_failure = None

        def guard_failures(failure):
            nonlocal guard_failure
            guard_failure = failure

        opt_fn = torch._dynamo.optimize(
            "eager", nopython=True, guard_fail_fn=guard_failures
        )(fn)

        args1 = torch.randn(10, 10)
        out = fn(args1)
        opt_out = opt_fn(args1)
        self.assertTrue(same(out, opt_out))

        args2 = torch.randn(9, 10)
        out = fn(args2)
        opt_out = opt_fn(args2)
        self.assertTrue(same(out, opt_out))

        # guard is expected for both static and dynamic shapes
        self.assertTrue(guard_failure is not None)
        self.assertExpectedInline(guard_failure[0], """len(L['x']) == 10""")

    def test_restore_graphstate(self):
        # This function does some guard accumulation,
        # and then rolls back due to control flow.
        # The idea is that if one were printing guards as they appear,
        # they would see this insert a guard that does not show up in the final set of
        # guards as we rolled back from it.
        def nested_fn(s):
            if x[0] < 10:
                return s * s
            return s

        def fn(x, y):
            x = x + 1
            y = nested_fn(y)
            y = y + 10
            return x * y

        all_guards = []

        def guard_export_print(guards):
            nonlocal all_guards
            all_guards.extend(guards)

        opt_fn = torch._dynamo.optimize("eager", guard_export_fn=guard_export_print)(fn)

        x = torch.tensor([0.5, 0.5])
        y = torch.tensor([1.0, 1.0])
        opt_fn(x, y)

        for guard in all_guards:
            # This guard was created
            self.assertTrue(guard.name != "nested_fn.__closure__[0].cell_contents")

    def test_call_parent_non_class_methods_from_child(self):
        class A:
            def add(self, x):
                return x + 10

            def mul(self, x):
                return x * 0.1

        class B(A):
            def add(self, x):
                return x + 20

            def mul(self, x):
                return x * 0.2

        class C(B):
            def add(self, x):
                y = A.add(self, x)
                z = B.mul(self, y)
                return z + 30

        x = torch.rand(4)
        fn = C().add
        ref = fn(x)
        opt_fn = torch._dynamo.optimize("eager", nopython=True)(fn)
        res = opt_fn(x)
        self.assertTrue(same(ref, res))

    def test_builder_for_class_with_metaclass(self):
        class ExampleMeta(type):
            pass

        class MyClass(metaclass=ExampleMeta):
            pass

        def fn(x, y):
            if isinstance(y, MyClass):
                return x + 1
            else:
                return x - 1

        x = torch.rand([4, 4])
        y = MyClass()
        ref = fn(x, y)
        opt_fn = torch._dynamo.optimize("eager")(fn)
        res = opt_fn(x, y)
        self.assertTrue(same(ref, res))

    def test_tuple_from_tuple_iter(self):
        def inner_fn(*args):
            acc = torch.ones(10, 10)
            for arg in args:
                acc.add_(arg)

            return acc

        @torch._dynamo.optimize("eager")
        def fn(inputs, params):
            y = tuple(inputs) + tuple(params)
            return inner_fn(*y)

        inputs = [torch.randn(10, 10) for _ in range(3)]

        fn(inputs, iter(tuple(inputs)))

    def test_torch_package_working_with_trace(self):
        # from torch._dynamo.test_case import run_tests

        inputs = [torch.randn([2, 2]), torch.randn([2, 2])]

        optimized_model = torch._dynamo.optimize(backend="eager")(
            MyPickledModule(torch.randn([2, 2]))
        )
        from torch import package

        path = "/tmp/MyPickledModule.pt"
        package_name = "MyPickledModule"
        resource_name = "MyPickledModule.pkl"

        model = MyPickledModule(torch.randn([2, 2]))

        with package.PackageExporter(path) as exp:
            exp.extern("**")
            exp.save_pickle(package_name, resource_name, model)

        imp = package.PackageImporter(path)
        loaded_model = imp.load_pickle(package_name, resource_name)

        optimized_loaded_model = torch._dynamo.optimize("eager")(loaded_model)(*inputs)

    def test_shape_and_tuple_equality(self):
        def fn(x, y, t):
            z = x * y
            if x.size() == t:
                return z.cos()
            return z.sin()

        torch._dynamo.optimize("eager", nopython=True)(fn)(
            torch.randn([4, 4]), torch.randn([4, 4]), (4, 4)
        )

    def test_int_list(self):
        # if assume_static_by_default == True: spec int list
        # otherwise: unspec int list
        def fn(x, y):
            return torch.sin(x + y[1] % 2)

        x = torch.randn(6)
        cnt = torch._dynamo.testing.CompileCounter()
        opt_fn = torch._dynamo.optimize(cnt)(fn)
        for i in range(10, 25, 3):
            y = [i, i + 1, i + 2]
            ref = fn(x, y)
            res = opt_fn(x, y)
            self.assertTrue(same(ref, res))
        if torch._dynamo.config.assume_static_by_default:
            if torch._dynamo.config.automatic_dynamic_shapes:
                self.assertExpectedInline(cnt.frame_count, """2""")
            else:
                self.assertExpectedInline(cnt.frame_count, """5""")
        else:
            self.assertExpectedInline(cnt.frame_count, """1""")

    def test_patched_builtin_functions(self):
        import builtins

        # Cache the original builtin function ids
        torch._dynamo.allowed_functions._builtin_function_ids()

        class MyClass:
            pass

        builtin_isinstance = builtins.isinstance

        def patched_isinstance(obj, classinfo) -> bool:
            if builtin_isinstance(obj, MyClass):
                return False
            else:
                return builtin_isinstance(obj, classinfo)

        def fn(x, y):
            if isinstance(y, MyClass):
                return x + 1
            else:
                return x - 1

        x = torch.ones(2, 3)
        y = MyClass()

        try:
            ref = fn(x, y)
            # Monkey patch builtin function
            builtins.isinstance = patched_isinstance
            opt_fn = torch.compile(backend="eager", fullgraph=True)(fn)
            res = opt_fn(x, y)
            self.assertTrue(same(ref, x + 1))
            self.assertTrue(same(res, x - 1))
        finally:
            builtins.isinstance = builtin_isinstance

    # specifically test for tensor.attribute -> torch.something()
    def test_real_imag_tensor_attribute(self):
        def fn(x, y):
            a = x.real
            b = x.imag
            return torch.mul(torch.add(a, y), b)

        x_real = torch.rand((4, 4))
        x_imag = torch.rand((4, 4))
        x = torch.complex(x_real, x_imag)
        y = torch.rand((4, 4))

        ref = fn(x, y)
        opt_fn = torch._dynamo.optimize("eager")(fn)
        res = opt_fn(x, y)
        self.assertTrue(same(ref, res))

    def test_cast(self):
        from typing import cast

        def fn(x):
            return cast(torch.Tensor, torch.add(x, 1.0))

        opt_fn = torch.compile(backend="eager", fullgraph=True)(fn)

        ref = fn(torch.ones(2, 2))
        res = opt_fn(torch.ones(2, 2))

        self.assertTrue(same(ref, res))

    def test_T_tensor_attribute(self):
        def fn(x, y):
            a = x.T
            return torch.add(a, y)

        x = torch.rand((4, 4))
        y = torch.rand((4, 4))

        ref = fn(x, y)
        opt_fn = torch._dynamo.optimize("eager")(fn)
        res = opt_fn(x, y)
        self.assertTrue(same(ref, res))

    def test_recursive_tensor_attribute(self):
        def fn(x, y):
            a = x.real.T
            b = x.imag
            return torch.mul(torch.add(a, y), b)

        x_real = torch.rand((4, 4))
        x_imag = torch.rand((4, 4))
        x = torch.complex(x_real, x_imag)
        y = torch.rand((4, 4))

        ref = fn(x, y)
        opt_fn = torch._dynamo.optimize("eager")(fn)
        res = opt_fn(x, y)
        self.assertTrue(same(ref, res))

    def test_assigning_function_to_object_attribute(self):
        # user-defined functions which are object's attributes are not converted to bound methods
        def my_add(*args):
            a, b = args
            return a + b

        class MyClass:
            def __init__(self, func):
                self.add = func

        obj = MyClass(my_add)

        def fn(x):
            return obj.add(x, 2)

        x = torch.rand(2, 3)
        ref = fn(x)
        opt_fn = torch.compile(backend="eager")(fn)
        res = opt_fn(x)
        self.assertTrue(same(ref, res))

    def test_assigning_function_to_class_attribute(self):
        # user-defined functions which are class's attributes are converted to bound methods
        def my_add(*args):
            obj, a, b = args
            return obj.x + a + b

        class MyClass:
            add = my_add

            def __init__(self, x):
                self.x = x

        obj = MyClass(0.5)

        def fn(x):
            return obj.add(x, 2)

        x = torch.rand(2, 3)
        ref = fn(x)
        opt_fn = torch.compile(backend="eager")(fn)
        res = opt_fn(x)
        self.assertTrue(same(ref, res))

    def test_tagging_tensors_simple(self):
        def foo(x, y):
            return x * y, x, y

        a = torch.randn([3, 3])
        a.tag = "a"
        a.frog = "ribbity ribbit"
        b = torch.randn([3, 3])
        b.tag = "b"
        b.frog = "ribbit"

        exported = torch._dynamo.export(foo)(a, b)
        out_graph = exported[0]

        nodes = list(out_graph.graph.nodes)
        placeholders = [node for node in nodes if node.op == "placeholder"]
        all_tags = []
        all_frogs = []
        for placeholder in placeholders:
            if "tensor_dict" in placeholder.meta:
                all_tags.append(placeholder.meta["tensor_dict"]["tag"])
                all_frogs.append(placeholder.meta["tensor_dict"]["frog"])

        self.assertEqual(all_tags, ["a", "b"])
        self.assertEqual(all_frogs, ["ribbity ribbit", "ribbit"])

    def test_tagging_tensors_mix_used_unused_structure(self):
        def pre_attention_state_ops(input, mems, state):
            lc_key = state[0]
            lc_val = state[1]
            bar = []
            for i in range(0, 4):
                bar2 = []
                for j in range(0, 3):
                    bar2.append(
                        lc_key + lc_val + torch.tensor([0.1, 0.25, 0.4, 0.5, 0.1])
                    )
                bar.append(bar2)

            return bar

        mems = torch.tensor([[[1.8364, 0.2724, -1.4917, -0.4367, 0.8640]]])
        state = [
            torch.tensor([[[1.0517, 0.3848, -0.6472, 0.0823, 0.9116]]]),
            torch.tensor([[[1.0517, 0.3848, -0.6472, 0.0823, 0.9116]]]),
        ]
        i = torch.tensor(
            [
                [0.0313, -0.1487, -0.3846, -0.5321],
                [-1.7073, 1.3331, -0.0890, -1.4935],
                [-0.8314, -0.1862, -0.5935, 1.5232],
            ]
        )

        mems.tag = "MEMS"
        i.tag = "FOO"
        state[0].tag = "STATE_0"
        state[1].tag = "HMMM"

        exported = torch._dynamo.export(pre_attention_state_ops)(i, mems, state)
        out_graph = exported[0]

        nodes = list(out_graph.graph.nodes)
        placeholders = [node for node in nodes if node.op == "placeholder"]
        all_tags = []
        for placeholder in placeholders:
            if "tensor_dict" in placeholder.meta:
                all_tags.append(placeholder.meta["tensor_dict"]["tag"])

        self.assertEqual(all_tags, ["STATE_0", "HMMM"])

    def test_get_custom_tensor_attribute(self):
        def fn(x):
            return x.custom_attr * x

        x = torch.rand((2, 2))
        x.custom_attr = 3.14
        ref = fn(x)
        opt_fn = torch._dynamo.optimize("eager")(fn)
        res = opt_fn(x)
        self.assertTrue(same(ref, res))

    def test_set_custom_tensor_attribute(self):
        def fn(x):
            x.custom_attr = 3.14
            return x.custom_attr * x

        x = torch.rand((2, 2))
        ref = fn(x)
        opt_fn = torch._dynamo.optimize("eager")(fn)
        res = opt_fn(x)
        self.assertTrue(same(ref, res))

    def test_if_tensor_is_none(self):
        """
        Python 3.11 adds new jump instructions that check if
        TOS is None. We do not support these instructions.
        """

        def f(x, y):
            z = 1
            if x is None:
                z *= 2
            if y is not None:
                z *= 3
            return z

        opt_f = torch._dynamo.optimize("eager", nopython=True)(f)
        self.assertEqual(opt_f(None, torch.ones(2)), 6)

        if sys.version_info >= (3, 11):
            insts = bytecode_transformation.cleaned_instructions(f.__code__)
            for inst in insts:
                self.assertNotIn("_NONE", inst.opname)

    @skipIfNotPy311
    def test_py311_jump_offset(self):
        new_inst = bytecode_transformation.create_instruction
        load_global = bytecode_transformation.create_load_global
        consts = (None, 1, 2, 3, 4)

        def create_test_code(jump_opname, target_idx):
            targets = [
                new_inst("LOAD_CONST", argval=1),
                new_inst("LOAD_CONST", argval=3),
            ]
            jump_to_target_inst = new_inst(jump_opname, target=targets[target_idx])
            """
            pseudocode of generated bytecode:
            def test_py311_fn():
                goto target1
            target0:
                return 1
            target1:
                goto [target0/target2] (via fwd or bwd jump)
                return 2
            target2:
                return 3
                return 4
            """
            # test with LOAD_GLOBAL since it has a different instruction size
            insts = [
                new_inst("RESUME", arg=0),
                new_inst("JUMP_FORWARD", target=jump_to_target_inst),
                targets[0],
                load_global("print", False),
                new_inst("POP_TOP"),
                new_inst("RETURN_VALUE"),
                jump_to_target_inst,
                new_inst("LOAD_CONST", argval=2),
                load_global("print", False),
                new_inst("POP_TOP"),
                new_inst("RETURN_VALUE"),
                targets[1],
                new_inst("RETURN_VALUE"),
                new_inst("LOAD_CONST", argval=4),
                new_inst("RETURN_VALUE"),
            ]
            code_options = collections.OrderedDict(
                [
                    ("co_argcount", 0),
                    ("co_posonlyargcount", 0),
                    ("co_kwonlyargcount", 0),
                    ("co_nlocals", 0),
                    ("co_stacksize", 2),
                    ("co_flags", 3),
                    ("co_code", b""),
                    ("co_consts", consts),
                    ("co_names", ("print",)),
                    ("co_varnames", ()),
                    ("co_filename", __file__),
                    ("co_name", "test_py311_fn"),
                    ("co_qualname", "test_py311_fn"),
                    ("co_firstlineno", 1),
                    ("co_linetable", b""),
                    ("co_exceptiontable", b""),
                    ("co_freevars", ()),
                    ("co_cellvars", ()),
                ]
            )
            return bytecode_transformation.clean_and_assemble_instructions(
                insts,
                list(code_options.keys()),
                code_options,
            )

        # format: jump_opname, target_idx, expected forward jump, expected return value
        test_args = (
            ("JUMP_FORWARD", 0, False, 1),
            ("JUMP_FORWARD", 1, True, 3),
            ("JUMP_BACKWARD", 0, False, 1),
            ("JUMP_BACKWARD", 1, True, 3),
        )

        for test in test_args:
            insts, code = create_test_code(test[0], test[1])
            # check if offset of latest jump instruction is forward/backward
            for inst in reversed(insts):
                if inst.opname.startswith("JUMP"):
                    if test[2]:
                        self.assertIn("FORWARD", inst.opname)
                    else:
                        self.assertIn("BACKWARD", inst.opname)
                    break
            # run the code and check result

            def dummy_fn():
                pass

            dummy_fn.__code__ = code
            self.assertEqual(dummy_fn(), test[3])

            dummy_opt = torch._dynamo.optimize("eager")(dummy_fn)
            self.assertEqual(dummy_opt(), test[3])

    def test_exception_table_encode_varint(self):
        # these numbers have no real meaning to them
        nums = [
            0b111_101010_000000,
            0b1100_111000_010101_101010,
        ]
        b = bytecode_transformation.encode_exception_table_varint(
            nums[0]
        ) + bytecode_transformation.encode_exception_table_varint(nums[1])
        nums_new = []
        b_iter = iter(bytes(b))
        while True:
            try:
                nums_new.append(
                    bytecode_transformation.decode_exception_table_varint(b_iter)
                )
            except StopIteration:
                break
        self.assertEqual(nums, nums_new)

    @skipIfNotPy311
    def test_exception_table_parsing(self):
        def fn():
            try:
                with a():
                    b()
                c()
            except Exception:
                d()
            finally:
                e()
            f()

        tab = bytecode_transformation.parse_exception_table(
            fn.__code__.co_exceptiontable
        )
        b = bytecode_transformation.assemble_exception_table(tab)
        self.assertEqual(b, fn.__code__.co_exceptiontable)

    @skipIfNotPy311
    def test_exception_table_e2e(self):
        def fn():
            try:
                with a():
                    b()
                c()
            except Exception:
                d()
            finally:
                e()
            f()

        def nothing(*args):
            pass

        code = bytecode_transformation.transform_code_object(fn.__code__, nothing)
        self.assertEqual(code.co_exceptiontable, fn.__code__.co_exceptiontable)

    @skipIfNotPy311
    def test_exception_table_e2e_2(self):
        # last instructions of an exn_table entry is a large instruction
        # i.e., LOAD_GLOBAL a
        def fn():
            try:
                return a
            except Exception:
                pass

        def nothing(*args):
            pass

        code = bytecode_transformation.transform_code_object(fn.__code__, nothing)
        self.assertEqual(code.co_exceptiontable, fn.__code__.co_exceptiontable)

    @skipIfNotPy311
    def test_exception_table_entry_propagation(self):
        insts = []
        for _ in range(10):
            insts.append(bytecode_transformation.create_instruction("NOP"))
        insts[8].exn_tab_entry = bytecode_transformation.InstructionExnTabEntry(
            insts[0], insts[9], insts[0], 0, True
        )
        insts[0].exn_tab_entry = bytecode_transformation.InstructionExnTabEntry(
            insts[0], insts[0], insts[1], 0, True
        )
        insts[1].exn_tab_entry = bytecode_transformation.InstructionExnTabEntry(
            insts[0], insts[2], insts[2], 0, True
        )
        insts[5].exn_tab_entry = bytecode_transformation.InstructionExnTabEntry(
            insts[4], insts[6], insts[3], 0, True
        )
        insts[9].exn_tab_entry = bytecode_transformation.InstructionExnTabEntry(
            insts[9], insts[9], insts[4], 0, True
        )
        insts[7].exn_tab_entry = bytecode_transformation.InstructionExnTabEntry(
            insts[7], insts[9], insts[5], 0, True
        )
        bytecode_transformation.propagate_inst_exn_table_entries(insts)
        expected = [1, 2, 2, 0, 3, 3, 3, 5, 5, 4]
        for inst, exp in zip(insts, expected):
            self.assertIsNotNone(inst.exn_tab_entry)
            self.assertIs(inst.exn_tab_entry.target, insts[exp])

    @skipIfNotPy311
    def test_compute_exception_table_nested(self):
        insts = []
        for _ in range(20):
            insts.append(bytecode_transformation.create_instruction("NOP"))
        insts[10].exn_tab_entry = bytecode_transformation.InstructionExnTabEntry(
            insts[1], insts[10], insts[0], 0, True
        )
        insts[0].exn_tab_entry = bytecode_transformation.InstructionExnTabEntry(
            insts[1], insts[1], insts[1], 0, True
        )
        insts[1].exn_tab_entry = bytecode_transformation.InstructionExnTabEntry(
            insts[1], insts[3], insts[2], 0, True
        )
        insts[5].exn_tab_entry = bytecode_transformation.InstructionExnTabEntry(
            insts[5], insts[7], insts[3], 0, True
        )
        insts[9].exn_tab_entry = bytecode_transformation.InstructionExnTabEntry(
            insts[10], insts[10], insts[4], 0, True
        )
        insts[7].exn_tab_entry = bytecode_transformation.InstructionExnTabEntry(
            insts[8], insts[10], insts[5], 0, True
        )
        insts[14].exn_tab_entry = bytecode_transformation.InstructionExnTabEntry(
            insts[13], insts[17], insts[6], 0, True
        )
        insts[16].exn_tab_entry = bytecode_transformation.InstructionExnTabEntry(
            insts[15], insts[16], insts[7], 0, True
        )
        bytecode_transformation.update_offsets(insts)
        tab = bytecode_transformation.compute_exception_table(insts)
        expected = [
            (1, 1, 1),
            (2, 3, 2),
            (4, 4, 0),
            (5, 7, 3),
            (8, 9, 5),
            (10, 10, 4),
            (13, 14, 6),
            (15, 16, 7),
            (17, 17, 6),
        ]
        self.assertEqual(len(tab), len(expected))
        for entry, exp in zip(tab, expected):
            self.assertEqual(entry.start, exp[0] * 2)
            self.assertEqual(entry.end, exp[1] * 2)
            self.assertEqual(entry.target, exp[2] * 2)

    @skipIfNotPy311
    def test_remove_dead_code_with_exn_table_entries(self):
        create_instruction = bytecode_transformation.create_instruction
        target1 = create_instruction("NOP")
        target2 = create_instruction("NOP")
        target3 = create_instruction("NOP")
        exn_start = create_instruction("NOP")
        exn_end = create_instruction("NOP")
        insts = [
            create_instruction("JUMP_FORWARD", target=target1),
            exn_start,  # dead
            target1,
            create_instruction("JUMP_FORWARD", target=target3),
            exn_end,  # dead
            target2,
            target3,
        ]
        exn_start.exn_tab_entry = bytecode_transformation.InstructionExnTabEntry(
            exn_start, exn_end, target2, 0, True
        )
        bytecode_transformation.propagate_inst_exn_table_entries(insts)
        insts = bytecode_analysis.remove_dead_code(insts)
        self.assertEqual(len(insts), 5)
        self.assertNotIn(exn_start, insts)
        self.assertNotIn(exn_end, insts)
        self.assertIn(target2, insts)
        self.assertIn(target3, insts)
        bytecode_transformation.update_offsets(insts)
        tab = bytecode_transformation.compute_exception_table(insts)
        self.assertEqual(len(tab), 1)
        self.assertEqual(tab[0].start, 2)
        self.assertEqual(tab[0].end, 4)
        self.assertEqual(tab[0].target, 6)

    def test_unhandled_exception_in_dynamo(self):
        # traceback.format_exc() approximates an unhandled exception
        def f(a):
            a += 1
            raise RuntimeError("smoge")
            return a

        opt_fn = torch._dynamo.optimize("eager")(f)
        try:
            opt_fn(torch.ones(2))
        except RuntimeError as e:
            self.assertIn("smoge", traceback.format_exc())

    @unittest.skip("Not clear why this test would trigger a segfault.")
    def test_unhandled_exception_in_dynamo2(self):
        # segfaults in python 3.11 if shadow frame is freed improperly
        from torch.testing import make_tensor

        def fn():
            # test that the errors are the same for dense and sparse versions
            def test1(*, is_sparse):
                # shapes must be compatible for matrix multiplication
                a = make_tensor((2, 3), dtype=torch.float32, device="cpu")
                if is_sparse:
                    a_sparse = a.to_sparse_csr()
                    return torch.addmm(a, a_sparse, a)
                else:
                    return torch.addmm(a, a, a)

            try:
                test1(is_sparse=False)
            except RuntimeError as msg:
                try:
                    test1(is_sparse=True)
                except RuntimeError as msg2:
                    raise RuntimeError("smoge")

        opt_fn = torch._dynamo.optimize("eager")(fn)
        try:
            opt_fn()
        except RuntimeError:
            self.assertIn("smoge", traceback.format_exc())

    def test_variable_access_in_exception(self):
        def fn():
            x = torch.ones(3, 3)
            try:
                raise RuntimeError("bad")
            except RuntimeError:
                x += 1
            return x

        opt_fn = torch._dynamo.optimize("eager")(fn)
        torch.allclose(opt_fn(), torch.tensor([3.0]))

    def test_ordered_dict_alias_reconstruct(self):
        od = collections.OrderedDict

        def fn():
            d1 = dict()
            d1["a"] = 1
            d2 = od(d1)
            d2["b"] = 2
            torch._dynamo.graph_break()
            if isinstance(d2, od):
                return d2["a"] + d2["b"]
            else:
                return 0

        dis.dis(fn)
        self.assertEqual(torch._dynamo.optimize("eager")(fn)(), 3)

    @skipIfNotPy311
    def test_get_instruction_source_311(self):
        def f():
            # flake8: noqa
            # fmt: off
            # test binary ops
            a = ( b   )   +   c
            a = (a + b) // (c - d)
            a = b    \
         +\
               c  # test
            a = (
                (b  # test +
                    )  \
                # +
            << (

                c  # test
                \
            )  # test
            )

            # test slice
            a = bbb   [  ccc    ]
            b = bbbbb \
                [  ccc # test

                 + ddd  \

                ] # test
            a = bbb[ccc][ddd][eee]

            # test nested and multiline function calls
            a = g(g(g(b)))
            a = g(h(
                g(b),
                c
            ))

            # test chained function calls
            a = (g(x).y)(
                z
            )(1)(2)

            # test unicode (match traceback behavior)
            a = ("🔥🔥🔥" +
                + "🔥🔥") + b

        from torch._dynamo.utils import get_instruction_source_311

        offsets = (3, 11, 15, 19, 23, 29, 35, 46, 58, 74)
        insts = list(dis.get_instructions(f))
        # uncomment to determine offsets
        # print(*enumerate(insts), sep="\n")
        all_sources = "\n".join(
            get_instruction_source_311(f.__code__, insts[offset]) for offset in offsets
        )
        self.assertExpectedInline(
            all_sources,
            """\
            a = ( b   )   +   c
                ~~~~~~~~~~^~~~~

            a = (a + b) // (c - d)
                ~~~~~~~~^^~~~~~~~~

            a = b    \\
                ~~~~~~
         +\\
         ^~
               c  # test
               ~

                (b  # test +
                ~~~~~~~~~~~~
                    )  \\
                    ~~~~
                # +
                ~~~
            << (
            ^^~~


                c  # test
                ~~~~~~~~~
                \\
                ~
            )  # test
            ~

            a = bbb   [  ccc    ]
                ~~~~~~^^^^^^^^^^^

            b = bbbbb \\
                ~~~~~~~
                [  ccc # test
                ^^^^^^^^^^^^^


                 + ddd  \\
                 ^^^^^^^^


                ] # test
                ^

            a = bbb[ccc][ddd][eee]
                ~~~~~~~~^^^^^

            a = g(g(g(b)))
                  ~^^^^^^

            a = g(h(
                  ~^
                g(b),
                ^^^^^
                c
                ^
            ))
            ^

            a = (g(x).y)(
                ~~~~~~~~~
                z
                ~
            )(1)(2)
            ~^^^
""",
        )
        # test unicode (since assertExpectedInline doesn't support unicode)
        self.assertEqual(
            get_instruction_source_311(f.__code__, insts[84]),
            """\
            a = ("🔥🔥🔥" +
                ~~~~~~~~
                + "🔥🔥") + b
                ~~~~~~~~^~~
""",
        )

    def test_raise_guard_full_constraint(self):
        y = torch.randn([3, 3, 3])

        def my_dyn_fn(x):
            if x.shape[0] == 3:
                return x.sin()
            return x.cos()

        torch._dynamo.mark_dynamic(y, 0)
        with self.assertRaises(ConstraintViolationError):
            torch._dynamo.optimize("eager")(my_dyn_fn)(y)

    def test_mark_static(self):
        counter = CompileCounter()

        def my_dyn_fn(x):
            return x.cos()

        y = torch.randn([3])
        torch._dynamo.mark_static(y, 0)
        torch._dynamo.optimize(counter)(my_dyn_fn)(y)

        z = torch.randn([4])
        torch._dynamo.optimize(counter)(my_dyn_fn)(z)

        self.assertEqual(counter.frame_count, 2)

    def test_no_raise_guard_partial_constraint(self):
        y = torch.randn([3, 3, 3])

        def my_dyn_fn(x):
            if x.shape[0] > 3:
                return x.sin()
            return x.cos()

        torch._dynamo.optimize("eager")(my_dyn_fn)(y)
        torch._dynamo.mark_dynamic(y, 0)
        torch._dynamo.reset()
        torch._dynamo.optimize("eager")(my_dyn_fn)(y)

    def test_no_raise_guard_partial_constraint_across_break(self):
        y = torch.randn([3, 3, 3])

        def my_dyn_fn(x, y):
            z = x * y

            torch._dynamo.graph_break()
            if z.shape[0] > 2:
                return z.cos()

            return x.cos()

        torch._dynamo.optimize("eager")(my_dyn_fn)(y, y)
        torch._dynamo.mark_dynamic(y, 0)
        torch._dynamo.reset()
        torch._dynamo.optimize("eager")(my_dyn_fn)(y, y)

    # Sadly, this does not throw - we do not prop correctly across the graph break
    @unittest.expectedFailure
    def test_raise_guard_partial_constraint_across_break(self):
        y = torch.randn([3, 3, 3])

        def my_dyn_fn(x, y):
            z = x * y

            torch._dynamo.graph_break()
            if z.shape[0] == 3:
                return z.cos()

            return x.cos()

        torch._dynamo.optimize("eager")(my_dyn_fn)(y, y)
        torch._dynamo.mark_dynamic(y, 0)
        torch._dynamo.reset()
        with self.assertRaisesRegex(
            Exception,
        ):
            torch._dynamo.optimize("eager")(my_dyn_fn)(y, y)

    def test_raise_guard_partial_constraint_no_graph_break(self):
        y = torch.randn([3, 3, 3])

        def my_dyn_fn(x, y):
            z = x * y

            if z.shape[0] == 3:
                return z.cos()

            return x.cos()

        torch._dynamo.mark_dynamic(y, 0)
        with self.assertRaises(ConstraintViolationError):
            torch._dynamo.optimize("eager")(my_dyn_fn)(y, y)

    def test_cannot_trace_mark_dynamic(self):
        y = torch.randn([3, 3, 3])

        def my_dyn_fn(x):
            torch._dynamo.mark_dynamic(x, 0)
            return x * x

        with self.assertRaisesRegex(
            AssertionError, "Attempt to trace forbidden callable"
        ):
            torch._dynamo.optimize("eager")(my_dyn_fn)(y)

    def test_cannot_trace_mark_dynamic_safe_unreached(self):
        y = torch.randn([3, 3, 3])

        def my_dyn_fn(x):
            if x.shape[0] == 3:
                return x
            print("Running", torch._dynamo.mark_dynamic(x, 0))
            return x * x

        torch._dynamo.optimize("eager")(my_dyn_fn)(y)

    def test_anomaly_aot_autograd(self):
        @allow_in_graph
        def h(a):
            r = a.sum()
            # Trigger an exception in backwards
            r.register_hook(lambda x: x + x.item())
            return r

        @torch.compile(backend="aot_eager")
        def f(a):
            return h(a)

        with warnings.catch_warnings(record=True) as w, self.assertRaises(
            torch._dynamo.exc.BackendCompilerFailed
        ):
            f(torch.randn(2, 2, requires_grad=True))

        self.assertEqual(len(w), 1)
        self.assertIn("forward call that caused the error", str(w[0].message))

    def test_py_guards_mark_dynamic(self):
        def my_dyn_fn(a):
            if a.shape[0] > 2:
                return a.cos()
            return a.sin()

        counter = CompileCounter()

        # Run with dynamic
        x0 = torch.randn([3, 3, 3])
        torch._dynamo.mark_dynamic(x0, 0)
        torch._dynamo.optimize(counter)(my_dyn_fn)(x0)
        self.assertEqual(counter.frame_count, 1)

        # Run without dynamic, no recompile
        x = torch.randn([3, 3, 3])
        torch._dynamo.optimize(counter)(my_dyn_fn)(x)
        self.assertEqual(counter.frame_count, 1)

        # Mark a new dim, 1, as dynamic
        x1 = torch.randn([3, 3, 3])
        torch._dynamo.mark_dynamic(x1, 1)
        torch._dynamo.optimize(counter)(my_dyn_fn)(x1)
        # Recompile triggered because we marked a new dym as dynamic
        self.assertEqual(counter.frame_count, 2)

        # Reset
        torch._dynamo.reset()
        # Reset counter
        counter = CompileCounter()

        # Run with dynamic 1
        torch._dynamo.optimize(counter)(my_dyn_fn)(x1)
        self.assertEqual(counter.frame_count, 1)

        # Run with dynamic 0, not subset
        torch._dynamo.optimize(counter)(my_dyn_fn)(x0)
        self.assertEqual(counter.frame_count, 2)

        # Run with dynamic 0, 1, 2, not subset
        x012 = torch.randn([3, 3, 3])
        torch._dynamo.mark_dynamic(x012, 0)
        torch._dynamo.mark_dynamic(x012, 1)
        torch._dynamo.mark_dynamic(x012, 2)
        torch._dynamo.optimize(counter)(my_dyn_fn)(x012)
        self.assertEqual(counter.frame_count, 3)

    def test_recompile_on_global_state_change(self):
        last_state = []
        cnt = 0

        def my_compiler(gm, _):
            nonlocal cnt
            cnt += 1
            state = read_state()

            def inner(*args):
                last_state[:] = state
                return gm(*args)

            return inner

        def read_state():
            return [
                torch.is_grad_enabled(),
                torch.are_deterministic_algorithms_enabled(),
                torch._C._get_cublas_allow_tf32(),
            ]

        def write_state(state):
            torch.set_grad_enabled(state[0]),
            torch.use_deterministic_algorithms(state[1])
            torch._C._set_cublas_allow_tf32(state[2]),

        @torch.compile(backend=my_compiler)
        def fn(x):
            return x + 1

        initial_state = read_state()
        y = torch.randn(10)
        try:
            for round in range(3):
                for i in range(len(initial_state)):
                    new_state = [False] * len(initial_state)
                    new_state[i] = True
                    write_state(new_state)
                    assert read_state() == new_state
                    last_state.clear()
                    fn(y)
                    assert last_state == new_state
                    if round == 0:
                        assert cnt == i + 1
                    else:
                        assert cnt == len(initial_state)
        finally:
            write_state(initial_state)

    def test_grad_state_mutated(self):
        prior = torch.is_grad_enabled()
        value = None
        cnt = CompileCounter()

        @torch._dynamo.allow_in_graph
        def check_state():
            nonlocal value
            value = torch.is_grad_enabled()

        @torch.compile(backend=cnt, fullgraph=True)
        def fn(x):
            check_state()
            torch.set_grad_enabled(False)
            return x + 1

        try:
            torch.set_grad_enabled(True)
            fn(torch.randn(10))
            assert value is True
            assert torch.is_grad_enabled() is False

            value = None
            torch.set_grad_enabled(True)
            fn(torch.randn(10))
            assert value is True
            assert torch.is_grad_enabled() is False

            assert cnt.frame_count == 1
        finally:
            torch.set_grad_enabled(prior)

    def test_determinstic_algorithms_mutated(self):
        prior = torch.are_deterministic_algorithms_enabled()
        value = None
        cnt = CompileCounter()

        @torch._dynamo.allow_in_graph
        def check_state():
            nonlocal value
            value = torch.are_deterministic_algorithms_enabled()

        @torch.compile(backend=cnt, fullgraph=True)
        def fn(x):
            check_state()
            torch.use_deterministic_algorithms(False)
            return x + 1

        try:
            torch.use_deterministic_algorithms(True)
            fn(torch.randn(10))
            assert value is True
            assert torch.are_deterministic_algorithms_enabled() is False

            value = None
            torch.use_deterministic_algorithms(True)
            fn(torch.randn(10))
            assert value is True
            assert torch.are_deterministic_algorithms_enabled() is False

            assert cnt.frame_count == 1
        finally:
            torch.use_deterministic_algorithms(prior)

    def test_torch_compile_ctx_on_forward_and_training_step(self):
        class MyModel(torch.nn.Module):
            def forward(self):
                ...

            def training_step(self):
                self()

        model = MyModel()
        compiled_model = torch.compile(model)

        model.forward = compiled_model.dynamo_ctx(model.forward)
        model.training_step = compiled_model.dynamo_ctx(model.training_step)

        model.training_step()

    def test_torch_guards_stack_frame_register_inlining(self):
        x = torch.tensor([0.5, 0.5])
        y = torch.tensor([0.75, 0.75, 0.75, 0.75])
        z = torch.tensor([0.25, 0.25, 0.25, 0.25, 0.25, 0.25, 0.25, 0.25])

        def uwu_inline_me(x, y, z):
            r = torch.cat((x, x)) + y
            r2 = torch.cat((y, y)) + z
            return r, r2

        def fn(x, y, z):
            r, r2 = uwu_inline_me(x, y, z)
            return torch.mul(r, r), torch.mul(r2, r2)

        seen_frames = []
        import contextlib

        @contextlib.contextmanager
        def global_context_capture_fn(frame_summary):
            if frame_summary is not None:
                seen_frames.append(frame_summary)
            yield

        with mock.patch(
            "torch._guards.TracingContext.current_frame",
            side_effect=global_context_capture_fn,
        ):
            torch._dynamo.optimize("eager")(fn)(x, y, z)

        self.assertEqual(len(seen_frames), 1)
        self.assertEqual(seen_frames[0].name, "fn")
        self.assertEqual(seen_frames[0].line, "r, r2 = uwu_inline_me(x, y, z)")

    def test_torch_guards_stack_frame_register_inlining_deep(self):
        x = torch.tensor([0.5, 0.5])
        y = torch.tensor([0.75, 0.75, 0.75, 0.75])
        z = torch.tensor([0.25, 0.25, 0.25, 0.25, 0.25, 0.25, 0.25, 0.25])

        def uwu_inline_me_deep(x, y):
            return torch.cat((x, x)) + y

        def uwu_inline_me(x, y, z):
            r = uwu_inline_me_deep(x, y)
            r2 = uwu_inline_me_deep(y, z)
            return r, r2

        def fn(x, y, z):
            r, r2 = uwu_inline_me(x, y, z)
            return torch.mul(r, r), torch.mul(r2, r2)

        seen_frames = []
        import contextlib

        @contextlib.contextmanager
        def global_context_capture_fn(frame_summary):
            if frame_summary is not None:
                seen_frames.append(frame_summary)
            yield

        with mock.patch(
            "torch._guards.TracingContext.current_frame",
            side_effect=global_context_capture_fn,
        ):
            torch._dynamo.optimize("eager")(fn)(x, y, z)

        self.assertEqual(len(seen_frames), 3)
        self.assertEqual(seen_frames[0].name, "fn")
        self.assertEqual(seen_frames[1].name, "uwu_inline_me")
        self.assertEqual(seen_frames[2].line, "r2 = uwu_inline_me_deep(y, z)")

    def test_error_on_recompile(self):
        @torch._dynamo.optimize("eager")
        def fn(a, b):
            return a + b

        with unittest.mock.patch("torch._dynamo.config.error_on_recompile", True):
            with self.assertRaises(torch._dynamo.exc.RecompileError):
                fn(torch.rand(2, 3), torch.rand(2, 3))
                fn(torch.rand(2, 3), (1, 2, 3))

    @expectedFailureDynamic
    @torch._dynamo.config.patch(automatic_dynamic_shapes=False)
    def test_compile_profiler(self):
        class Model(torch.nn.Module):
            def forward(self, input):
                return input + input

        model = Model()
        with CompileProfiler() as prof:
            compiled = torch.compile(model, backend=prof)
            base_checker = (
                lambda: FileCheck()
                .check("Torchdynamo Profiler Report")
                .check("Graph Breaks")
                .check("No graph breaks detected.")
                .check("Recompilation")
            )
            input = torch.rand((2, 3, 4))
            _ = compiled(input)
            base_checker().check("No recompilation detected.").run(prof.report())

            new_shape_input = torch.rand((3, 3, 4))
            _ = compiled(new_shape_input)

            # Not an exhaustive test of dynamic shapes behavior, but some sanity
            if torch._dynamo.config.assume_static_by_default:
                base_checker().check("Recompile Reasons").check("'forward'").check(
                    "cache_size_limit to 1"
                ).run(prof.report())
            else:
                base_checker().check("No recompilation detected.").run(prof.report())

            new_shape_input = torch.rand((4, 3, 4))
            _ = compiled(new_shape_input)

            base_checker().check("Recompile Reasons").check("'forward'").check(
                "tensor 'L['input']' size mismatch at index 0. expected 2, actual 3"
            ).check(
                "tensor 'L['input']' size mismatch at index 0. expected 3, actual 4"
            ).run(
                prof.report()
            )

    def test_guards_strip_function_call(self):
        from torch._dynamo.guards import strip_function_call

        test_case = [
            ("___odict_getitem(a, 1)", "a"),
            ("a.layers[slice(2)][0]._xyz", "a"),
            ("getattr(a.layers[slice(2)][0]._abc, '0')", "a"),
            ("getattr(getattr(a.x[3], '0'), '3')", "a"),
            ("a.layers[slice(None, -1, None)][0]._xyz", "a"),
            ("a.layers[func('offset', -1, None)][0]._xyz", "a"),
        ]
        # strip_function_call should extract the object from the string.
        for name, expect_obj in test_case:
            self.assertEqual(strip_function_call(name), expect_obj)

    def test_int_neg(self):
        def int_neg(a, b):
            x = a.shape[0]
            y = b.shape[0]
            return -x * -y * a * b

        torch._dynamo.testing.standard_test(self, int_neg, 2)

    def test_hash_getitem_slice(self):
        s = GetItemSource(LocalSource("foo"), slice(None, -1, None))
        s2 = GetItemSource(LocalSource("foo"), slice(None, -1, None))
        s3 = GetItemSource(LocalSource("foo"), slice(None, -1, 2))
        some_set = set()

        self.assertTrue(s not in some_set)
        self.assertTrue(s2 not in some_set)
        self.assertTrue(s3 not in some_set)

        some_set.add(s)

        self.assertTrue(s in some_set)
        # s and s2 should hash the  same
        self.assertTrue(s2 in some_set)
        # s3 should be different
        self.assertTrue(s3 not in some_set)

        self.assertTrue(s == s2)
        self.assertTrue(s != s3)

    def test_inline_dict_function(self):
        def _result_type_dict(dtype):
            return {bool: torch.float32}[dtype]

        @torch.compile
        def f():
            return torch.ones(3, dtype=_result_type_dict(bool))

        self.assertEqual(f(), torch.ones(3, dtype=torch.float32))

    def test_inline_dict_function_passed_as_arg(self):
        @torch.compile
        def fn(d, x, y):
            if d[x] is torch.float32:
                return y.cos()
            else:
                return y.sin()

        dd = {bool: torch.float32, int: torch.int64}
        self.assertEqual(fn(dd, bool, torch.ones(4)), torch.ones(4).cos())
        self.assertEqual(fn(dd, int, torch.ones(4)), torch.ones(4).sin())

    def test_add_sizes(self):
        def func(x):
            y = x.size()
            return y + y

        eager_out = func(torch.ones(10, 10, 3))
        compile_out = torch._dynamo.optimize("eager")(func)(torch.ones(10, 10, 3))
        self.assertTrue(isinstance(compile_out, torch.Size))
        self.assertEqual(eager_out, compile_out)

    @unittest.skipIf(not TEST_MULTIGPU, "need multiple GPU")
    def test_cuda_set_device(self):
        def fn():
            a = torch.ones(2, device="cuda")
            torch.cuda.set_device(1)
            return a + 1

        with torch.cuda.device(0):
            counter = CompileCounter()
            opt_fn = torch._dynamo.optimize(counter)(fn)
            res = opt_fn()
            self.assertEqual(res.device.type, "cuda")
            self.assertEqual(res.device.index, 0)
            self.assertEqual(counter.frame_count, 2)

    def test_nested_function_resuming_with_correct_globals(self):
        # https://github.com/pytorch/pytorch/issues/99665
        try:
            from .utils import outer_func
        except ImportError:
            from utils import outer_func

        def gn(x, y):
            return x + y

        def fn(x, y):
            return outer_func(gn)(x, y)

        x = torch.rand([3])
        y = torch.rand([3])
        opt_fn = torch.compile(backend="eager")(fn)
        ref = fn(x, y)
        res = opt_fn(x, y)
        self.assertTrue(same(ref, res))

    @dataclasses.dataclass
    class CSETestCase:
        expr: str
        preface: typing.List[str] = dataclasses.field(default_factory=list)
        expected: typing.Optional[str] = None
        expected_py38: typing.Optional[str] = None

    def _is_py38(self) -> bool:
        return sys.version_info[:2] <= (3, 8)

    def _has_ast_unparse(self) -> bool:
        from torch._dynamo.guards import HAS_UNPARSE_FUNCTIONS

        return HAS_UNPARSE_FUNCTIONS

    def test_guards_cse_pass_single(self):
        if not self._has_ast_unparse():
            if IS_FBCODE:
                raise RuntimeError("Needs astunparse or Python-3.9+")
            raise unittest.SkipTest("Needs astunparse or Python-3.9+")
        from torch._dynamo.guards import PyExprCSEPass

        testcase = self.CSETestCase
        testcases = [
            # Nothing gets CSE-d, since the only repeated sub-expression is 'x'.
            # i.e. not a node type we are interested on.
            testcase(expr="x[0].a"),
            testcase(expr="x[1].a"),
            testcase(expr="x[2].a"),
            # 'a.b.c' gets CSE-d, since it's a sub-expression used more than 'PyExprCSEPass.USE_THRESHOLD'.
            testcase(
                expr="a.b.c[0].d.e",
                preface=["_var0 = a.b", "_var1 = _var0.c"],
                expected="_var1[0].d.e",
            ),
            testcase(expr="a.b.c[1].d.e", expected="_var1[1].d.e"),
            testcase(expr="a.b.c[2].d.e", expected="_var1[2].d.e"),
            # 'm.n[0]' gets CSE-d, since it is a sub-expression used more than 'PyExprCSEPass.USE_THRESHOLD'.
            testcase(
                expr="f(m.n[0], '0').x.y.z",
                preface=["_var2 = m.n", "_var3 = _var2[0]"],
                expected="f(_var3, '0').x.y.z",
            ),
            testcase(expr="f(m.n[0], '1').x.y.z", expected="f(_var3, '1').x.y.z"),
            testcase(expr="f(m.n[0], '2').x.y.z", expected="f(_var3, '2').x.y.z"),
            # The whole expressiong gets CSE-d, as well as all of its sub-expressions.
            testcase(
                expr="self.g(a, b).k",
                preface=["_var4 = self.g", "_var5 = _var4(a, b)", "_var6 = _var5.k"],
                expected="_var6",
            ),
            testcase(expr="self.g(a, b).k", expected="_var6"),
            testcase(expr="self.g(a, b).k", expected="_var6"),
        ]
        csepass = PyExprCSEPass()
        csepass.count([t.expr for t in testcases])

        for t in testcases:
            preface, expr = csepass.replace(t.expr)
            self.assertEqual(preface, t.preface)
            expected = t.expected if t.expected is not None else t.expr
            self.assertEqual(expr, expected)

    def test_guards_cse_pass_multiple(self):
        if not self._has_ast_unparse():
            raise unittest.SkipTest("Needs astunparse or Python-3.9+")
        from torch._dynamo.guards import PyExprCSEPass

        testcase = self.CSETestCase
        testcases = [
            testcase(
                expr="x[0].a < x[1].a * (3 - x[2].a)",
                expected="x[0].a < x[1].a * (3 - x[2].a)",
                expected_py38="(x[0].a < (x[1].a * (3 - x[2].a)))",
            ),
            testcase(
                expr="a.b.c[0].d.e + a.b.c[1].d.e * a.b.c[2].d.e > 0",
                preface=["_var0 = a.b", "_var1 = _var0.c"],
                expected="_var1[0].d.e + _var1[1].d.e * _var1[2].d.e > 0",
                expected_py38="((_var1[0].d.e + (_var1[1].d.e * _var1[2].d.e)) > 0)",
            ),
            testcase(
                expr="f(m.n[0], '0').x.y.z * f(m.n[0], '1').x.y.z * f(m.n[0], '2').x.y.z < 512",
                preface=["_var2 = m.n", "_var3 = _var2[0]"],
                expected="f(_var3, '0').x.y.z * f(_var3, '1').x.y.z * f(_var3, '2').x.y.z < 512",
                expected_py38="(((f(_var3, '0').x.y.z * f(_var3, '1').x.y.z) * f(_var3, '2').x.y.z) < 512)",
            ),
            testcase(
                expr="self.g(a, b).k + (1 - self.g(a, b).k) <= m[0].a + self.g(a, b).k",
                preface=["_var4 = self.g", "_var5 = _var4(a, b)", "_var6 = _var5.k"],
                expected="_var6 + (1 - _var6) <= m[0].a + _var6",
                expected_py38="((_var6 + (1 - _var6)) <= (m[0].a + _var6))",
            ),
        ]

        csepass = PyExprCSEPass()
        csepass.count([t.expr for t in testcases])

        for t in testcases:
            preface, expr = csepass.replace(t.expr)
            self.assertEqual(preface, t.preface)
            expected = t.expected_py38 if self._is_py38() else t.expected
            expected = expected if expected is not None else t.expr
            self.assertEqual(expr, expected)

    def test_guard_function_builder_with_cse(self):
        from torch._dynamo.guards import build_guard_function

        exprs = [
            "x[0].a < x[1].a * (3 - x[2].a)",
            "a.b.c[0].d.e + a.b.c[1].d.e * a.b.c[2].d.e > 0",
            "f(m.n[0], '0').x.y.z * f(m.n[0], '1').x.y.z * f(m.n[0], '2').x.y.z < 512",
            "self.g(a, b).k + (1 - self.g(a, b).k) <= m[0].a + self.g(a, b).k",
        ]

        _, pycode = build_guard_function(exprs, "")
        expected = """\
def ___make_guard_fn():
    def guard(L):
        if not (x[0].a < x[1].a * (3 - x[2].a)):
            return False
        _var0 = a.b
        _var1 = _var0.c
        if not (_var1[0].d.e + _var1[1].d.e * _var1[2].d.e > 0):
            return False
        _var2 = m.n
        _var3 = _var2[0]
        if not (f(_var3, '0').x.y.z * f(_var3, '1').x.y.z * f(_var3, '2').x.y.z < 512):
            return False
        _var4 = self.g
        _var5 = _var4(a, b)
        _var6 = _var5.k
        if not (_var6 + (1 - _var6) <= m[0].a + _var6):
            return False
        return True
    return guard
"""
        expected_38 = """\
def ___make_guard_fn():
    def guard(L):
        if not ((x[0].a < (x[1].a * (3 - x[2].a)))):
            return False
        _var0 = a.b
        _var1 = _var0.c
        if not (((_var1[0].d.e + (_var1[1].d.e * _var1[2].d.e)) > 0)):
            return False
        _var2 = m.n
        _var3 = _var2[0]
        if not ((((f(_var3, '0').x.y.z * f(_var3, '1').x.y.z) * f(_var3, '2').x.y.z) < 512)):
            return False
        _var4 = self.g
        _var5 = _var4(a, b)
        _var6 = _var5.k
        if not (((_var6 + (1 - _var6)) <= (m[0].a + _var6))):
            return False
        return True
    return guard
"""
        expected_38_no_astunparse = """\
def ___make_guard_fn():
    def guard(L):
        if not (x[0].a < x[1].a * (3 - x[2].a)):
            return False
        if not (a.b.c[0].d.e + a.b.c[1].d.e * a.b.c[2].d.e > 0):
            return False
        if not (f(m.n[0], '0').x.y.z * f(m.n[0], '1').x.y.z * f(m.n[0], '2').x.y.z < 512):
            return False
        if not (self.g(a, b).k + (1 - self.g(a, b).k) <= m[0].a + self.g(a, b).k):
            return False
        return True
    return guard
"""

        if self._is_py38():
            expected = (
                expected_38 if self._has_ast_unparse() else expected_38_no_astunparse
            )
        self.assertEqual(expected, pycode)

    def test_dynamo_compiling_fake_tensor_to_vararg_int(self):
        class MyModule(torch.nn.Module):
            def __init__(self):
                super().__init__()

            def forward(self, x):
                # use numpy int so it's wrapped as fake tensor in dynamo
                shape = np.int_(16)
                # test shape as fake tensor, which param type is
                # Sequence[Union[_int, SymInt]]
                return x.reshape(shape)

        x = torch.rand([4, 4])
        model = MyModule()
        orig_out = model(x)
        opt_model = torch._dynamo.optimize("eager")(MyModule())
        opt_out = opt_model(x)
        self.assertTrue(same(orig_out, opt_out))

    def test_scalar_tensor_is_equivalent_to_symint_argument(self):
        class GumbelTopKSampler(torch.nn.Module):
            def __init__(self, T, k):
                super().__init__()
                self.T = torch.nn.Parameter(
                    torch.tensor(T, dtype=torch.float32), requires_grad=False
                )
                self.k = torch.nn.Parameter(
                    torch.tensor(k, dtype=torch.int32), requires_grad=False
                )

            def sample_discrete(self, logits):
                threshold = torch.topk(logits, self.k, sorted=True)[0][..., -1]
                samples = torch.ge(logits.squeeze(1), threshold).float()
                return samples

            def forward(self, logits):
                dsamples = self.sample_discrete(logits)
                return dsamples

        x = torch.rand([4, 4, 4, 4])
        m = GumbelTopKSampler(T=4, k=4)
        orig_out = m(x)
        opt_m = torch.compile(backend="eager")(m)
        opt_out = opt_m(x)
        self.assertTrue(same(orig_out, opt_out))

    def test_scalar_tensor_is_equivalent_to_symint_list_argument(self):
        class Jitter(torch.nn.Module):
            def __init__(self, jitter_val):
                super().__init__()
                self.jitter_val = jitter_val

            def roll_tensor(self, input):
                h_shift = self.jitter_val - 1
                w_shift = self.jitter_val + 1
                return torch.roll(
                    torch.roll(input, shifts=h_shift, dims=2), shifts=w_shift, dims=3
                )

            def forward(self, input):
                return self.roll_tensor(input)

        x = torch.rand([4, 4, 4, 4])
        m = Jitter(jitter_val=4)
        orig_out = m(x)
        opt_m = torch.compile(backend="eager")(m)
        opt_out = opt_m(x)
        self.assertTrue(same(orig_out, opt_out))

    def test_scalar_tensor_is_equivalent_to_int_list_argument(self):
        class MyModel(torch.nn.Module):
            def forward(self, input):
                permute = torch.tensor([0, 2, 1])
                x = input.permute(*permute)
                return x

        x = torch.randn(2, 3, 4)
        m = MyModel()
        orig_out = m(x)
        opt_m = torch.compile(backend="eager")(m)
        opt_out = opt_m(x)
        self.assertTrue(same(orig_out, opt_out))

    def test_torch_variable_hasattr(self):
        def fn(x):
            if hasattr(torch.nn, "Module"):
                return x * x
            return x + 1

        compiled_fn = torch.compile(backend="eager", fullgraph=True)(fn)

        x = torch.rand([4, 4])
        fn_out = fn(x)
        compiled_out = compiled_fn(x)
        self.assertTrue(same(fn_out, compiled_out))

    def test_torch_objects_as_keys(self):
        remap = {torch.float16: torch.float32}

        def fn():
            return torch.randn(3, dtype=remap[torch.float16])

        opt = torch._dynamo.optimize("eager")(fn)
        opt()

    def test_tracing_py_tree(self):
        import torch.utils._pytree as pytree

        def fn(xs):
            flat_xs, spec = pytree.tree_flatten(xs)
            res = [x.clone() for x in flat_xs]
            return pytree.tree_unflatten(res, spec)

        xs = [torch.tensor(i) for i in range(3)]

        counter = CompileCounter()
        torch._dynamo.optimize(counter, nopython=True)(fn)(xs)
        self.assertEqual(counter.frame_count, 1)
        self.assertEqual(counter.op_count, 3)

    def test_tracing_nested_py_tree(self):
        import torch.utils._pytree as pytree

        def fn(xs):
            flat_xs, spec = pytree.tree_flatten(xs)
            res = [x.clone() for x in flat_xs]
            return pytree.tree_unflatten(res, spec)

        xs = [torch.tensor(i) for i in range(3)]
        xsl = [xs, xs, xs, xs]

        counter = CompileCounter()
        comp_out = torch._dynamo.optimize(counter, nopython=True)(fn)(xsl)
        real_out = fn(xsl)
        self.assertEqual(comp_out, real_out)
        self.assertEqual(counter.frame_count, 1)
        self.assertEqual(counter.op_count, 12)

    def test_tracing_nested_py_tree_tuples(self):
        import torch.utils._pytree as pytree

        def fn(xs):
            flat_xs, spec = pytree.tree_flatten(xs)
            res = [x.clone() for x in flat_xs]
            return pytree.tree_unflatten(res, spec)

        xs = [torch.tensor(i) for i in range(3)]
        xsl = (xs, xs, xs, xs)

        counter = CompileCounter()
        comp_out = torch._dynamo.optimize(counter, nopython=True)(fn)(xsl)
        real_out = fn(xsl)
        self.assertEqual(comp_out, real_out)
        self.assertEqual(counter.frame_count, 1)
        self.assertEqual(counter.op_count, 12)

    def test_tracing_nested_py_tree_dicts(self):
        import torch.utils._pytree as pytree

        def fn(xs):
            flat_xs, spec = pytree.tree_flatten(xs)
            res = [x.clone() for x in flat_xs]
            return pytree.tree_unflatten(res, spec)

        xs = [torch.tensor(i) for i in range(3)]
        xsl = {
            "a": xs,
            "b": xs,
            "c": xs,
        }

        counter = CompileCounter()
        comp_out = torch._dynamo.optimize(counter, nopython=True)(fn)(xsl)
        real_out = fn(xsl)
        self.assertEqual(comp_out, real_out)
        self.assertEqual(counter.frame_count, 1)
        self.assertEqual(counter.op_count, 9)

    def test_tracing_nested_py_tree_mixed_all(self):
        import torch.utils._pytree as pytree

        def fn(xs):
            flat_xs, spec = pytree.tree_flatten(xs)
            res = [x.clone() for x in flat_xs]
            return pytree.tree_unflatten(res, spec)

        xs = [torch.tensor(i) for i in range(3)]
        xsa = (xs, xs)
        xsb = {"aa": xsa, "ab": xs}
        xsl = {
            "a": xs,
            "b": xsa,
            "c": xsb,
        }

        counter = CompileCounter()
        comp_out = torch._dynamo.optimize(counter, nopython=True)(fn)(xsl)
        real_out = fn(xsl)
        self.assertEqual(comp_out, real_out)
        self.assertEqual(counter.frame_count, 1)
        self.assertEqual(counter.op_count, 18)

    def test_tracing_tree_map_only(self):
        import torch.utils._pytree as pytree

        def fn(xs):
            def mapper(x):
                return x.clone()

            y = pytree.tree_map_only(torch.Tensor, mapper, xs)
            return y

        xs = [torch.tensor(i) for i in range(3)] + ["hi"]
        xsa = (xs, xs)
        xsb = {"aa": xsa, "ab": xs}

        counter = CompileCounter()
        comp_out = torch._dynamo.optimize(counter, nopython=True)(fn)(xsb)
        real_out = fn(xsb)

        self.assertEqual(comp_out, real_out)
        self.assertEqual(counter.frame_count, 1)
        self.assertEqual(counter.op_count, 9)

    @torch._dynamo.config.patch(
        capture_scalar_outputs=True, capture_dynamic_output_shape_ops=True
    )
    def test_unbacked_symint(self):
        from torch._export.constraints import constrain_as_size

        @torch.compile(backend="eager")
        def f(lengths, values):
            sizes = lengths.tolist()
            for s in sizes:
                constrain_as_size(s, min=2, max=100)
            return torch.split(values, sizes)

        f(torch.tensor([2, 3, 4]), torch.randn(9))

    def test_simple_set_usage(self):
        def foo(x, y):
            setty = {x, y}
            return setty.pop() * setty.pop()

        counter = CompileCounter()
        foo = torch._dynamo.optimize(counter, nopython=True)(foo)
        x = torch.randn(10, 10)
        y = torch.randn(10, 10)
        foo(x, y)
        self.assertEqual(counter.frame_count, 1)

    def test_add_to_set(self):
        def foo(x, y):
            setty = set()
            setty.add(x[0])
            setty.add(x[1])
            setty.add(x[2])
            setty.add(y)
            return y * len(setty)

        x = torch.randn(10, 10)
        y = torch.randn(2, 2)
        eager_result = foo([x, x, x, x, y], y)

        counter = CompileCounter()
        foo = torch._dynamo.optimize(counter, nopython=True)(foo)
        result = foo([x, x, x, x, y], y)
        self.assertEqual(counter.frame_count, 1)
        self.assertEqual(result, eager_result)

    def test_iter_set(self):
        def foo(x, y):
            setty = set()
            for t in x:
                setty.add(t)
            return y * len(setty)

        x = torch.randn(10, 10)
        y = torch.randn(2, 2)
        eager_result = foo([x, x, x, x, y], y)

        counter = CompileCounter()
        foo = torch._dynamo.optimize(counter, nopython=True)(foo)
        result = foo([x, x, x, x, y], y)
        self.assertEqual(counter.frame_count, 1)
        self.assertEqual(result, eager_result)

    def test_input_set_graph_break(self):
        def foo(x):
            return x.pop() * x.pop()

        x = torch.randn(10, 10)
        y = torch.randn(10, 10)

        counter = CompileCounter()

        inp = {x, x, x, x, y, y}
        foo = torch._dynamo.optimize(counter, nopython=True)(foo)

        # There's a lot of stuff about sets that cannot work without a good deal of exertion on our part.
        # Specifically, getting a set as input won't ever work with how GetItemSource works (Can't arbitrary access set contents)
        # and so the guard story for the objects passed into input just isn't there atm.
        with self.assertRaisesRegex(
            torch._dynamo.exc.Unsupported,
            "^call_method UserDefinedObjectVariable\\(set\\).*",
        ):
            foo(inp)

        foo = torch._dynamo.optimize(counter, nopython=False)(foo)
        foo(inp)
        self.assertEqual(counter.frame_count, 1)

    def test_reconstruct_set_across_graph_break(self):
        def foo(x, y):
            setty = set()
            for t in x:
                setty.add(t)
            print("Break!")
            return y * len(setty)

        x = torch.randn(10, 10)
        y = torch.randn(2, 2)

        counter = CompileCounter()
        foo = torch._dynamo.optimize(counter)(foo)
        result = foo([x, x, x, x, y], y)

    def test_set_aliasing_recompiles(self):
        g1 = torch.randn(10)
        g2 = torch.randn(10)
        g3 = torch.randn(10)
        g4 = torch.randn(10)

        def foo(a, b, c):
            myset = {g1, a, b, c}
            return a + len(myset)

        counter = CompileCounter()
        foo = torch._dynamo.optimize(counter)(foo)
        # first call with no aliasing
        foo(g2, g3, g4)
        self.assertEqual(counter.frame_count, 1)

        # no aliasing again
        foo(g3, g2, g4)
        # assert no recompile
        self.assertEqual(counter.frame_count, 1)

        # aliasing changes, we should recompile
        foo(g2, g2, g2)
        self.assertEqual(counter.frame_count, 2)

        # same aliasing, different tensor
        foo(g3, g3, g3)
        self.assertEqual(counter.frame_count, 2)

        # aliasing between global and arg, should recompile again
        foo(g1, g1, g1)
        self.assertEqual(counter.frame_count, 3)

        # Reset
        torch._dynamo.reset()

        # aliasing between global and arg, first call
        foo(g1, g1, g1)
        self.assertEqual(counter.frame_count, 4)

        # same aliasing, different tensor, all local, recompile
        foo(g3, g3, g3)
        self.assertEqual(counter.frame_count, 5)

        # aliasing same tensor, we shouldn't recompile
        foo(g2, g2, g2)
        self.assertEqual(counter.frame_count, 5)

        # No aliasing
        foo(g2, g3, g4)
        self.assertEqual(counter.frame_count, 6)

        # No aliasing again
        foo(g3, g2, g4)
        # assert no recompile
        self.assertEqual(counter.frame_count, 6)

    def test_tolist_scalar(self):
        def fn(x):
            new_list = []
            for i in x.tolist():
                new_list.append(i * 4)
            return new_list

        x = torch.tensor([3])
        eager = fn(x)
        counter = CompileCounter()
        compiled = torch._dynamo.optimize(counter, nopython=True)(fn)(x)
        self.assertEqual(eager, compiled)
        self.assertEqual(counter.frame_count, 1)

    def test_tolist_1d(self):
        def fn(x):
            new_list = []
            for i in x.tolist():
                new_list.append(i * 4)
            return new_list

        x = torch.tensor([2, 1])
        eager = fn(x)
        counter = CompileCounter()
        compiled = torch._dynamo.optimize(counter, nopython=True)(fn)(x)
        self.assertEqual(eager, compiled)
        self.assertEqual(counter.frame_count, 1)

    def test_tolist_kd(self):
        def fn(x):
            new_list = []
            for i in x.tolist():
                new_list.append(i * 4)
            return new_list

        x = torch.tensor([[[2, 1], [2, 1], [2, 1]], [[2, 1], [2, 1], [2, 1]]])
        eager = fn(x)
        counter = CompileCounter()
        compiled = torch._dynamo.optimize(counter, nopython=True)(fn)(x)
        self.assertEqual(eager, compiled)
        self.assertEqual(counter.frame_count, 1)

    @patch.object(torch._dynamo.config, "specialize_int", True)
    def test_tolist_0d(self):
        def fn(x):
            new_list = []
            i = x.tolist()
            new_list.append(i * 4)
            return new_list

        x = torch.tensor(42)
        eager = fn(x)
        counter = CompileCounter()
        compiled = torch._dynamo.optimize(counter, nopython=True)(fn)(x)
        self.assertEqual(eager, compiled)
        self.assertEqual(counter.frame_count, 1)

    @patch.object(torch._dynamo.config, "assume_static_by_default", False)
    @patch.object(torch._dynamo.config, "automatic_dynamic_shapes", False)
    def test_tolist_kd_dynamic(self):
        def fn(x):
            new_list = []
            i = x.tolist()
            new_list.append(i * 4)
            return new_list

        x = torch.randint(3, 5, [5, 5])
        eager = fn(x)
        counter = CompileCounter()
        compiled_fn = torch._dynamo.optimize(counter, nopython=True)(fn)
        compiled = compiled_fn(x)
        self.assertEqual(eager, compiled)
        self.assertEqual(counter.frame_count, 1)

        # Value change, no recompiles
        x = torch.randint(7, 9, [5, 5])
        compiled_fn(x)
        self.assertEqual(counter.frame_count, 1)

        # Size change, forced recompiles
        x = torch.randint(3, 5, [3, 3])
        compiled_fn(x)
        self.assertEqual(counter.frame_count, 2)

    def test_tolist_float(self):
        def fn(x):
            new_list = []
            for i in x.tolist():
                new_list.append(i * 4)
            return new_list

        x = torch.tensor(
            [[[2.0, 1.0], [2.0, 1.0], [2.0, 1.0]], [[2.0, 1.0], [2.0, 1.0], [2.0, 1.0]]]
        )
        eager = fn(x)
        counter = CompileCounter()
        compiled = torch._dynamo.optimize(counter)(fn)(x)
        self.assertEqual(eager, compiled)
        # Nothing to compile here
        self.assertEqual(counter.frame_count, 0)

    def test_inline_closure_not_loaded_by_parent(self):
        def outer(a):
            return a + 1

        def indirect(x):
            return direct(x)

        def direct(x):
            def deep2(c):
                return outer(c)

            def deep(c):
                return deep2(c)

            return deep(x)

        x = torch.randn(3)
        eager = indirect(x)
        counter = CompileCounter()
        compiled = torch._dynamo.optimize(counter)(indirect)(x)
        self.assertEqual(eager, compiled)
        self.assertEqual(counter.frame_count, 1)

    def test_deque_input(self):
        a = torch.randn([2, 3])
        b = torch.randn([2, 3])
        d1 = collections.deque([a, b])
        d1.insert(0, "foo")

        d2 = collections.deque([a, b])
        d2.insert(0, "foo")

        def fn(q):
            a = q.pop()
            b = q.pop()
            return a * b

        eager = fn(d1)
        counter = CompileCounter()
        compiled = torch._dynamo.optimize(counter)(fn)(d2)
        self.assertEqual(eager, compiled)
        self.assertEqual(counter.frame_count, 1)

    def test_deque_append_left(self):
        d1 = collections.deque([10, 10])
        d1.insert(0, "foo")

        d2 = collections.deque([10, 10])
        d2.insert(0, "foo")

        def fn(q, a, b):
            q.appendleft(a)
            q.appendleft(b)
            return q.popleft() * q.popleft()

        a = torch.randn([3, 3])
        b = torch.randn([3, 3])
        eager = fn(d1, a, b)
        counter = CompileCounter()
        compiled = torch._dynamo.optimize(counter)(fn)(d2, a, b)
        self.assertEqual(eager, compiled)
        self.assertEqual(counter.frame_count, 1)
        self.assertTrue(isinstance(compiled, torch.Tensor))

    def test_yield_from(self):
        def yield_from_fn(t_list, k):
            def yield_from_gen(l):
                l2 = [t * k for t in l]
                yield from l2

            return [t * k for t in yield_from_gen(t_list)]

        t_list = [torch.randn([2, 3])] * 3
        multiplier = torch.tensor([10])
        eager = yield_from_fn(t_list, 2)
        counter = CompileCounter()
        compiled = torch._dynamo.optimize(counter)(yield_from_fn)(t_list, 2)
        self.assertEqual(eager, compiled)
        self.assertEqual(counter.frame_count, 1)

    def test_yield_gen_and_from(self):
        def populate_and_multiply_sequence(n, multiplier):
            # Inline generator
            def tensor_generator():
                for i in range(n):
                    yield torch.tensor([i])

            # Use 'yield from' to iterate over tensors and multiply
            t_list = [tensor * multiplier for tensor in tensor_generator()]

            def yield_from_gen():
                yield from t_list

            return [t for t in yield_from_gen()]

        multiplier = torch.tensor([10])
        eager = populate_and_multiply_sequence(5, multiplier)
        counter = CompileCounter()
        compiled = torch._dynamo.optimize(counter)(populate_and_multiply_sequence)(
            5, multiplier
        )
        self.assertEqual(eager, compiled)
        self.assertEqual(counter.frame_count, 1)

    def test_yield_send_to_subgenerator_graph_break(self):
        def subgenerator(tensor):
            multiplier = yield
            yield tensor * multiplier

        def main_generator(t_list):
            for tensor in t_list:
                subgen = subgenerator(tensor)
                next(subgen)
                yield from subgen.send(torch.tensor([10]))

        t_list = [torch.tensor([i]) for i in range(5)]
        eager = list(main_generator(t_list))

        counter = CompileCounter()
        compiled_fn = torch._dynamo.optimize(counter)(main_generator)
        compiled = list(compiled_fn(t_list))

        self.assertEqual(eager, compiled)
        self.assertEqual(counter.frame_count, 0)

    def test_derpy_nn_module_usage(self):
        def ff1(x):
            self = mod1
            return torch.sigmoid(self.mod2(x) + self.param1)

        def ff2(x):
            self = mod2
            return torch.cos(torch.sin(x) * self.param2 + 10)

        mod1 = torch.nn.Module()
        mod2 = torch.nn.Module()
        mod1.register_module("mod2", mod2)
        mod1.register_parameter("param1", torch.nn.Parameter(torch.randn(10)))
        mod1.forward = ff1
        mod2.register_parameter("param2", torch.nn.Parameter(torch.randn(10)))
        mod2.forward = ff2
        mod1.eval()

        x = torch.randn(10)
        expected = mod1(x)
        counter = CompileCounter()
        actual = torch.compile(mod1, backend=counter, fullgraph=True)(x)
        self.assertEqual(actual, expected)
        self.assertEqual(counter.op_count, 6)

    def test_torch_device_python_type(self):
        def fn(target):
            target_device = target.device
            self.assertIsInstance(target_device, torch.device)
            a = torch.zeros(2, 3, device=target_device)
            b = torch.zeros(2, 3, device=target_device)
            c = torch.zeros(2, 3, device=target_device)
            return a + b + c

        from torch._dynamo.variables import TorchVariable

        device = torch.device("cpu")
        expected_variable = TorchVariable(device)
        self.assertEqual(expected_variable.python_type(), type(device))

        opt_func = torch._dynamo.optimize("inductor")(fn)
        a = torch.tensor([2, 3], device=device)
        res = opt_func(a)
        self.assertIsInstance(res, torch.Tensor)

    def test_itertools_accumulate_tensors_default_sum(self):
        def fn(a, b, c, d, x):
            l = [a, b, c, d, x]
            for i, t in enumerate(l):
                l[i] = t * x
            return itertools.accumulate(l)

        t_list = [torch.tensor([i]) for i in range(4)]
        x = torch.randn([2, 2])
        eager = fn(*t_list, x)

        counter = CompileCounter()
        compiled_fn = torch._dynamo.optimize(counter)(fn)
        compiled = compiled_fn(*t_list, x)

        self.assertEqual(list(eager), list(compiled))
        self.assertEqual(counter.frame_count, 1)

    def test_itertools_accumulate_tensors_builtins(self):
        for builtin_op in [operator.mul, operator.sub, operator.pow]:

            def fn(a, b, c, d, x):
                l = [a, b, c, d, x]
                for i, t in enumerate(l):
                    l[i] = t * x
                return itertools.accumulate(l, func=builtin_op)

            t_list = [torch.tensor([i]) for i in range(4)]
            x = torch.randn([2, 2])
            eager = fn(*t_list, x)

            counter = CompileCounter()
            compiled_fn = torch._dynamo.optimize(counter)(fn)
            compiled = compiled_fn(*t_list, x)

            self.assertEqual(list(eager), list(compiled))
            self.assertEqual(counter.frame_count, 1)

    def test_itertools_accumulate_tensors_user_defined(self):
        def udo_fn_0(a, b):
            return -1

        rando = random.randint(0, 1)

        def udo_fn_1(a, b):
            return a * rando + b * rando

        seen = []

        def udo_fn_2(a, b):
            seen.append(a)
            seen.append(b)
            return a * len(seen)

        for udo_fn in [udo_fn_0, udo_fn_1, udo_fn_2]:
            torch._dynamo.reset()

            def fn(a, b, c, d, x):
                l = [a, b, c, d, x]
                for i, t in enumerate(l):
                    l[i] = t * x
                return itertools.accumulate(l, func=udo_fn)

            t_list = [torch.tensor([i]) for i in range(4)]
            x = torch.randn([2, 2])
            eager = fn(*t_list, x)

            counter = CompileCounter()
            compiled_fn = torch._dynamo.optimize(counter)(fn)
            compiled = compiled_fn(*t_list, x)

            self.assertEqual(list(eager), list(compiled))
            self.assertEqual(counter.frame_count, 1)

    def test_pure_python_accumulate(self):
        def accumulate(iterable, func=lambda x, y: x + y):
            it = iter(iterable)
            try:
                # Initialize the accumulator with the first value from the iterable
                accumulator = next(it)
            except StopIteration:
                # If the iterable is empty, return an empty generator
                return
            yield accumulator

            for element in it:
                accumulator = func(accumulator, element)
                yield accumulator

        def fn(it):
            return accumulate(it)

        t_list = [torch.tensor([i]) for i in range(4)]
        eager = fn(t_list)

        counter = CompileCounter()
        compiled_fn = torch._dynamo.optimize(counter)(fn)
        compiled = compiled_fn(t_list)

        self.assertEqual(list(eager), list(compiled))
        self.assertEqual(counter.frame_count, 1)

    def _replay_and_check(self, shape_env: ShapeEnv):
        replayed = replay_shape_env_events(shape_env.events)
        shape_env.check_equal(replayed)

    @onlyIfTranslationValidation
    def test_shape_env_equal_empty(self):
        main, other = ShapeEnv(), ShapeEnv()
        main.check_equal(other)
        self._replay_and_check(main)

    @onlyIfTranslationValidation
    def test_shape_env_equal_constructor(self):
        main, other = ShapeEnv(allow_scalar_outputs=False), ShapeEnv()
        self.assertExpectedRaisesInline(
            NotEqualError,
            lambda: main.check_equal(other),
            """\
ShapeEnv not equal: field values don't match:

==> allow_scalar_outputs: values don't match.
  >  Left: False
  > Right: True
""",
        )
        self._replay_and_check(main)

    @onlyIfTranslationValidation
    def test_shape_env_equal_create_symbolic_sizes_strides_storage_offset(self):
        main, other = ShapeEnv(), ShapeEnv()
        main.create_symbolic_sizes_strides_storage_offset(
            torch.randn(3, 2), ConstantSource("x")
        )
        self.assertExpectedRaisesInline(
            NotEqualError,
            lambda: main.check_equal(other),
            """\
ShapeEnv not equal: field values don't match:

==> name_to_node: values don't match.
  >  Left: {x_size_0_, x_size_1_, x_storage_offset, x_stride_0_, x_stride_1_}
  > Right: {}
==> source_to_symbol: values don't match.
  >  Left: {x.size()[0]: x.size()[0], x.size()[1]: x.size()[1], x.storage_offset(): x.storage_offset(), x.stride()[0]: x.stride()[0], x.stride()[1]: x.stride()[1]}
  > Right: {}
==> val_to_var: values don't match.
  >  Left: {0: 0, 1: 1, 2: s1, 3: s0}
  > Right: {0: 0, 1: 1}
==> var_to_range: values don't match.
  >  Left: {s0: ValueRanges(lower=2, upper=9223372036854775806, is_bool=False), s1: ValueRanges(lower=2, upper=9223372036854775806, is_bool=False)}
  > Right: {}
==> var_to_sources: values don't match.
  >  Left: {s0: [TensorPropertySource(base=ConstantSource(source_name='x'), prop=<TensorProperty.SIZE: 0>, idx=0)], s1: [TensorPropertySource(base=ConstantSource(source_name='x'), prop=<TensorProperty.SIZE: 0>, idx=1)]}
  > Right: {}
==> var_to_val: values don't match.
  >  Left: {s0: 3, s1: 2}
  > Right: {}
""",
        )
        self._replay_and_check(main)

    @onlyIfTranslationValidation
    def test_shape_env_equal_unbacked(self):
        main, other = ShapeEnv(), ShapeEnv()
        main.create_unbacked_symint()
        main.create_unbacked_symfloat()
        main.create_unbacked_symbool()
        self.assertExpectedRaisesInline(
            NotEqualError,
            lambda: main.check_equal(other),
            """\
ShapeEnv not equal: field values don't match:

==> name_to_node: values don't match.
  >  Left: {f0, i0, i1}
  > Right: {}
==> unbacked_symfloat_counter: values don't match.
  >  Left: 1
  > Right: 0
==> unbacked_symint_counter: values don't match.
  >  Left: 2
  > Right: 0
==> var_to_range: values don't match.
  >  Left: {f0: ValueRanges(lower=-oo, upper=oo, is_bool=False), i0: ValueRanges(lower=-9223372036854775808, upper=9223372036854775807, is_bool=False), i1: ValueRanges(lower=0, upper=1, is_bool=False)}
  > Right: {}
""",
        )
        self._replay_and_check(main)

    @onlyIfTranslationValidation
    def test_shape_env_equal_evaluate_expr_divisible(self):
        main, other = ShapeEnv(), ShapeEnv()

        # Call create_symbolic_sizes_strides_storage_offset on both of them.
        r = main.create_symbolic_sizes_strides_storage_offset(
            torch.randn(3, 2), ConstantSource("x")
        )
        other.create_symbolic_sizes_strides_storage_offset(
            torch.randn(3, 2), ConstantSource("x")
        )

        # Create a guard: size[0] % 3 == 0 (only in the main ShapeEnv)
        #   - +1 guard entry
        #   - +1 divisible entry
        size = r[0]
        bool(size[0] % 3 == 0)

        self.assertExpectedRaisesInline(
            NotEqualError,
            lambda: main.check_equal(other),
            """\
ShapeEnv not equal: field values don't match:

==> divisible: values don't match.
  >  Left: {Mod(s0, 3)}
  > Right: {}
==> guards: values don't match.
  >  Left: [Eq(Mod(s0, 3), 0)]
  > Right: []
==> name_to_node: values don't match.
  >  Left: {_assert, eq, mod, x_size_0_, x_size_1_, x_storage_offset, x_stride_0_, x_stride_1_}
  > Right: {x_size_0_, x_size_1_, x_storage_offset, x_stride_0_, x_stride_1_}
""",
        )
        self._replay_and_check(main)

    @onlyIfTranslationValidation
    def test_shape_env_equal_evaluate_expr_replacement(self):
        main, other = ShapeEnv(), ShapeEnv()

        # Call create_symbolic_sizes_strides_storage_offset on both of them.
        r = main.create_symbolic_sizes_strides_storage_offset(
            torch.randn(3, 2), ConstantSource("x")
        )
        other.create_symbolic_sizes_strides_storage_offset(
            torch.randn(3, 2), ConstantSource("x")
        )

        # Create a guard: size[0] == 3 (only in the main ShapeEnv)
        #   - +1 guard entry
        #   - +1 replacement entry
        size = r[0]
        bool(size[0] == 3)

        self.assertExpectedRaisesInline(
            NotEqualError,
            lambda: main.check_equal(other),
            """\
ShapeEnv not equal: field values don't match:

==> guards: values don't match.
  >  Left: [Eq(s0, 3)]
  > Right: []
==> name_to_node: values don't match.
  >  Left: {_assert, eq, x_size_0_, x_size_1_, x_storage_offset, x_stride_0_, x_stride_1_}
  > Right: {x_size_0_, x_size_1_, x_storage_offset, x_stride_0_, x_stride_1_}
==> replacements: values don't match.
  >  Left: {s0: 3}
  > Right: {}
""",
        )
        self._replay_and_check(main)

    @onlyIfTranslationValidation
    def test_shape_env_equal_evaluate_expr_refinement(self):
        main, other = ShapeEnv(), ShapeEnv()

        # Call create_symbolic_sizes_strides_storage_offset on both of them.
        r = main.create_symbolic_sizes_strides_storage_offset(
            torch.randn(3, 2), ConstantSource("x")
        )
        other.create_symbolic_sizes_strides_storage_offset(
            torch.randn(3, 2), ConstantSource("x")
        )

        # Create a guard: size[0] >= 3 (only in the main ShapeEnv)
        #   - +1 guard entry
        #   - +1 var_to_guard entry
        #   - Change: var_to_range
        size = r[0]
        bool(size[0] >= 3)

        self.assertExpectedRaisesInline(
            NotEqualError,
            lambda: main.check_equal(other),
            """\
ShapeEnv not equal: field values don't match:

==> guards: values don't match.
  >  Left: [s0 >= 3]
  > Right: []
==> name_to_node: values don't match.
  >  Left: {_assert, ge, x_size_0_, x_size_1_, x_storage_offset, x_stride_0_, x_stride_1_}
  > Right: {x_size_0_, x_size_1_, x_storage_offset, x_stride_0_, x_stride_1_}
==> var_to_guards: values don't match.
  >  Left: {s0: (s0 >= 3, None)}
  > Right: {}
==> var_to_range: values don't match.
  >  Left: {s0: ValueRanges(lower=3, upper=9223372036854775806, is_bool=False), s1: ValueRanges(lower=2, upper=9223372036854775806, is_bool=False)}
  > Right: {s0: ValueRanges(lower=2, upper=9223372036854775806, is_bool=False), s1: ValueRanges(lower=2, upper=9223372036854775806, is_bool=False)}
""",
        )
        self._replay_and_check(main)

    @onlyIfTranslationValidation
    def test_shape_env_equal_runtime_assert(self):
        main, other = ShapeEnv(), ShapeEnv()

        # Call create_unbacked_symint on both of them.
        r = main.create_unbacked_symint()
        other.create_unbacked_symint()

        # Create a runtime assert: r % 3 == 0 (only in the main ShapeEnv)
        #   - +1 defferred_runtime_asserts entry
        #   - Change: num_defferred_runtime_asserts
        expect_true(r % 3 == 0)

        self.assertExpectedRaisesInline(
            NotEqualError,
            lambda: main.check_equal(other),
            """\
ShapeEnv not equal: field values don't match:

==> deferred_runtime_asserts: values don't match.
  >  Left: {i0: [Eq(Mod(i0, 3), 0)]}
  > Right: {}
==> name_to_node: values don't match.
  >  Left: {_assert, eq, i0, mod}
  > Right: {i0}
==> num_deferred_runtime_asserts: values don't match.
  >  Left: 1
  > Right: 0
""",
        )
        self._replay_and_check(main)

<<<<<<< HEAD
    def test_no_recompile_inner_function(self):
        def forward(inp):
            def g(y):
                return inp + y

            print("graph break")
            return g(torch.rand([1]))

        cnts = torch._dynamo.testing.CompileCounter()
        opt_fn = torch._dynamo.optimize(cnts)(forward)

        input = torch.rand([2])
        _ = opt_fn(input)
        _ = opt_fn(input)
        _ = opt_fn(input)
        # Should not have recompiled
        self.assertEqual(cnts.frame_count, 1)

    def test_no_recompile_inner_lambda(self):
        def forward(inp):
            g = lambda y: inp + y
            print("graph break")
            return g(torch.rand([1]))

        cnts = torch._dynamo.testing.CompileCounter()
        opt_fn = torch._dynamo.optimize(cnts)(forward)

        input = torch.rand([2])
        _ = opt_fn(input)
        _ = opt_fn(input)
        _ = opt_fn(input)
        # Should not have recompiled
        self.assertEqual(cnts.frame_count, 1)
=======
    def test_default_dtype_change(self):
        @torch.compile
        def foo():
            def inner(a, b, res_dtype):
                print(a, b, res_dtype)
                self.assertEqual(torch.result_type(a, b), res_dtype)

            inner(torch.tensor(1, device="cpu"), 1.0, torch.get_default_dtype())

        torch.set_default_dtype(torch.float)
        foo()
        torch.set_default_dtype(torch.double)
        foo()
>>>>>>> f0fb4b38


class TestTracer(JitTestCase):
    def test_jit_save(self):
        def fn():
            class Foo(torch.nn.Module):
                def __init__(self):
                    super().__init__()
                    self.a = 3

                @torch.jit.export
                def __getstate__(self):
                    return (3, self.training)

                @torch.jit.export
                def __setstate__(self, state):
                    self.a = state[0]
                    self.training = state[1]

                def forward(self, x):
                    return x + self.a

            f = Foo()

            return torch.jit.trace(f, (torch.rand(3, 4),))

        fn()
        opt_fn = torch._dynamo.optimize("eager")(fn)
        opt_fn()


if __name__ == "__main__":
    from torch._dynamo.test_case import run_tests

    run_tests()<|MERGE_RESOLUTION|>--- conflicted
+++ resolved
@@ -7430,7 +7430,20 @@
         )
         self._replay_and_check(main)
 
-<<<<<<< HEAD
+    def test_default_dtype_change(self):
+        @torch.compile
+        def foo():
+            def inner(a, b, res_dtype):
+                print(a, b, res_dtype)
+                self.assertEqual(torch.result_type(a, b), res_dtype)
+
+            inner(torch.tensor(1, device="cpu"), 1.0, torch.get_default_dtype())
+
+        torch.set_default_dtype(torch.float)
+        foo()
+        torch.set_default_dtype(torch.double)
+        foo()
+
     def test_no_recompile_inner_function(self):
         def forward(inp):
             def g(y):
@@ -7464,21 +7477,6 @@
         _ = opt_fn(input)
         # Should not have recompiled
         self.assertEqual(cnts.frame_count, 1)
-=======
-    def test_default_dtype_change(self):
-        @torch.compile
-        def foo():
-            def inner(a, b, res_dtype):
-                print(a, b, res_dtype)
-                self.assertEqual(torch.result_type(a, b), res_dtype)
-
-            inner(torch.tensor(1, device="cpu"), 1.0, torch.get_default_dtype())
-
-        torch.set_default_dtype(torch.float)
-        foo()
-        torch.set_default_dtype(torch.double)
-        foo()
->>>>>>> f0fb4b38
 
 
 class TestTracer(JitTestCase):
