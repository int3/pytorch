"""
PYTEST_DONT_REWRITE (prevents pytest from rewriting assertions, which interferes
with test_rewrite_assert_with_msg and test_rewrite_assert_without_msg)
"""
# Owner(s): ["module: dynamo"]
import collections
import contextlib
import copy
import functools
import inspect
import itertools
import random
import unittest
import weakref
from abc import ABC
from collections import namedtuple
from copy import deepcopy
from functools import wraps
from typing import List

import numpy as np
import torch

import torch._dynamo.test_case
import torch._dynamo.testing
import torch._dynamo.utils

import torch._functorch.config
import torch.library

from torch import nn
from torch._dynamo.debug_utils import same_two_models
from torch._dynamo.testing import rand_strided, requires_static_shapes, same
from torch._dynamo.utils import ifdyn, ifdynstaticdefault, ifunspec
from torch.nn import functional as F


_orig_module_call = torch.nn.Module.__call__

# Custom operator that only supports CPU
lib = torch.library.Library("test_sample", "DEF")
lib.define("foo(Tensor self) -> Tensor")
lib.impl("foo", torch.sin, "CPU")


requires_cuda = functools.partial(
    unittest.skipIf, not torch.cuda.is_available(), "requires cuda"
)


_GLOBAL_CPU_TENSOR = torch.randn(3)


def exists(val):
    return val is not None


def maybe(fn):
    @wraps(fn)
    def inner(x, *args, **kwargs):
        if not exists(x):
            return x
        return fn(x, *args, **kwargs)

    return inner


def is_fx_tracing_test() -> bool:
    """
    Copied from the hpc trainer codebase
    """
    return torch.nn.Module.__call__ is not _orig_module_call


def has_detectron2():
    try:
        from detectron2.layers.mask_ops import _paste_masks_tensor_shape

        return _paste_masks_tensor_shape is not None
    except ImportError:
        return False


def _do_paste_mask(masks, boxes, img_h: int, img_w: int, skip_empty: bool = True):
    # from detectron2 mask_ops.py

    device = masks.device

    if skip_empty and not torch.jit.is_scripting():
        x0_int, y0_int = torch.clamp(boxes.min(dim=0).values.floor()[:2] - 1, min=0).to(
            dtype=torch.int32
        )
        x1_int = torch.clamp(boxes[:, 2].max().ceil() + 1, max=img_w).to(
            dtype=torch.int32
        )
        y1_int = torch.clamp(boxes[:, 3].max().ceil() + 1, max=img_h).to(
            dtype=torch.int32
        )
    else:
        x0_int, y0_int = 0, 0
        x1_int, y1_int = img_w, img_h
    x0, y0, x1, y1 = torch.split(boxes, 1, dim=1)  # each is Nx1

    N = masks.shape[0]

    img_y = torch.arange(y0_int, y1_int, device=device, dtype=torch.float32) + 0.5
    img_x = torch.arange(x0_int, x1_int, device=device, dtype=torch.float32) + 0.5
    img_y = (img_y - y0) / (y1 - y0) * 2 - 1
    img_x = (img_x - x0) / (x1 - x0) * 2 - 1
    # img_x, img_y have shapes (N, w), (N, h)

    gx = img_x[:, None, :].expand(N, img_y.size(1), img_x.size(1))
    gy = img_y[:, :, None].expand(N, img_y.size(1), img_x.size(1))
    grid = torch.stack([gx, gy], dim=3)

    if not torch.jit.is_scripting():
        if not masks.dtype.is_floating_point:
            masks = masks.float()
    img_masks = F.grid_sample(masks, grid.to(masks.dtype), align_corners=False)

    if skip_empty and not torch.jit.is_scripting():
        return img_masks[:, 0], (slice(y0_int, y1_int), slice(x0_int, x1_int))
    else:
        return img_masks[:, 0], ()


def cat(tensors, dim=0):
    # from detectron2 wrappers.py
    assert isinstance(tensors, (list, tuple))
    if len(tensors) == 1:
        return tensors[0]
    return torch.cat(tensors, dim)


def shapes_to_tensor(x, device=None):
    # from detectron2 wrappers.py
    if torch.jit.is_scripting():
        return torch.as_tensor(x, device=device)
    if torch.jit.is_tracing():
        assert all(
            isinstance(t, torch.Tensor) for t in x
        ), "Shape should be tensor during tracing!"
        # as_tensor should not be used in tracing because it records a constant
        ret = torch.stack(x)
        if ret.device != device:  # avoid recording a hard-coded device if not necessary
            ret = ret.to(device=device)
        return ret
    return torch.as_tensor(x, device=device)


class Boxes:
    # from detectron2 poolers.py
    def __init__(self, tensor: torch.Tensor):
        """
        Args:
            tensor (Tensor[float]): a Nx4 matrix.  Each row is (x1, y1, x2, y2).
        """
        device = (
            tensor.device if isinstance(tensor, torch.Tensor) else torch.device("cpu")
        )
        tensor = torch.as_tensor(tensor, dtype=torch.float32, device=device)
        if tensor.numel() == 0:
            # Use reshape, so we don't end up creating a new tensor that does not depend on
            # the inputs (and consequently confuses jit)
            tensor = tensor.reshape((-1, 4)).to(dtype=torch.float32, device=device)
        assert tensor.dim() == 2 and tensor.size(-1) == 4, tensor.size()
        self.tensor = tensor

    def __len__(self) -> int:
        return self.tensor.shape[0]

    @property
    def device(self):
        return self.tensor.device


def convert_boxes_to_pooler_format(box_lists):
    # from detectron2 structures.py
    boxes = torch.cat([x.tensor for x in box_lists], dim=0)
    # __len__ returns Tensor in tracing.
    sizes = shapes_to_tensor([x.__len__() for x in box_lists], device=boxes.device)
    indices = torch.repeat_interleave(
        torch.arange(len(box_lists), dtype=boxes.dtype, device=boxes.device), sizes
    )
    return cat([indices[:, None], boxes], dim=1)


ReformerBackwardOutput = namedtuple(
    "ReformerBackwardOutput",
    ["attn_output", "hidden_states", "grad_attn_output", "grad_hidden_states"],
)
ReformerEncoderOutput = namedtuple(
    "ReformerEncoderOutput",
    ["hidden_states", "all_hidden_states", "all_attentions", "past_buckets_states"],
)


class _ReversibleFunction(torch.autograd.Function):
    # taken from modeling_reformer.py in huggingface
    @staticmethod
    def forward(
        ctx,
        hidden_states,
        layers,
        attention_mask,
        head_mask,
        num_hashes,
        all_hidden_states,
        all_attentions,
        past_buckets_states,
        use_cache,
        orig_sequence_length,
        output_hidden_states,
        output_attentions,
    ):
        all_buckets = ()

        # split duplicated tensor
        hidden_states, attn_output = torch.chunk(hidden_states, 2, dim=-1)

        for layer_id, (layer, layer_head_mask) in enumerate(zip(layers, head_mask)):
            if output_hidden_states is True:
                all_hidden_states.append(hidden_states)

            attn_output = layer(attn_output)

        # Add last layer
        if output_hidden_states is True:
            all_hidden_states.append(hidden_states)

        # attach params to ctx for backward
        ctx.save_for_backward(attn_output.detach(), hidden_states.detach())
        ctx.layers = layers
        ctx.all_buckets = all_buckets
        ctx.head_mask = head_mask
        ctx.attention_mask = attention_mask

        # Concatenate 2 RevNet outputs
        return torch.cat([attn_output, hidden_states], dim=-1)

    @staticmethod
    def backward(ctx, grad_hidden_states):
        grad_attn_output, grad_hidden_states = torch.chunk(
            grad_hidden_states, 2, dim=-1
        )

        # retrieve params from ctx for backward
        attn_output, hidden_states = ctx.saved_tensors

        # create tuple
        output = ReformerBackwardOutput(
            attn_output=attn_output,
            hidden_states=hidden_states,
            grad_attn_output=grad_attn_output,
            grad_hidden_states=grad_hidden_states,
        )

        # free memory
        del grad_attn_output, grad_hidden_states, attn_output, hidden_states

        layers = ctx.layers
        all_buckets = ctx.all_buckets
        head_mask = ctx.head_mask
        attention_mask = ctx.attention_mask

        for idx, layer in enumerate(layers[::-1]):
            # pop last buckets from stack
            buckets = all_buckets[-1]
            all_buckets = all_buckets[:-1]

            # backprop
            output = layer.backward_pass(
                next_attn_output=output.attn_output,
                hidden_states=output.hidden_states,
                grad_attn_output=output.grad_attn_output,
                grad_hidden_states=output.grad_hidden_states,
                head_mask=head_mask[len(layers) - idx - 1],
                attention_mask=attention_mask,
                buckets=buckets,
            )

        assert all_buckets == (), "buckets have to be empty after backpropagation"
        grad_hidden_states = torch.cat(
            [output.grad_attn_output, output.grad_hidden_states], dim=-1
        )

        # num of return vars has to match num of forward() args
        # return gradient for hidden_states arg and None for other args
        return (
            grad_hidden_states,
            None,
            None,
            None,
            None,
            None,
            None,
            None,
            None,
            None,
            None,
            None,
        )


class ReformerEncoder(torch.nn.Module):
    def __init__(self):
        super().__init__()
        self.dropout = 0.5
        self.layer_norm = torch.nn.LayerNorm(512, eps=1.0e-12)
        self.layers = [torch.nn.Linear(256, 256)]

    def forward(
        self,
        hidden_states,
        attention_mask=None,
        head_mask=[None] * 6,
        num_hashes=None,
        use_cache=False,
        orig_sequence_length=64,
        output_hidden_states=False,
        output_attentions=False,
    ):
        # hidden_states and attention lists to be filled if wished
        all_hidden_states = []
        all_attentions = []
        past_buckets_states = [((None), (None)) for i in range(len(self.layers))]

        # concat same tensor for reversible ResNet
        hidden_states = torch.cat([hidden_states, hidden_states], dim=-1)
        hidden_states = _ReversibleFunction.apply(
            hidden_states,
            self.layers,
            attention_mask,
            head_mask,
            num_hashes,
            all_hidden_states,
            all_attentions,
            past_buckets_states,
            use_cache,
            orig_sequence_length,
            output_hidden_states,
            output_attentions,
        )

        # Apply layer norm to concatenated hidden states
        hidden_states = self.layer_norm(hidden_states)

        # Apply dropout
        hidden_states = torch.nn.functional.dropout(
            hidden_states, p=self.dropout, training=self.training
        )

        return ReformerEncoderOutput(
            hidden_states=hidden_states,
            all_hidden_states=all_hidden_states,
            all_attentions=all_attentions,
            past_buckets_states=past_buckets_states,
        )


def longformer_chunk(hidden_states, window_overlap=256):
    """convert into overlapping chunks. Chunk size = 2w, overlap size = w"""

    # non-overlapping chunks of size = 2w
    hidden_states = hidden_states.view(
        hidden_states.size(0),
        hidden_states.size(1) // (window_overlap * 2),
        window_overlap * 2,
        hidden_states.size(2),
    )

    # use `as_strided` to make the chunks overlap with an overlap size = window_overlap
    chunk_size = list(hidden_states.size())
    chunk_size[1] = chunk_size[1] * 2 - 1

    chunk_stride = list(hidden_states.stride())
    chunk_stride[1] = chunk_stride[1] // 2
    return hidden_states.as_strided(size=chunk_size, stride=chunk_stride)


class PartialT5(torch.nn.Module):
    # Highly simplified T5Attention prefix
    def __init__(self):
        super().__init__()
        self.q = torch.nn.Linear(512, 512)
        self.k = torch.nn.Linear(512, 512)
        self.v = torch.nn.Linear(512, 512)

    def forward(
        self,
        hidden_states,
        key_value_states=None,
        past_key_value=None,
        query_length=None,
    ):
        batch_size, seq_length = hidden_states.shape[:2]

        real_seq_length = seq_length

        if past_key_value is not None:
            assert (
                len(past_key_value) == 2
            ), f"past_key_value should have 2 past states: keys and values. Got { len(past_key_value)} past states"
            real_seq_length += (
                past_key_value[0].shape[2] if query_length is None else query_length
            )

        def shape(states):
            """projection"""
            return states.view(batch_size, -1, 8, 64).transpose(1, 2)

        def project(hidden_states, proj_layer, key_value_states, past_key_value):
            """projects hidden states correctly to key/query states"""
            if key_value_states is None:
                # self-attn
                # (batch_size, n_heads, seq_length, dim_per_head)
                hidden_states = shape(proj_layer(hidden_states))
            elif past_key_value is None:
                # cross-attn
                # (batch_size, n_heads, seq_length, dim_per_head)
                hidden_states = shape(proj_layer(key_value_states))

            if past_key_value is not None:
                if key_value_states is None:
                    # self-attn
                    # (batch_size, n_heads, key_length, dim_per_head)
                    hidden_states = torch.cat([past_key_value, hidden_states], dim=2)
                else:
                    # cross-attn
                    hidden_states = past_key_value
            return hidden_states

        # get query states
        query_states = shape(
            self.q(hidden_states)
        )  # (batch_size, n_heads, seq_length, dim_per_head)

        # get key/value states
        key_states = project(
            hidden_states,
            self.k,
            key_value_states,
            past_key_value[0] if past_key_value is not None else None,
        )
        value_states = project(
            hidden_states,
            self.v,
            key_value_states,
            past_key_value[1] if past_key_value is not None else None,
        )

        # compute scores
        scores = torch.matmul(query_states, key_states.transpose(3, 2))

        # (truncated here )
        return scores, value_states


class ChunkReformerFeedForward(torch.nn.Module):
    # simplified from HF modeling_reformer.py
    def __init__(self):
        super().__init__()
        self.layer_norm = torch.nn.LayerNorm(256, eps=1e-12)
        self.dense = torch.nn.Linear(256, 256)
        self.output = torch.nn.Linear(256, 256)

    def forward(self, attention_output):
        return apply_chunking_to_forward(
            self.forward_chunk,
            attention_output + 1,
        )

    def forward_chunk(self, hidden_states):
        hidden_states = self.layer_norm(hidden_states)
        hidden_states = self.dense(hidden_states)
        return self.output(hidden_states)


def apply_chunking_to_forward(forward_fn, *input_tensors):
    # simplified from HF model_utils.py
    assert len(input_tensors) > 0
    tensor_shape = input_tensors[0].shape[1]
    assert all(input_tensor.shape[1] == tensor_shape for input_tensor in input_tensors)
    num_args_in_forward_chunk_fn = len(inspect.signature(forward_fn).parameters)
    if num_args_in_forward_chunk_fn != len(input_tensors):
        raise ValueError()

    return forward_fn(*input_tensors)


class FakeMamlInner(torch.nn.Module):
    def __init__(self):
        super().__init__()
        self.linear = torch.nn.Linear(784, 5)

    def forward(self, x, ignored=None, bn_training=False):
        return self.linear(x.view(x.shape[0], -1))


class PartialMaml(torch.nn.Module):
    # Highly simplified version of maml.meta.Meta.finetuning
    def __init__(self):
        super().__init__()
        self.net = FakeMamlInner()
        self.update_step_test = 10
        self.update_lr = 0.4

    def forward(self, x_spt, y_spt, x_qry, y_qry):
        querysz = x_qry.size(0)

        corrects = [0 for _ in range(self.update_step_test + 1)]

        # in order to not ruin the state of running_mean/variance and bn_weight/bias
        # we finetunning on the copied model instead of self.net
        net = deepcopy(self.net)

        # 1. run the i-th task and compute loss for k=0
        logits = net(x_spt)
        loss = F.cross_entropy(logits, y_spt)
        grad = torch.autograd.grad(loss, net.parameters())
        fast_weights = [
            p[1] - self.update_lr * p[0] for p in zip(grad, net.parameters())
        ]

        # this is the loss and accuracy before first update
        with torch.no_grad():
            # [setsz, nway]
            logits_q = net(x_qry, net.parameters(), bn_training=True)
            # [setsz]
            pred_q = F.softmax(logits_q, dim=1).argmax(dim=1)
            # scalar
            correct = torch.eq(pred_q, y_qry).sum().item()
            corrects[0] = corrects[0] + correct

        # this is the loss and accuracy after the first update
        with torch.no_grad():
            # [setsz, nway]
            logits_q = net(x_qry, fast_weights, bn_training=True)
            # [setsz]
            pred_q = F.softmax(logits_q, dim=1).argmax(dim=1)
            # scalar
            correct = torch.eq(pred_q, y_qry).sum().item()
            corrects[1] = corrects[1] + correct

        del net

        accs = torch.tensor(corrects) / querysz

        return accs


def softmax_backward_data(parent, grad_output, output, dim, self):
    from torch import _softmax_backward_data

    return _softmax_backward_data(grad_output, output, parent.dim, self.dtype)


class XSoftmax(torch.autograd.Function):
    # transformers.models.deberta.modeling_deberta.XSoftmax
    @staticmethod
    def forward(self, input, mask, dim):
        self.dim = dim
        rmask = ~(mask.to(torch.bool))
        output = input.masked_fill(rmask, torch.tensor(torch.finfo(input.dtype).min))
        output = torch.softmax(output, self.dim)
        output.masked_fill_(rmask, 0)
        self.save_for_backward(output, rmask)
        return output

    @staticmethod
    def backward(self, grad_output):
        (output, rmask) = self.saved_tensors
        inputGrad = softmax_backward_data(self, grad_output, output, self.dim, output)
        return inputGrad, None, None


class ModelOutput(collections.OrderedDict):
    """based on file_utils.py in HuggingFace"""

    def __getitem__(self, k):
        if isinstance(k, str):
            inner_dict = dict(self.items())
            return inner_dict[k]
        else:
            return self.to_tuple()[k]

    def __setattr__(self, name, value):
        if name in self.keys() and value is not None:
            # Don't call self.__setitem__ to avoid recursion errors
            super().__setitem__(name, value)
        super().__setattr__(name, value)

    def __setitem__(self, key, value):
        # Will raise a KeyException if needed
        super().__setitem__(key, value)
        # Don't call self.__setattr__ to avoid recursion errors
        super().__setattr__(key, value)

    def to_tuple(self):
        return tuple(self[k] for k in self.keys())


def create_rand_mask_from_inputs(
    from_blocked_mask,
    to_blocked_mask,
    rand_attn,
    num_attention_heads,
    num_rand_blocks,
    batch_size,
    from_seq_length,
    from_block_size,
):
    """taken from HF modeling_big_bird.py"""
    num_windows = from_seq_length // from_block_size - 2
    rand_mask = torch.stack(
        [p1[i1.flatten()] for p1, i1 in zip(to_blocked_mask, rand_attn)]
    )
    rand_mask = rand_mask.view(
        batch_size, num_attention_heads, num_windows, num_rand_blocks * from_block_size
    )
    rand_mask = torch.einsum("blq,bhlk->bhlqk", from_blocked_mask[:, 1:-1], rand_mask)
    return rand_mask


class SequentialAppendList(torch.nn.Sequential):
    """from timm/models/vovnet.py"""

    def forward(self, x: torch.Tensor, concat_list: List[torch.Tensor]) -> torch.Tensor:
        for i, module in enumerate(self):
            if i == 0:
                concat_list.append(module(x))
            else:
                concat_list.append(module(concat_list[-1]))
        x = torch.cat(concat_list, dim=1)
        return x, concat_list


class BatchNormAct2d(torch.nn.BatchNorm2d):
    """Taken from timm"""

    def __init__(
        self,
        num_features,
        eps=1e-5,
        momentum=0.1,
        affine=True,
        track_running_stats=True,
        act_layer=torch.nn.ReLU,
        inplace=True,
    ):
        super().__init__(
            num_features,
            eps=eps,
            momentum=momentum,
            affine=affine,
            track_running_stats=track_running_stats,
        )
        self.act = act_layer(inplace=inplace)

    @torch.jit.ignore
    def _forward_python(self, x):
        return super().forward(x)

    def forward(self, x):
        if torch.jit.is_scripting():
            x = self._forward_jit(x)
        else:
            x = self._forward_python(x)
        x = self.act(x)
        return x


def get_parameter_dtype(parameter):
    """from huggingface model_utils.py"""
    try:
        return next(parameter.parameters()).dtype
    except StopIteration:
        # For nn.DataParallel compatibility in PyTorch 1.5

        def find_tensor_attributes(module):
            tuples = [(k, v) for k, v in module.__dict__.items() if torch.is_tensor(v)]
            return tuples

        gen = parameter._named_members(get_members_fn=find_tensor_attributes)
        first_tuple = next(gen)
        return first_tuple[1].dtype


class DummyConfig:
    attn_layers = ["local", "lsh", "local", "lsh", "local", "lsh"]
    lsh_attn_chunk_length = 64
    local_attn_chunk_length = 64


def _get_min_chunk_len(config):
    """from hf_Reformer"""
    attn_types = config.attn_layers
    attn_types_set = set(attn_types)
    if len(attn_types_set) == 1 and attn_types[0] == "lsh":
        return config.lsh_attn_chunk_length
    elif len(attn_types_set) == 1 and attn_types[0] == "local":
        return config.local_attn_chunk_length
    elif len(attn_types_set) == 2 and attn_types_set == set(  # noqa: C405
        ["lsh", "local"]
    ):
        return min(config.lsh_attn_chunk_length, config.local_attn_chunk_length)
    else:
        raise NotImplementedError(
            f"Only attn layer types 'lsh' and 'local' exist, but `config.attn_layers`: {config.attn_layers}. Select "
            "attn layer types from ['lsh', 'local'] only."
        )


def _stable_argsort(vector, dim):
    """from hf_Reformer"""
    # this function scales the vector so that torch.argsort is stable.
    # torch.argsort is not stable on its own
    scale_offset = torch.arange(vector.shape[dim], device=vector.device).view(1, 1, -1)
    scale_offset = scale_offset.expand(vector.shape)
    scaled_vector = vector.shape[dim] * vector + (scale_offset % vector.shape[dim])
    return torch.argsort(scaled_vector, dim=dim)


def _get_sorted_bucket_idx_and_undo_sorted_bucket_idx(buckets):
    """from hf_Reformer"""
    # no gradients are needed
    with torch.no_grad():
        # hash-based sort
        sorted_bucket_idx = _stable_argsort(buckets, dim=-1)

        # create simple indices to scatter to, to have undo sort
        indices = (
            torch.arange(sorted_bucket_idx.shape[-1], device=buckets.device)
            .view(1, 1, -1)
            .expand(sorted_bucket_idx.shape)
        )

        # get undo sort
        undo_sorted_bucket_idx = sorted_bucket_idx.new(*sorted_bucket_idx.size())
        undo_sorted_bucket_idx.scatter_(-1, sorted_bucket_idx, indices)

    return sorted_bucket_idx, undo_sorted_bucket_idx


class FeedForwardLayer(nn.Module):
    def __init__(self, d_model, dim_feedforward, activation, dropout) -> None:
        super().__init__()
        self.linear1 = nn.Linear(d_model, dim_feedforward)
        self.activation = activation
        self.dropout1 = nn.Dropout(dropout)
        self.linear2 = nn.Linear(dim_feedforward, d_model)
        self.dropout2 = nn.Dropout(dropout)

    def forward(self, x):
        return self.dropout2(
            self.linear2(self.dropout1(self.activation(self.linear1(x))))
        )


class TransformerEncoderLayer(nn.Module):
    def __init__(
        self,
        d_model,
        nhead,
        dim_feedforward=2048,
        dropout=0.1,
        activation=nn.ReLU(),
        layer_norm_eps=1e-5,
    ):
        super().__init__()
        self.self_attn = nn.MultiheadAttention(d_model, nhead, dropout=dropout)
        self.norm1 = nn.LayerNorm(d_model, eps=layer_norm_eps)
        self.norm2 = nn.LayerNorm(d_model, eps=layer_norm_eps)
        self.dropout = nn.Dropout(dropout)
        self.ff_block = FeedForwardLayer(d_model, dim_feedforward, activation, dropout)

    def forward(self, src, src_mask=None, src_key_padding_mask=None):
        x = src
        x = self.norm1(x + self._sa_block(x, src_mask, src_key_padding_mask))
        x = self.norm2(x + self._ff_block(x))
        return x

    # self-attention block
    def _sa_block(self, x, attn_mask, key_padding_mask):
        x = self.self_attn(
            x,
            x,
            x,
            attn_mask=attn_mask,
            key_padding_mask=key_padding_mask,
            need_weights=False,
        )[0]
        return self.dropout(x)

    # feed forward block
    def _ff_block(self, x):
        return self.ff_block(x)


class TestModule(torch.nn.Module):
    def inner_fn(self, left, right):
        return tuple(left) == tuple(right)

    def fn(self, tensor):
        if type(tensor) is int:
            return False

        torch.add(tensor, tensor)
        return self.inner_fn(tensor.shape, (1, 2, 3))


class ReproTests(torch._dynamo.test_case.TestCase):
    def test_do_paste_mask(self):
        torch._dynamo.utils.counters.clear()
        opt__do_paste_mask = torch._dynamo.optimize(
            torch._dynamo.testing.CompileCounter()
        )(_do_paste_mask)
        opt__do_paste_mask(
            torch.randn(1, 1, 28, 28),
            torch.tensor([[0.0, 1, 2, 4]]) * 1,
            427,
            640,
            True,
        )
        opt__do_paste_mask(
            torch.randn(1, 1, 28, 28),
            torch.tensor([[0.0, 1, 2, 4]]) * 2,
            427,
            640,
            True,
        )
        opt__do_paste_mask(
            torch.randn(1, 1, 28, 28),
            torch.tensor([[0.0, 1, 2, 4]]) * 3,
            612,
            612,
            True,
        )
        opt__do_paste_mask(
            torch.randn(1, 1, 28, 28),
            torch.tensor([[0.0, 1, 2, 4]]) * 4,
            612,
            612,
            True,
        )
        opt__do_paste_mask(
            torch.randn(1, 1, 28, 28),
            torch.tensor([[0.0, 1, 2, 4]]) * 2,
            427,
            640,
            False,
        )

        self.assertGreaterEqual(torch._dynamo.utils.counters["frames"]["ok"], 3)
        self.assertEqual(
            torch._dynamo.utils.counters["frames"]["total"],
            torch._dynamo.utils.counters["frames"]["ok"] + 1,
        )

    def test_convert_boxes_to_pooler_format(self):
        boxes1 = [
            Boxes(torch.arange(0, 8).reshape((2, 4))),
            Boxes(torch.arange(8, 16).reshape((2, 4))),
        ]
        boxes2 = [
            Boxes(torch.arange(16, 20).reshape((1, 4))),
            Boxes(torch.arange(20, 24).reshape((1, 4))),
        ]
        correct1 = convert_boxes_to_pooler_format(boxes1)
        correct2 = convert_boxes_to_pooler_format(boxes2)
        fn = convert_boxes_to_pooler_format
        cnt = torch._dynamo.testing.CompileCounter()
        opt_fn = torch._dynamo.optimize(cnt)(fn)
        self.assertTrue(same(opt_fn(boxes1), correct1))
        self.assertTrue(same(opt_fn(boxes2), correct2))

        # repeat_interleave is a dynamic shape operator we do not execute/
        # In the future, we could reduce the frame_count down to 1
        # by guarding on the exact values of `Tensor repeats` arg
        self.assertEqual(cnt.frame_count, ifdyn(2, 4))
        self.assertEqual(cnt.op_count, ifdyn(9, 10))

    def test_boxes_len(self):
        def fn(boxes):
            return len(boxes) + boxes.__len__() + boxes.tensor

        boxes1 = Boxes(torch.arange(0, 8).reshape((2, 4)))
        cnt = torch._dynamo.testing.CompileCounter()
        opt_fn = torch._dynamo.optimize_assert(cnt)(fn)
        self.assertTrue(same(opt_fn(boxes1), boxes1.tensor + 4.0))

        self.assertEqual(cnt.frame_count, 1)
        self.assertEqual(cnt.op_count, ifdyn(ifdynstaticdefault(1, 6), 1))

    def _reformer(self, nopython):
        input = torch.randn([1, 64, 256])
        model = ReformerEncoder()
        torch.manual_seed(1337)
        correct = copy.deepcopy(model)(input)
        cnt = torch._dynamo.testing.CompileCounter()
        torch.manual_seed(1337)
        opt_model = torch._dynamo.optimize(cnt, nopython=nopython)(model)
        self.assertTrue(same(opt_model(input), correct))
        return cnt

    @requires_cuda()
    def test_sub_alpha_scalar_repro(self):
        @torch.compile(backend="aot_eager")
        def f(x):
            return x.sub(1, alpha=2)

        f(torch.ones(2, device="cuda", dtype=torch.float64))

    # See https://github.com/pytorch/pytorch/issues/97745
    def test_gan_repro_trying_to_backward_through_the_graph_a_second_time(self):
        def f(a, b):
            c = torch.ones(2, 2)
            d = torch.ones(2, 2)
            e = torch.matmul(a, c)
            g_loss = torch.abs(e - d).mean()
            g_loss.backward()
            fake_d_pred = torch.matmul(b, e.detach())
            d_loss = fake_d_pred.mean()
            d_loss.backward()

        a_ref = torch.randn(2, 2, requires_grad=True)
        b_ref = torch.randn(2, 2, requires_grad=True)
        out_ref = f(a_ref, b_ref)

        a_test = a_ref.clone().detach().requires_grad_(True)
        b_test = b_ref.clone().detach().requires_grad_(True)
        out_test = torch.compile(f, backend="aot_eager")(a_test, b_test)

        self.assertEqual(out_ref, out_test)
        self.assertEqual(a_ref.grad, a_test.grad)
        self.assertEqual(b_ref.grad, b_test.grad)

    def test_embedding_backward_broadcasting_decomp(self):
        def f(grad_output, indices):
            num_weights = 10
            padding_idx = 1
            scale_grad_by_freq = True
            return torch.ops.aten.embedding_dense_backward(
                grad_output, indices, num_weights, padding_idx, scale_grad_by_freq
            )

        f_compiled = torch.compile(f, backend="aot_eager")

        grad_output = torch.ones(2, 4, 3, dtype=torch.float16)
        indices = torch.ones(2, 4, dtype=torch.int64)

        out_ref = f(grad_output, indices)
        out_test = f_compiled(grad_output, indices)

        self.assertEqual(out_ref, out_test)

    def test_reformer_eval(self):
        with torch.no_grad():
            cnt = self._reformer(nopython=True)
        self.assertEqual(cnt.frame_count, 1)
        self.assertEqual(cnt.op_count, 11)

    def test_reformer_train(self):
        with torch.enable_grad():
            cnt = self._reformer(nopython=False)
        # cant inline torch.autograd.Function means graph break
        self.assertEqual(cnt.frame_count, ifunspec(ifdyn(3, 1), 3))
        self.assertEqual(cnt.op_count, ifunspec(ifdyn(10, 11), 10))

    def test_longformer_chunk(self):
        input1 = torch.randn([1, 4096, 1])
        input2 = torch.randn([12, 4096, 64])
        correct1 = longformer_chunk(input1)
        correct2 = longformer_chunk(input2)
        fn = longformer_chunk
        cnt = torch._dynamo.testing.CompileCounter()
        opt_fn = torch._dynamo.optimize_assert(cnt)(fn)
        self.assertTrue(same(opt_fn(input1), correct1))
        self.assertTrue(same(opt_fn(input2), correct2))
        self.assertTrue(same(opt_fn(input1), correct1))
        self.assertTrue(same(opt_fn(input2), correct2))

        self.assertEqual(cnt.frame_count, 2)
        self.assertEqual(
            cnt.op_count, ifunspec(37, ifdyn(ifdynstaticdefault(15, 20), 4))
        )

    def test_hf_t5_forward(self):
        input = torch.randn([1, 2048, 512])
        model = PartialT5()
        correct = model(input)
        cnt = torch._dynamo.testing.CompileCounter()
        opt_model = torch._dynamo.optimize_assert(cnt)(model)
        self.assertTrue(same(opt_model(input), correct))

        self.assertEqual(cnt.frame_count, 1)
        self.assertEqual(cnt.op_count, ifdyn(ifdynstaticdefault(11, 12), 11))

    def test_module_in_skipfiles(self):
        model = nn.Linear(10, 10)
        cnt = torch._dynamo.testing.CompileCounter()
        torch.compile(model, backend=cnt, fullgraph=True)(torch.randn([5, 10]))
        self.assertEqual(cnt.frame_count, 1)
        self.assertEqual(cnt.op_count, 1)

    def test_function_in_skipfiles(self):
        cnt = torch._dynamo.testing.CompileCounter()
        torch.compile(torch.sin, backend=cnt, fullgraph=True)(torch.randn([5, 10]))
        self.assertEqual(cnt.frame_count, 1)
        self.assertEqual(cnt.op_count, 1)

    def test_slicing_dynamic_shape(self):
        def fn(y):
            x = torch.ones(8)
            idx = y[0]
            out = x[idx:]
            return (out + 3) * 5

        counter = torch._dynamo.testing.CompileCounter()
        opt_fn = torch._dynamo.optimize(counter)(fn)
        out = opt_fn(torch.ones(10, dtype=torch.long))
        # idx should be 1 -> slicing off [1:] of 8 elem tensor
        self.assertEqual(list(out.shape), [7])

        self.assertEqual(counter.op_count, 2)
        self.assertEqual(counter.frame_count, 1)

        self.assertEqual(list(opt_fn(torch.tensor([4])).shape), [4])

    def test_slicing_dynamic_shape_setitem(self):
        def fn(input_lengths: torch.Tensor, new_ones_1):
            getitem_13 = input_lengths[3]
            new_ones_1[(3, slice(getitem_13, None, None))] = 0
            setitem_13 = new_ones_1
            return (setitem_13,)

        x = torch.randn(10).to(dtype=torch.int64)
        y = torch.randn(10, 204)
        ref = fn(x, y)
        opt_fn = torch._dynamo.optimize("aot_eager")(fn)
        res = opt_fn(x, y)
        self.assertTrue(same(ref, res))

    @requires_static_shapes
    def test_chunk_reformer_ff(self):
        input = torch.randn([1, 4096, 256])
        model = ChunkReformerFeedForward()
        correct = model(input)
        cnt = torch._dynamo.testing.CompileCounter()
        opt_model = torch._dynamo.optimize_assert(cnt)(model)
        self.assertTrue(same(opt_model(input), correct))

        self.assertEqual(cnt.frame_count, 1)
        self.assertEqual(cnt.op_count, 4)

    # see: https://github.com/pytorch/pytorch/issues/80067
    # NB: When you remove the expectedFailure, don't forget to
    # uncomment/adjust the assertEqual below
    @unittest.expectedFailure
    @torch._dynamo.config.patch(
        fake_tensor_propagation=True, capture_scalar_outputs=True, dynamic_shapes=True
    )
    def test_maml_item_capture(self):
        a = torch.randn(5, 1, 28, 28)
        b = torch.zeros(5, dtype=torch.int64)
        c = torch.randn(75, 1, 28, 28)
        d = torch.zeros(75, dtype=torch.int64)
        model = PartialMaml()
        correct = model(a, b, c, d)
        cnt = torch._dynamo.testing.CompileCounter()
        opt_model = torch._dynamo.optimize(cnt)(model)
        for _ in range(10):
            self.assertTrue(same(opt_model(a, b, c, d), correct))

        # self.assertEqual(cnt.frame_count, ifdyn(3, 2))
        # TODO(jansel): figure out why op count depends on imports
        self.assertIn(cnt.op_count, (36, 35, 34, 29, 28, 27))

    # see: https://github.com/pytorch/pytorch/issues/80067
    @torch._dynamo.config.patch(capture_scalar_outputs=False, dynamic_shapes=True)
    def test_maml_no_item_capture(self):
        a = torch.randn(5, 1, 28, 28)
        b = torch.zeros(5, dtype=torch.int64)
        c = torch.randn(75, 1, 28, 28)
        d = torch.zeros(75, dtype=torch.int64)
        model = PartialMaml()
        correct = model(a, b, c, d)
        cnt = torch._dynamo.testing.CompileCounter()
        opt_model = torch._dynamo.optimize(cnt)(model)
        for _ in range(10):
            self.assertTrue(same(opt_model(a, b, c, d), correct))

        if torch._dynamo.config.assume_static_by_default:
            self.assertEqual(cnt.frame_count, 4)
        else:
            self.assertEqual(cnt.frame_count, 6)

    def test_hf_model_output(self):
        ex = ModelOutput(a=torch.randn(10), b=torch.randn(10), c=torch.randn(10))

        def fn1(x):
            return x["a"] + 1

        def fn2(x):
            return x.a + 1

        def fn3(x):
            return x.to_tuple()[0] + 1

        def fn4(x):
            return x[0] + 1

        cnt = torch._dynamo.testing.CompileCounter()
        for fn in (fn1, fn2, fn3, fn4):
            cnt.clear()
            opt_fn = torch._dynamo.optimize_assert(cnt)(fn)
            self.assertTrue(same(opt_fn(ex), ex.a + 1))
            self.assertEqual(cnt.frame_count, 1)
            self.assertEqual(cnt.op_count, 1)

    @requires_static_shapes
    def test_create_rand_mask_from_inputs(self):
        args = [
            torch.randn([1, 64, 64]),
            torch.randn([1, 64, 64]),
            torch.zeros([1, 12, 62, 3], dtype=torch.int64),
            12,
            3,
            1,
            4096,
            64,
        ]
        correct = create_rand_mask_from_inputs(*args)
        fn = create_rand_mask_from_inputs

        cnt = torch._dynamo.testing.CompileCounter()
        opt_fn = torch._dynamo.optimize_assert(cnt)(fn)
        self.assertTrue(same(opt_fn(*args), correct))
        self.assertEqual(cnt.frame_count, 1)
        self.assertEqual(cnt.op_count, 8)

    def test_rng_state(self):
        def fn():
            state = torch.get_rng_state()
            before = torch.rand(1000)
            torch.set_rng_state(state)
            after = torch.rand(1000)
            return before, after

        cnt = torch._dynamo.testing.CompileCounter()
        opt_fn = torch._dynamo.optimize(cnt)(fn)

        before, after = opt_fn()
        self.assertTrue(same(before, after))
        self.assertEqual(cnt.frame_count, 2)
        self.assertEqual(cnt.op_count, 3)  # rand, rand
        try:
            graph, _ = torch._dynamo.export(fn)
            # See https://github.com/pytorch/pytorch/pull/87490
            self.fail("unexpected export success")
        except torch._dynamo.exc.Unsupported:
            pass

    def test_seq_append_list(self):
        x = torch.randn(4, 10)
        model = SequentialAppendList(
            torch.nn.Linear(10, 10),
            torch.nn.ReLU(),
            torch.nn.Linear(10, 10),
            torch.nn.ReLU(),
        )
        # this one is tricky because it mutates the list provided as an input
        l1 = [x]
        l2 = [x]
        correct, _ = model(x, l1)
        cnt = torch._dynamo.testing.CompileCounter()
        opt_model = torch._dynamo.optimize_assert(cnt)(model)
        result, l3 = opt_model(x, l2)
        self.assertTrue(same(result, correct))
        self.assertTrue(same(l1, l2))
        self.assertIs(l2, l3)
        self.assertEqual(cnt.frame_count, 1)
        self.assertEqual(cnt.op_count, 5)

    def test_batch_norm_act(self):
        a = torch.randn(5, 1, 28, 28)
        model = BatchNormAct2d(1).eval()
        correct = model(a)
        cnt = torch._dynamo.testing.CompileCounter()
        if not torch._dynamo.config.specialize_int:
            # _local_scalar_dense causes graph break w 0-dim tensor
            opt_model = torch._dynamo.optimize(cnt)(model)
            self.assertTrue(same(opt_model(a), correct))
            return

        opt_model = torch._dynamo.optimize_assert(cnt)(model)
        self.assertTrue(same(opt_model(a), correct))
        self.assertEqual(cnt.frame_count, 1)
        self.assertEqual(cnt.op_count, 2)

    def test_get_parameter_dtype(self):
        model = SequentialAppendList(
            torch.nn.Linear(10, 10),
            torch.nn.ReLU(),
        )

        def fn(model, x):
            return x + torch.randn(10, dtype=get_parameter_dtype(model))

        cnt = torch._dynamo.testing.CompileCounter()
        opt_fn = torch._dynamo.optimize_assert(cnt)(fn)
        self.assertEqual(opt_fn(model, torch.randn(10)).dtype, torch.float32)
        self.assertEqual(cnt.frame_count, 1)
        self.assertEqual(cnt.op_count, 2)

    def test_nn_parameter(self):
        def test_fn():
            a = torch.nn.Parameter(torch.randn(5, 5))
            # Checks that TensorVariable stores the type information correctly
            self.assertTrue(isinstance(a, torch.nn.Parameter))
            return a

        cnt = torch._dynamo.testing.CompileCounter()
        opt_test_fn = torch._dynamo.optimize(cnt)(test_fn)
        out = opt_test_fn()
        self.assertTrue(isinstance(out, torch.nn.Parameter))

    def test_Size(self):
        def test_fn():
            a = torch.randn(4)
            x = torch.Size([1, 2, 3])
            # Checks that SizeVariable return torch.Size object
            assert isinstance(x, torch.Size)
            # Causes graph breaks and checks reconstruction of SizeVariable
            # object
            self.assertIsInstance(x, torch.Size)
            return a

        cnt = torch._dynamo.testing.CompileCounter()
        opt_test_fn = torch._dynamo.optimize(cnt)(test_fn)
        opt_test_fn()

    def test_indexing_with_list(self):
        def test_fn():
            def run_test(tensor, *idx):
                npt = tensor.numpy()
                assert npt[idx].shape == tensor[idx].shape

            x = torch.arange(0, 10)
            cases = [
                [None, None],
                [1, None],
            ]

            for case in cases:
                run_test(x, *case)

            return torch.randn(4)

        cnt = torch._dynamo.testing.CompileCounter()
        opt_test_fn = torch._dynamo.optimize(cnt)(test_fn)
        opt_test_fn()

    def test_reformer_min_chunk_len(self):
        def fn(cfg):
            t = torch.empty(10)
            t.fill_(_get_min_chunk_len(cfg))
            return t[0]

        cfg = DummyConfig()
        cnt = torch._dynamo.testing.CompileCounter()
        opt_fn = torch._dynamo.optimize_assert(cnt)(fn)
        self.assertEqual(opt_fn(cfg), 64)
        self.assertEqual(cnt.frame_count, 1)
        # With unspec int, maximum computation is preserved
        self.assertEqual(cnt.op_count, ifunspec(4, 3))

    def test_reformer_sorting(self):
        x = torch.zeros([1, 12, 4096], dtype=torch.int64)
        correct = _get_sorted_bucket_idx_and_undo_sorted_bucket_idx(x)
        fn = _get_sorted_bucket_idx_and_undo_sorted_bucket_idx

        cnt = torch._dynamo.testing.CompileCounter()
        opt_fn = torch._dynamo.optimize_assert(cnt)(fn)
        self.assertTrue(same(opt_fn(x), correct))
        self.assertEqual(cnt.frame_count, 1)
        self.assertEqual(cnt.op_count, ifdyn(ifdynstaticdefault(14, 27), 14))

    def test_recursive_map(self):
        # https://github.com/pytorch/torchdynamo/issues/132
        def _recursive_map(struct, batch_dim=0):
            for k, v in struct.items():
                if v is not None:
                    if isinstance(v, dict):
                        _recursive_map(v)
                    else:
                        struct[k] = v

        def toy_example(a, b, v):
            x = a / (torch.abs(a) + 1)
            if v is not None:
                _recursive_map(v)
            return x * b

        cnt = torch._dynamo.testing.CompileCounter()
        opt_toy_example = torch._dynamo.optimize(cnt)(toy_example)
        opt_toy_example(
            torch.randn(10),
            torch.randn(10),
            {"layer0": {"memory_keys": torch.randn(10)}},
        )
        self.assertEqual(cnt.frame_count, 1)
        self.assertEqual(cnt.op_count, 4)

    def test_issue175(self):
        n_heads = 2
        d_model = 64
        model = TransformerEncoderLayer(d_model, n_heads)
        inp = torch.randn(1, d_model)
        cnt = torch._dynamo.testing.CompileCounter()
        opt_model = torch._dynamo.optimize(cnt, nopython=True)(model)
        opt_model(inp)
        opt_model(inp)
        self.assertEqual(cnt.frame_count, 1)
        self.assertEqual(cnt.op_count, 12)

    def test_exec_import(self):
        def fn1():
            exec("import math")

        def fn2():
            try:
                math.sqrt(4)
                return False
            except NameError:
                return True

        def fn3():
            fn1()
            return fn2()

        self.assertTrue(fn3())
        opt_fn3 = torch._dynamo.optimize("eager")(fn3)
        self.assertTrue(opt_fn3())

    def test_exec_wildcard_import(self):
        # Test that globals are not carried over from frame to frame
        def fn1():
            exec("from torch import *")

        def fn2():
            x = torch.zeros(4)
            for i in range(5):
                x = x + i
            return x

        def fn3():
            fn1()
            return fn2()

        ref = fn3()
        opt_fn3 = torch._dynamo.optimize("eager")(fn3)
        res = opt_fn3()
        self.assertTrue(same(ref, res))

    def test_with_on_graph_break_inst(self):
        def reversible(x):
            print("Hello world")  # Cause graph break so inline fails
            return torch.sin(torch.cos(x))

        def fn(x):
            with torch.enable_grad():
                a = torch.sin(x)
                b = reversible(a)
                c = torch.sigmoid(b)
                c.sum().backward()
                return x.grad

        x = torch.randn(3, requires_grad=True)
        x.grad = None
        with torch.no_grad():
            ref = fn(x)

        x.grad = None
        opt_fn = torch._dynamo.optimize("eager")(fn)
        with torch.no_grad():
            res = opt_fn(x)
        self.assertTrue(same(ref, res))

    def test_with_on_graph_break_nested(self):
        def reversible(x):
            torch._dynamo.graph_break()  # Cause graph break so inline fails
            return torch.sin(torch.cos(x))

        def fn(x):
            # nested context manager failed previously
            with torch.no_grad():
                with torch.enable_grad():
                    a = torch.sin(x)
                    b = reversible(a)
                    c = torch.sigmoid(b)
                    c.sum().backward()
                    return x.grad

        x = torch.randn(3, requires_grad=True)
        x.grad = None
        with torch.no_grad():
            ref = fn(x)

        x.grad = None
        opt_fn = torch._dynamo.optimize("eager")(fn)
        with torch.no_grad():
            res = opt_fn(x)
        self.assertTrue(same(ref, res))

    # https://github.com/pytorch/torchdynamo/issues/1446
    def test_grad_mode_carrying_correct_state_after_graph_break(self):
        def fn(x):
            with torch.no_grad():
                y = x * 3
                print("Break")
                z = x + 2
            return y, z

        x = torch.randn(3, requires_grad=True)
        opt_fn = torch._dynamo.optimize("eager")(fn)
        y, z = opt_fn(x)
        self.assertFalse(y.requires_grad)
        self.assertFalse(z.requires_grad)

    def test_abc_setattr(self):
        # tests that we correctly bail out of __setattr__ calls

        # TODO: does not ensure ABC classes are correctly inferred as ClassVariables
        # (doesn't test the fix for 'super()')

        class BaseModule(torch.nn.Module, ABC):
            def blah(self, x):
                return x + 1

        class Derived(BaseModule):
            def __setattr__(self, name, value) -> None:
                super().__setattr__(name, value)

            def forward(self, x):
                # expect a graph break on __setattr__
                self.foo = 0
                return self.blah(x)

            def blah(self, x):
                return super().blah(x)

        x = torch.randn(3, requires_grad=True)
        mod = Derived()
        opt_mod = torch._dynamo.optimize("eager")(mod)
        opt_mod(x)

        self.assertGreaterEqual(torch._dynamo.utils.counters["frames"]["ok"], 3)
        self.assertGreaterEqual(torch._dynamo.utils.counters["frames"]["total"], 3)

    @torch._dynamo.config.patch("suppress_errors", True)
    def test_guard_fail_tensor_bool(self):
        @torch._dynamo.disable(recursive=False)
        def fn():
            condition_shape = (5, 5)
            dtypes = (torch.bool,)
            shapes = (
                (),
                (5,),
                (1, 5),
            )

            tensors = [
                torch.empty(shape, dtype=dtype).fill_(17)
                for shape, dtype in itertools.product(shapes, dtypes)
            ]

            x_vals = (5.0, *tensors)
            y_vals = (6.0, *tensors)

            @torch._dynamo.disable
            def get_expected(condition, x, y):
                x_np = x.cpu().numpy() if isinstance(x, torch.Tensor) else x
                y_np = y.cpu().numpy() if isinstance(y, torch.Tensor) else y
                return torch.from_numpy(
                    np.where(condition.cpu().numpy(), x_np, y_np)
                ).to(common_dtype)

            for x, y in zip(x_vals, y_vals):
                condition = torch.empty(*condition_shape, dtype=torch.bool).bernoulli_()
                common_dtype = torch.result_type(x, y)

                def check_equal(condition, x, y):
                    # NumPy aggressively promotes to double, hence cast to output to correct dtype
                    expected = get_expected(condition, x, y)
                    result = torch.where(condition, x, y)
                    assert torch.allclose(expected, result)

                check_equal(condition, x, y)
                check_equal(condition, y, x)

        fn()
        opt_fn = torch._dynamo.optimize("eager")(fn)
        opt_fn()

    def test_guard_fail_nested_tuple(self):
        def fn(args):
            return torch.ones(()), args[0] * 2

        # This adds a tensor check on args[1][0] and args[1][1]
        args1 = (torch.ones(1), (torch.ones(1), torch.ones(1)))
        args2 = (torch.ones(1), torch.ones(1))
        opt_fn = torch._dynamo.optimize("eager")(fn)
        ref = opt_fn(args1)
        res = opt_fn(args2)

        self.assertTrue(same(ref, res))

    def test_nullcontext1(self):
        @torch.compile(fullgraph=True, backend="eager")
        def fn(x, ctx):
            x = x.sin()
            with ctx:
                x = x.cos()
            x = x.sin()
            return x

        y = torch.randn(10)
        self.assertTrue(same(fn(y, contextlib.nullcontext()), y.sin().cos().sin()))

    def test_nullcontext2(self):
        @torch.compile(fullgraph=True, backend="eager")
        def fn(x, ctx):
            x = x.sin()
            with ctx():
                x = x.cos()
            x = x.sin()
            return x

        y = torch.randn(10)
        self.assertTrue(same(fn(y, contextlib.nullcontext), y.sin().cos().sin()))

    def test_no_grad_inline(self):
        @torch.no_grad()
        def a(x):
            return x.sin()

        @torch.compile(backend="eager", fullgraph=True)
        def b(x):
            return a(x).cos()

        y = torch.randn(10)
        self.assertTrue(same(b(y), y.sin().cos()))

    # AssertionError: ABCMeta
    @unittest.expectedFailure
    def test_numpy_list(self):
        @torch._dynamo.disable
        def rand_gen():
            return list(np.array([random.randint(5, 10) for _ in range(10)]))

        def fn(x):
            random_list = rand_gen()
            z = torch.LongTensor(random_list)
            return x * z

        x = torch.ones(10) * 2

        random.seed(0)
        ref0 = fn(x)
        ref1 = fn(x)

        random.seed(0)
        opt_fn = torch._dynamo.optimize("eager")(fn)
        res0 = opt_fn(x)
        res1 = opt_fn(x)

        self.assertTrue(same(ref0, res0))
        self.assertTrue(same(ref1, res1))

    def test_primtorch(self):
        @torch._dynamo.optimize("eager")
        def fn(x):
            torch._refs.abs(x)

        fn(torch.randn(3))

    @unittest.expectedFailure
    # inline_call [('inline in skipfiles: bind ...python3.10/inspect.py', 1)]
    def test_primtorch_no_graph_break(self):
        @torch._dynamo.optimize("eager", nopython=True)
        def fn(x):
            torch._refs.abs(x)

        fn(torch.randn(3))

    def test_torch_tensor_ops_no_graph_break(self):
        @torch._dynamo.optimize("eager", nopython=True)
        def fn(x):
            torch.Tensor.abs_(x)

        fn(torch.randn(3))

    @unittest.skipIf(
        not isinstance(torch.ops.aten.abs, torch._ops.OpOverloadPacket),
        "old pt doesn't work",
    )
    def test_torch_ops_aten(self):
        # Picked an op that doesn't show up in the default list
        @torch._dynamo.optimize("eager", nopython=True)
        def fn(x):
            return torch.ops.aten.absolute(x)

        fn(torch.randn(3))

    def test_hf_gelu_inline(self):
        class GELUActivation(nn.Module):
            def __init__(self):
                super().__init__()
                self.act = nn.functional.gelu

            def forward(self, input):
                return self.act(input)

        @torch._dynamo.optimize("eager", nopython=True)
        def fn(x):
            return GELUActivation()(x)

        y = torch.randn(10)
        self.assertTrue(same(fn(y), nn.functional.gelu(y)))

        @torch._dynamo.optimize("eager", nopython=True)
        def fn_returns(x):
            return GELUActivation(), x + 1

        act, _ = fn_returns(y)
        self.assertIsInstance(act, GELUActivation)
        self.assertIs(act.act, nn.functional.gelu)
        self.assertTrue(hasattr(act, "_buffers"))  # check that __init__ got called

    def test_dropout_inline(self):
        @torch._dynamo.optimize("eager")
        def fn(x):
            return torch.nn.Dropout(0.1)(x)

        y = torch.randn(10)
        torch.manual_seed(1337)
        ref = nn.functional.dropout(y, 0.1)
        torch.manual_seed(1337)
        res = fn(y)
        self.assertTrue(same(ref, res))

    def test_torch_tensor_ops(self):
        def fn(x):
            return torch.Tensor.abs_(x)

        x = torch.randn(3)
        opt_fn = torch._dynamo.optimize("eager", nopython=True)(fn)
        y = fn(x)
        y_ = opt_fn(x)
        self.assertTrue(same(y, y_))

    def test_guard_ordering_shape_fail(self):
        # If a function which takes a tensor has an inner function which
        # is compiled and generates a guard on its shape,
        # they are evaluated in the wrong order. So if on a subsequent call
        # an int is passed instead of a tensor, guard evaluation will crash
        # with a "no attribute: shape" error
        m = TestModule()
        opt_m = torch._dynamo.optimize("eager")(m)
        opt_m.fn(torch.ones((5, 5)))
        opt_m.fn(-3)

    def test_tensor_isinstance_tuple(self):
        @torch._dynamo.optimize("eager")
        def fn():
            t = torch.ones(5, 5)
            if not isinstance(t, (int, torch.Tensor)):
                msg = str.format(
                    "{0} is not an instance of {1}",
                    type(t),
                    (int, torch.Tensor),
                )
                raise ValueError(msg)
            return True

        fn()

    def test_isinstance_dtype(self):
        @torch._dynamo.optimize("eager", nopython=True)
        def fn(x):
            isinstance(torch.bfloat16, torch.dtype)
            return x

        fn(torch.randn(3))

    def test_isinstance_storage(self):
        @torch._dynamo.optimize("eager")
        def fn(x):
            f = bytearray([0x00, 0x01, 0x02, 0x03, 0x04, 0x05, 0x10, 0x40])
            bools = torch.BoolStorage.from_buffer(f, "big")
            assert isinstance(bools, torch.BoolStorage)
            return x

        fn(torch.randn(3))

    def test_dict_list_values(self):
        def inner_fn(args):
            return [x[1].shape for x in args]

        @torch._dynamo.optimize("eager")
        def fn(tensors):
            return inner_fn(zip(itertools.count(), tensors["args"]))

        fn({"args": [torch.ones(5, 5), torch.ones(5, 6), torch.ones(5, 7)]})
        fn({"args": [torch.ones(5, 5)]})

    def test_dict_iter(self):
        class MyMod(torch.nn.Module):
            def forward(self, x):
                z = {"my": 1, "const": 2, "dict": 3, "variable": 4}
                tot = 0
                for key in z:
                    tot += z[key]

                return tot

        x = torch.tensor([0])
        model = MyMod()
        opt_model = torch._dynamo.optimize("eager", nopython=True)(model)
        y = opt_model(x)

        self.assertEqual(y, 10)

    def test_sort_out(self):
        dtype = torch.float32
        device = "cpu"

        def fn():
            tensor = torch.randn((3, 5), dtype=dtype, device=device)[:, 0]
            values1 = torch.tensor(0, dtype=dtype, device=device)
            indices1 = torch.tensor(0, dtype=torch.long, device=device)
            torch.sort(tensor, out=(values1, indices1))
            self.assertEqual(values1.stride(), (1,))
            self.assertEqual(indices1.stride(), (1,))

        fn()
        opt_fn = torch._dynamo.optimize("eager")(fn)
        opt_fn()

    def test_sort_out2(self):
        class MyModule(torch.nn.Module):
            def __init__(self):
                super().__init__()
                self.register_buffer("sorted", torch.ones(4, 4))
                self.register_buffer("indices", torch.ones(4, 4, dtype=torch.long))

            def forward(self, x):
                torch.sort(x, out=(self.sorted, self.indices))
                return (x + 1, self.sorted, self.indices)

        x = torch.randn(4, 4)
        m = MyModule()
        ref = m(x)
        opt_m = torch._dynamo.optimize("eager")(m)
        res = opt_m(x)
        self.assertTrue(same(ref, res))

    def test_sigmoid_out(self):
        dtype = torch.float32
        device = "cpu"

        def fn():
            inp = torch.randn((3, 5), dtype=dtype, device=device)
            out1 = torch.tensor(0, dtype=dtype, device=device)
            torch.sigmoid(inp, out=out1)
            self.assertEqual(out1.numel(), 15)

        fn()
        opt_fn = torch._dynamo.optimize("eager")(fn)
        opt_fn()

    def test_sigmoid_out2(self):
        class MyModule(torch.nn.Module):
            def __init__(self):
                super().__init__()
                self.register_buffer("base", torch.ones(4, 4))

            def forward(self, x):
                torch.sigmoid(x, out=self.base)
                return x + self.base

        x = torch.randn(4, 4)
        m = MyModule()
        ref = m(x)
        opt_m = torch._dynamo.optimize("eager")(m)
        res = opt_m(x)
        self.assertTrue(same(ref, res))

    def test_slice_into_list_mutable(self):
        class Mod(torch.nn.Module):
            def forward(self, listy):
                x = listy[3:5]
                for i in range(10):
                    z = torch.abs(torch.randn(10)) + 1
                    x[0] = z
                return x

        m = Mod()
        listy = [torch.randn(10)] * 10

        cnt = torch._dynamo.testing.CompileCounter()
        opt_m = torch._dynamo.optimize(cnt, nopython=True)(m)
        opt_m.forward(listy)

        self.assertEqual(cnt.frame_count, 1)

    def test_vdd_duplicate_error(self):
        def fn(a, dt):
            keys = list(dt._jt_dict.keys())
            p = torch.cos(dt._jt_dict[keys[0]]._value)
            q = torch.sin(a)
            r = torch.sigmoid(dt._jt_dict[keys[0]]._value)
            return p + q + r

        class Value:
            def __init__(self):
                self._value = torch.randn(4)

        class Sample:
            def __init__(self):
                self._jt_dict = {}
                self._jt_dict["POSITION_ID"] = Value()

        a = torch.randn(4)
        sample = Sample()

        ref = fn(a, sample)

        optimized_fn = torch._dynamo.optimize("eager", nopython=True)(fn)
        res = optimized_fn(a, sample)

        self.assertTrue(same(ref, res))

    def test_specialized_stride(self):
        def f():
            e = torch.empty(4)
            x = e[::2]
            return x.stride()

        self.assertEqual(f(), torch._dynamo.optimize("eager")(f)())

    def test_out_none(self):
        # https://github.com/pytorch/pytorch/issues/92814
        def fn(input):
            return torch.nn.functional.normalize(input, dim=0, out=None)

        x = torch.rand([1])
        self.assertEqual(fn(x), torch._dynamo.optimize("eager")(fn)(x))

    @unittest.skipIf(not has_detectron2(), "requires detectron2")
    def test_multi_import(self):
        @torch._dynamo.optimize("eager", nopython=True)
        def to_bitmasks(boxes):
            from detectron2.layers.mask_ops import (
                _paste_masks_tensor_shape,
                paste_masks_in_image,
            )

            if (
                paste_masks_in_image is not None
                and _paste_masks_tensor_shape is not None
            ):
                return boxes + 1

        self.assertTrue((to_bitmasks(torch.zeros(10)) == torch.ones(10)).all())

    def test_multi_dot_import(self):
        def fn1(x):
            return torch.sin(x)

        def fn(x):
            import torch.fx

            _ = torch.fx.symbolic_trace(fn1)
            return x * 2

        x = torch.randn(10)
        fn(x)
        cnt = torch._dynamo.testing.CompileCounter()
        opt_fn = torch._dynamo.optimize(cnt)(fn)
        opt_fn(x)
        self.assertEqual(cnt.frame_count, 1)

    def test_relative_import(self):
        try:
            from . import utils as _  # noqa: F401

            def fn(x):
                from .utils import tensor_for_import_testing

                return x * 2 * tensor_for_import_testing

        except ImportError:

            def fn(x):
                from utils import tensor_for_import_testing

                return x * 2 * tensor_for_import_testing

        x = torch.randn(10)
        fn(x)
        cnt = torch._dynamo.testing.CompileCounter()
        opt_fn = torch._dynamo.optimize(cnt, nopython=True)(fn)
        opt_fn(x)
        self.assertEqual(cnt.frame_count, 1)

    def test_relative_import_no_modulename(self):
        try:
            from . import utils as _  # noqa: F401

            def fn(x):
                from . import utils

                return x * 2 * utils.tensor_for_import_testing

        except ImportError:

            def fn(x):
                import utils

                return x * 2 * utils.tensor_for_import_testing

        x = torch.randn(10)
        fn(x)
        cnt = torch._dynamo.testing.CompileCounter()
        opt_fn = torch._dynamo.optimize(cnt, nopython=True)(fn)
        opt_fn(x)
        self.assertEqual(cnt.frame_count, 1)

    @torch._dynamo.config.patch(dynamic_shapes=True)
    def test_bigbird_unsqueeze_inplace(self):
        def fn(reshape_2):
            view_2 = reshape_2.clone()
            view_2.unsqueeze_(2)
            cat_11 = torch.cat([view_2], dim=2)
            view_13 = cat_11.view((2, 12, 64, -1))
            return (view_13,)

        x = torch.randn(2, 12, 64, 64, requires_grad=True)
        ref = fn(x)
        opt_fn = torch._dynamo.optimize("aot_eager")(fn)
        res = opt_fn(x)
        self.assertTrue(same(ref, res))

    def test_issue1466_size_aot_autograd(self):
        def fn(x):
            # do a tensor op and a size compute
            y = x * 2
            x_size = x.size()
            # trigger a graph break
            print("arf")
            # use the tensor op and size compute
            z = y.view(x_size) + 1
            return z

        x = torch.randn(2, 3, requires_grad=True)
        ref = fn(x)
        opt_fn = torch._dynamo.optimize("aot_eager")(fn)
        res = opt_fn(x)
        self.assertTrue(same(ref, res))

    def test_ellipsis(self):
        class Repro(torch.nn.Module):
            def __init__(self):
                super().__init__()
                self.lnorm = torch.nn.LayerNorm(
                    (256,), eps=1e-06, elementwise_affine=True
                )
                self.linear = torch.nn.Linear(
                    in_features=256, out_features=256, bias=True
                )

            def forward(self, cat_10):
                lnorm = self.lnorm(cat_10)
                getitem_64 = lnorm[
                    (slice(None, None, None), slice(0, 1, None), Ellipsis)
                ]
                linear = self.linear(getitem_64)
                return (linear,)

        args = [torch.randn(2, 197, 256)]

        mod = Repro()
        opt_mod = torch._dynamo.optimize("eager", nopython=True)(mod)

        self.assertTrue(same(mod(*args), opt_mod(*args)))

    def test_reinplacing(self):
        class MockModule(torch.nn.Module):
            def __init__(self):
                super().__init__()
                self.self_layoutlm_embeddings_x_position_embeddings = (
                    torch.nn.Embedding(1024, 768)
                )
                self.self_layoutlm_embeddings_y_position_embeddings = (
                    torch.nn.Embedding(1024, 768)
                )

            def forward(self, getitem_1, getitem_2, add):
                self_layoutlm_embeddings_x_position_embeddings = (
                    self.self_layoutlm_embeddings_x_position_embeddings(getitem_1)
                )
                self_layoutlm_embeddings_y_position_embeddings = (
                    self.self_layoutlm_embeddings_y_position_embeddings(getitem_2)
                )
                add_1 = add + self_layoutlm_embeddings_x_position_embeddings
                add_2 = add_1 + self_layoutlm_embeddings_y_position_embeddings
                return (add_2,)

        mod = MockModule()
        opt_mod = torch._dynamo.optimize("aot_eager_decomp_partition")(mod)

        args = [
            ((2, 512), (2048, 4), torch.int64, "cpu", False),
            ((2, 512), (2048, 4), torch.int64, "cpu", False),
            ((2, 512, 768), (393216, 768, 1), torch.float32, "cpu", True),
        ]
        args = [
            rand_strided(sh, st, dt, dev).requires_grad_(rg)
            for (sh, st, dt, dev, rg) in args
        ]
        self.assertTrue(same_two_models(mod, opt_mod, args))

    def test_optimized_deepcopy(self):
        # See https://github.com/pytorch/pytorch/pull/88629
        class Foo(torch.nn.Module):
            def __init__(self):
                super().__init__()
                self.fc = torch.nn.Linear(in_features=2, out_features=3, bias=True)

            def forward(self, x):
                return self.fc(x)

        mod = Foo()
        opt_mod = torch._dynamo.optimize("eager")(mod)
        args = [torch.randn(1, 2)]
        self.assertTrue(same_two_models(mod, opt_mod, args))

    def test_class_member(self):
        class Foo(torch.nn.Module):
            a = 4
            b = torch.ones(3, 4)

            def __init__(self):
                super().__init__()
                self.c = 4

            def forward(self, x):
                return x.cos() + self.a + self.b + self.c

        mod = Foo()
        opt_mod = torch._dynamo.optimize("eager", nopython=True)(mod)
        args = (torch.randn(3, 4),)
        self.assertTrue(same(mod(*args), opt_mod(*args)))

    def test_named_buffers(self):
        class Foo(torch.nn.Module):
            def __init__(self):
                super().__init__()
                self.register_buffer("x", torch.ones(3))
                self.register_buffer("y", torch.ones(3))

            def forward(self, inp):
                res = 0
                for name, buffer in self.named_buffers():
                    res += buffer.sum()

                return inp.cos() + res

        mod = Foo()
        opt_mod = torch._dynamo.optimize("eager", nopython=True)(mod)
        args = (torch.randn(3, 4),)
        self.assertTrue(same(mod(*args), opt_mod(*args)))

    def test_requires_grad_guards_with_grad_mode1(self):
        def f(x):
            if x.requires_grad:
                return x + 1
            else:
                return x + 2

        x = torch.ones(2, requires_grad=True)

        f_compiled = torch.compile(f)
        with torch.no_grad():
            # compile an inference graph
            f_compiled(x)

        # Test: we should fail guards and recompile (even though it's still an inference graph)
        out_ref = f(x.detach())
        out = f_compiled(x.detach())

        self.assertEqual(out_ref, out)
        self.assertEqual(out_ref.requires_grad, out.requires_grad)

    def test_requires_grad_guards_with_grad_mode2(self):
        x = torch.ones(2, requires_grad=True)
        x_ref = x.clone().detach().requires_grad_(True)

        m = torch.nn.Linear(2, 2)
        m_compiled = torch.compile(m)

        with torch.no_grad():
            # compile an inference graph
            m_compiled(x)

        # Test: we should fail guards and recompile a training graph
        out_ref = m(x_ref)
        out = m_compiled(x)
        self.assertEqual(out_ref, out)
        self.assertEqual(out_ref.requires_grad, out.requires_grad)

    def test_is_symbolic_tracing(self):
        # Ensure no graph break here
        def fn(x):
            if is_fx_tracing_test():
                return x * 2
            return x * 4

        a = torch.randn(4)
        ref = fn(a)
        opt_fn = torch._dynamo.optimize("eager", nopython=True)(fn)
        res = opt_fn(a)
        self.assertTrue(same(ref, res))

    def test_tokenization(self):
        from collections import UserDict

        class BatchEncoding(UserDict):
            """
            Copied from tokenization
            """

            def __init__(
                self,
                data,
            ):
                super().__init__(data)

            def __getattr__(self, item: str):
                try:
                    return self.data[item]
                except KeyError as e:
                    raise AttributeError from e

        def tokenization(x):
            encoding = BatchEncoding({"key": x})
            return encoding["key"]

        opt_fn = torch._dynamo.optimize("eager")(tokenization)
        x = torch.rand((1, 4))
        ref = tokenization(x)
        res = opt_fn(x)
        self.assertTrue(same(ref, res))

    def test_modules(self):
        class Foo(torch.nn.Module):
            def __init__(self):
                super().__init__()
                self.fc = torch.nn.Linear(4, 3)

            def forward(self, inp):
                res = torch.zeros(3, 3)
                for mod in self.modules():
                    res += self.fc(inp)
                return res

        mod = Foo()
        args = (torch.ones(3, 4),)
        cnt = torch._dynamo.testing.CompileCounter()
        opt_mod = torch._dynamo.optimize(cnt, nopython=True)(mod)
        self.assertTrue(same(mod(*args), opt_mod(*args)))
        self.assertEqual(cnt.op_count, 5)
        self.assertEqual(cnt.frame_count, 1)

    def test_tensor_data_kwarg(self):
        # https://github.com/pytorch/pytorch/issues/96278
        def f():
            return torch.tensor(data=[[1.0, -1.0]])

        cnt = torch._dynamo.testing.CompileCounter()
        opt_fn = torch._dynamo.optimize(cnt, nopython=True)(f)
        self.assertTrue(same(f(), opt_fn()))
        self.assertEqual(cnt.frame_count, 1)

    @requires_cuda()
    def test_norm_dtype(self):
        def foo(_stack0):
            getitem = _stack0[(slice(None, None, None), -1)]
            _stack0 = None
            normalize = torch.nn.functional.normalize(getitem, p=2, dim=1)
            getitem = None
            return (normalize,)

        args = [((2, 50, 256), (1, 256, 1), torch.float16, "cuda", False)]
        args = [
            rand_strided(sh, st, dt, dev).requires_grad_(rg)
            for (sh, st, dt, dev, rg) in args
        ]

        opt_foo = torch._dynamo.optimize("aot_eager_decomp_partition")(foo)
        with torch.cuda.amp.autocast(enabled=True):
            ref = foo(*args)[0]
            res = foo(*args)[0]
            self.assertEqual(ref.dtype, res.dtype)

            self.assertTrue(same(res, ref))

    def test_for_loop_graph_break(self):
        def inner(x):
            return torch.sin(x)

        def fn(x):
            for _ in range(100):
                inner(x)
                torch._dynamo.graph_break()
            return x

        cnt = torch._dynamo.testing.CompileCounter()
        opt_fn = torch._dynamo.optimize(cnt)(fn)
        x = torch.randn(4)
        opt_fn(x)
        self.assertEqual(cnt.frame_count, 1)
        self.assertEqual(cnt.op_count, 1)

    def test_for_loop_graph_break_before(self):
        # Checks that the backedge is calculated correctly
        def inner(x):
            return torch.sin(x)

        def fn(x):
            torch._dynamo.graph_break()
            for _ in range(100):
                inner(x)
            return x

        cnt = torch._dynamo.testing.CompileCounter()
        opt_fn = torch._dynamo.optimize(cnt)(fn)
        x = torch.randn(4)
        opt_fn(x)
        self.assertEqual(cnt.frame_count, 1)
        self.assertEqual(cnt.op_count, 100)

    def test_avoid_dupe_specialization(self):
        def f(x, y):
            return (x + y) * 1

        opt_f = torch._dynamo.optimize("aot_eager")(f)

        for b in [True, False]:
            x = torch.randn(4, requires_grad=b)
            y = torch.randn(4, requires_grad=b)
            self.assertEqual(f(x, x), opt_f(x, x))
            self.assertEqual(f(x, y), opt_f(x, y))

    def test_reformer_remove_unused_args(self):
        # This test case is very interesting.  First, let's describe
        # the bug this is testing for.  The bug we fixed is twofold:
        #
        # - We prune GraphArgs that aren't used in the output graph.
        #   However, sometimes it is possible for those GraphArgs to be
        #   utilized in shape guards (you could imagine this happening if
        #   dynamo poked some shape variables without recording them in the
        #   graph.)  If we prune those GraphArgs, we get a
        #   "s1 not in ..." error as we can no longer codegen the
        #   requested guards.
        #
        # - But in practice, Dynamo usually traces size accesses into the
        #   graph, preventing the GraphArg from getting pruned.  So how
        #   come we were running into this in practice with hf_Reformer?
        #   The answer is checkpointing!
        #
        # This brings us to the following test case.  Here's what it does:
        #
        # 1. It traces some operations, and then checkpoints before inlining
        #    the function call to g
        #
        # 2. g traces some more operations (triggering the shape guard
        #    to be created), but then it graph breaks
        #
        # 3. Because you can't graph break in an inlining function, we roll
        #    back to the outer checkpoint ("undoing" the operation that
        #    induced the shape guard) and then immediately generate a
        #    subgraph at that point.
        #
        # If we failed to checkpoint the ShapeEnv, it can still have guards
        # from the aborted speculation, which we will then still attempt to
        # codegen.
        #
        # There's an additional nuance: suppose x is used but y is not.
        # If you create a guard like y == x * 2, you will accidentally avoid
        # the "s1 not in ..." error, as y will get substituted with x * 2,
        # but x is still a GraphArg (it's used) and you don't end up with
        # the error.  This is why we must show y + y == x, not vice versa.
        # Similarly, it is also why we must not do a simple guard like x == y
        #
        # Can we actually demonstrate that checkpointing the ShapeEnv is
        # necessary?  It's not so easy to induce this case.  Dynamo is very
        # eager about adding locals to GraphArgs; any local that is in scope,
        # even if it isn't used, is added to GraphArgs (see also
        # https://github.com/pytorch/torchdynamo/issues/1925 ).  So long
        # as Dynamo eagerly guards in this way, we have an invariant that
        # all locals are guaranteed to show up in GraphArgs before the
        # inlining function call, in which case we will always have enough
        # information to codegen our guards so long as we don't prune the
        # unused GraphArgs away (and indeed, the direct fix for this bug
        # was to make sure we use original GraphArgs).  Non locals,
        # conversely, typically are static, and so won't have guards allocated
        # for them.  That being said, there may still be a way to trigger
        # this error.

        def g(x, y):
            r = torch.cat((y, y)) + x
            print("foo")
            return r

        def f(x, y):
            x = x * 3
            return g(x, y)

        opt_f = torch._dynamo.optimize("aot_eager")(f)

        x = torch.randn(4)
        y = torch.randn(2)
        self.assertEqual(f(x, y), opt_f(x, y))

    def test_swin_base_tensor_attr(self):
        class Foo(torch.nn.Module):
            def __init__(self):
                super().__init__()
                # NB: not a parameter or buffer
                self.t = torch.randn(3)

            def forward(self, x):
                return x + torch.cat((self.t, self.t))

        mod = Foo()
        opt_mod = torch._dynamo.optimize("eager")(mod)
        args = [torch.randn(6)]
        self.assertTrue(same_two_models(mod, opt_mod, args))
        opt_mod(*args)

    def test_pointless_graph_removal(self):
        cnt = torch._dynamo.testing.CompileCounter()

        @torch.compile(backend=cnt)
        def fn(x):
            with torch.no_grad():
                torch._dynamo.graph_break()
                return x + 1

        fn(torch.randn(4))
        self.assertEqual(cnt.frame_count, 1)
        self.assertEqual(cnt.op_count, 3)

    def test_output_aliases_intermediate(self):
        def f(x):
            intermediate = x.mul(2)
            return intermediate.view(-1), intermediate

        opt_f = torch._dynamo.optimize("aot_eager")(f)

        for b in [True, False]:
            x = torch.randn(4, requires_grad=b)
            out = f(x)
            out_test = opt_f(x)
            self.assertEqual(out[0], out_test[0])
            self.assertEqual(out[1], out_test[1])
            self.assertEqual(out[0].requires_grad, out_test[0].requires_grad)
            self.assertEqual(out[1].requires_grad, out_test[1].requires_grad)
            # test that the aliasing relationship of outputs is preserved
            out[0].mul_(2)
            out_test[0].mul_(2)
            self.assertEqual(out[0], out_test[0])
            self.assertEqual(out[1], out_test[1])

    def test_while_loop_graph_break(self):
        # Repro of tacotron2 cache_size_recompilation
        def inner(x):
            return torch.sin(x)

        def fn(x):
            i = 20
            while i > 10:
                x = inner(x)
                i -= 1
                torch._dynamo.graph_break()
            return x

        cnt = torch._dynamo.testing.CompileCounter()
        opt_fn = torch._dynamo.optimize(cnt)(fn)
        x = torch.randn(4)
        opt_fn(x)
        self.assertEqual(cnt.frame_count, 1)
        self.assertEqual(cnt.op_count, 1)

    def test_nested_while_loop_graph_break(self):
        def inner_loop(x):
            i = 3
            while i > 0:
                i -= 1
                x += 1
                torch._dynamo.graph_break()
            return x

        def inner(x):
            inner_loop(x)
            return torch.sin(x)

        def fn(x):
            i = 20
            while i > 10:
                x = inner(x)
                i -= 1
                torch._dynamo.graph_break()
            return x

        cnt = torch._dynamo.testing.CompileCounter()
        opt_fn = torch._dynamo.optimize(cnt)(fn)
        x = torch.randn(4)
        opt_fn(x)
        self.assertEqual(cnt.frame_count, 1)
        self.assertEqual(cnt.op_count, 1)

    def test_while_loop_graph_break_inside_call_function(self):
        # Repro of huggingface graph break inside loop in `get_parameter_dtype`.
        # Skip only the inner frame that has loop that contains graph break.
        def inner(x):
            for i in range(3):
                x += 1
                torch._dynamo.graph_break()
            return x

        def fn(x):
            x += 2
            inner(x)
            x += 3
            return x

        cnt = torch._dynamo.testing.CompileCounter()
        opt_fn = torch._dynamo.optimize(cnt)(fn)
        x = torch.randn(4)
        opt_fn(x)
        self.assertEqual(cnt.frame_count, 2)
        self.assertEqual(cnt.op_count, 2)

    def test_exception_in_dynamo_handling(self):
        hit_handler = False

        # See https://github.com/pytorch/pytorch/pull/96488
        @contextlib.contextmanager
        def ctx():
            try:
                yield
            except RuntimeError:
                nonlocal hit_handler
                hit_handler = True

        @torch._dynamo.optimize("eager")
        def f():
            with ctx():
                h()

        def h():
            raise RuntimeError("boof")

        # Should not error
        f()
        self.assertTrue(hit_handler)

    def test_generator_dealloc(self):
        # See https://github.com/pytorch/pytorch/pull/96488
        #
        # NB: yes, [(...)] is intentional, this is a list containing a
        # generator
        generator_box = [(x for x in [1, 2, 3])]

        counter = torch._dynamo.testing.CompileCounter()

        def g(x):
            return x + 2

        # TODO: This test is pretty delicate.  To test if it's actually doing
        # anything, rebuild eval_frame.c with '#define TORCHDYNAMO_DEBUG 1'
        # and then look at the logs for:
        #
        # TRACE[_custom_eval_frame:650] begin <genexpr> test_repros.py 2276 -1 0 0
        # TRACE[_custom_eval_frame:664] throw <genexpr>
        #
        # This means we're actually hitting the relevant codepath

        # NB: Make sure we don't actually Dynamo this frame; if we do Dynamo
        # this frame, Dynamo actually DOES understand list.clear and will
        # arrange for the generator deallocation to happen when the eval frame
        # handler is disabled, which will prevent the bug from happening (we
        # specifically want to trigger the generator deallocation WHILE the
        # dynamo eval frame handler is active), as that will cause the
        # generator to become exhausted and trigger the throw_flag == TRUE
        # case.
        @torch._dynamo.disable(recursive=False)
        def f(x):
            generator_box.clear()
            return g(x)

        self.assertNoUnraisable(
            lambda: torch._dynamo.optimize(counter)(f)(torch.randn(3))
        )

        # Make sure the x + 2 is captured (a previous incorrect implementation
        # of this fix would have disabled the eval frame callback, which means
        # g wouldn't get traced
        self.assertEqual(counter.op_count, 1)

    def test_error_return_without_exception_set(self):
        # https://github.com/pytorch/pytorch/issues/93781
        @torch.compile
        def f():
            _generator_type = type((_ for _ in ()))

        self.assertNoUnraisable(f)

    def test_rewrite_assert_with_msg(self):
        def f(x):
            b = x.sin()
            assert x[0] == 3, "First dim need to be 3"
            return x.cos() + b

        args = (torch.Tensor([3, 4, 5]),)
        cnt = torch._dynamo.testing.CompileCounter()

        opt_f = torch._dynamo.optimize(cnt, nopython=True)(f)
        self.assertTrue(same(f(*args), opt_f(*args)))
        self.assertEqual(cnt.op_count, 6)
        self.assertEqual(cnt.frame_count, 1)

        exported, _ = torch._dynamo.export(f, torch.Tensor([3, 4, 5]))
        self.assertTrue(same(exported(*args), f(*args)))

        with self.assertRaisesRegex(RuntimeError, "First dim need to be 3"):
            exported, _ = torch._dynamo.export(f, torch.Tensor([4, 4, 5]))

    def test_not_rewrite_assert_for_other_errors(self):
        def f(x):
            b = x.sin()
            if not x.sum() <= 3:
                raise ValueError("input sum needs to be 3")
            return x.cos() + b

        args = (torch.Tensor([3, 4, 5]),)
        opt_fn = torch._dynamo.optimize("eager")(f)
        with self.assertRaisesRegex(ValueError, "input sum needs to be 3"):
            opt_fn(*args)

    def test_rewrite_assert_without_msg(self):
        def f(x):
            b = x.sin()
            assert x[0] == 3
            return x.cos() + b

        args = (torch.Tensor([3, 4, 5]),)
        exported, _ = torch._dynamo.export(f, torch.Tensor([3, 4, 5]))
        self.assertTrue(same(exported(*args), f(*args)))

        with self.assertRaisesRegex(RuntimeError, "assertion error"):
            exported, _ = torch._dynamo.export(f, torch.Tensor([4, 4, 5]))

    def test_rewrite_assert_with_non_string_msg(self):
        def f(x):
            b = x.sin()
            assert x[0] == 2, x.size()
            return x.cos() + b

        torch._dynamo.utils.counters.clear()
        args = torch.Tensor([3, 4, 5])
        opt_f = torch._dynamo.optimize("eager")(f)
        with self.assertRaisesRegex(AssertionError, "torch.Size"):
            opt_f(args)
        self.assertEqual(
            torch._dynamo.utils.counters["unimplemented"][
                "assert with non-string message"
            ],
            1,
        )

    def test_rewrite_assert_noop(self):
        def f(x):
            b = x.sin()
            assert True
            assert x.dtype == torch.float32
            return x.cos() + b

        args = (torch.Tensor([3, 4, 5]),)
        exported, _ = torch._dynamo.export(f, torch.Tensor([3, 4, 5]))
        self.assertTrue(same(exported(*args), f(*args)))

        cnt = torch._dynamo.testing.CompileCounter()
        opt_f = torch._dynamo.optimize(cnt, nopython=True)(f)
        self.assertTrue(same(f(*args), opt_f(*args)))
        # torch._assert shouldn't be in the graph
        self.assertEqual(cnt.op_count, 3)
        self.assertEqual(cnt.frame_count, 1)

        exported, _ = torch._dynamo.export(f, torch.Tensor([4, 4, 5]))
        self.assertTrue(same(exported(*args), f(*args)))

    def test_size_typematch(self):
        def f(x, y):
            if isinstance(x, torch.Size):
                return y + 1
            else:
                return y + 2

        y = torch.zeros(1)
        x1 = torch.Size((3,))
        x2 = (3,)

        cnt = torch._dynamo.testing.CompileCounter()
        opt_f = torch._dynamo.optimize(cnt, nopython=True)(f)
        self.assertTrue(same(f(x1, y), opt_f(x1, y)))
        self.assertTrue(same(f(x2, y), opt_f(x2, y)))
        self.assertEqual(cnt.frame_count, 2)

    def test_dict_subclass_contains(self):
        # pattern from huggingface
        class ClassInstantier(collections.OrderedDict):
            pass

        @torch.compile(fullgraph=True, backend="eager")
        def f(x, d):
            if "key1" in d:
                x = x + 2
            if "key2" in d:
                x = x + 4
            x = x + 8
            return x

        result = f(torch.ones(8), ClassInstantier({"key1": torch.ones(8)}))
        self.assertTrue(same(result, torch.full([8], 11.0)))

        result = f(torch.ones(8), ClassInstantier({"key2": torch.ones(8)}))
        self.assertTrue(same(result, torch.full([8], 13.0)))

    def test_hf_classinstantier(self):
        # hf activations.py
        class ClassInstantier(collections.OrderedDict):
            def __getitem__(self, key):
                content = super().__getitem__(key)
                cls, kwargs = content if isinstance(content, tuple) else (content, {})
                return cls(**kwargs)

        ACT2CLS = ClassInstantier(
            {
                "relu": (nn.ReLU, {"inplace": False}),
                "tanh": nn.Tanh,
            }
        )

        @torch.compile(fullgraph=True, backend="eager")
        def f(x, act):
            return ACT2CLS[act](x)

        y = torch.randn(10)
        self.assertTrue(same(f(y, "tanh"), torch.tanh(y)))
        self.assertTrue(same(f(y, "relu"), torch.relu(y)))

    def test_ephemeral_module(self):
        # hf activations.py
        class ReLUSquaredActivation(nn.Module):
            def forward(self, input):
                relu_applied = torch.nn.functional.relu(input)
                squared = torch.square(relu_applied)
                return squared

        @torch.compile(fullgraph=True, backend="eager")
        def f(x):
            x = x + 0.2
            x = ReLUSquaredActivation()(x)
            x = x + 1
            return x

        y = torch.randn(10)
        self.assertTrue(same(f(y), ReLUSquaredActivation()(y + 0.2) + 1))

    def test_inplace_unsqueeze_input(self):
        def backend(gm, example_inputs):
            self.assertEqual(example_inputs[-1].size(), torch.Size([1, 3, 4]))
            return gm

        @torch.compile(backend=backend)
        def fn(x):
            x.unsqueeze_(0)
            return x + 1

        inputs = [torch.randn(3, 4)]
        self.assertEqual(fn(*inputs).size(), torch.Size([1, 3, 4]))
        self.assertEqual(inputs[0].size(), torch.Size([1, 3, 4]))

    @torch._dynamo.config.patch(dynamic_shapes=True)
    def test_batchnorm_e2e(self):
        class Repro(torch.nn.Module):
            def __init__(self):
                super().__init__()
                self.bn = torch.nn.BatchNorm2d(
                    64, eps=1e-05, momentum=0.1, affine=True, track_running_stats=True
                )
                self.conv1 = torch.nn.Conv2d(
                    64,
                    64,
                    kernel_size=(3, 3),
                    stride=(1, 1),
                    padding=(1, 1),
                    bias=False,
                )

            def forward(self, x):
                x1 = self.bn(x)
                x2 = self.conv1(x1)
                out = torch.nn.functional.relu(x2)
                return (out,)

        torch.manual_seed(1337)

        m_ref = Repro()
        m_test = deepcopy(m_ref)

        @torch._dynamo.optimize("aot_eager_decomp_partition")
        def compiled_fn(x):
            return m_test(x)

        x_ref = torch.randn(2, 64, 32, 32, requires_grad=True)
        x_test = x_ref.clone()

        # Loop multiple times: each iteration the running_mean/var on batchnorm will update,
        # which changes the output of the next iteration
        for _ in range(3):
            ref = m_ref(x_ref)
            res = compiled_fn(x_test)

            self.assertTrue(same(ref, res))

            for r in ref:
                if r.requires_grad:
                    r.sum().backward()
            for r in res:
                if r.requires_grad:
                    r.sum().backward()

            for param_ref, param_test in zip(m_ref.parameters(), m_test.parameters()):
                self.assertTrue(same(param_ref, param_test))
            # Assert running_mean/var
            for buffer_ref, buffer_test in zip(m_ref.buffers(), m_test.buffers()):
                self.assertTrue(same(buffer_ref, buffer_test))

    @torch._dynamo.config.patch("dynamic_shapes", True)
    @torch._dynamo.config.patch("assume_static_by_default", False)
    def test_dynamic_shapes_right_side(self):
        def f(x):
            return torch.ones(5 * x.shape[0])

        inp = torch.randn(6, 5)

        gm, _ = torch._dynamo.export(f, torch.randn(4, 5), aten_graph=True)
        self.assertEqual(gm(inp).shape, f(inp).shape)

    @torch._dynamo.config.patch("specialize_int", False)
    def test_maybe_multiply_symint(self):
        # https://github.com/pytorch/pytorch/issues/97346
        from torch._functorch.aot_autograd import aot_module_simplified

        def my_aot_compiler(gm, example_inputs):
            def my_compiler(gm, example_inputs):
                return gm.forward

            # Invoke AOTAutograd
            return aot_module_simplified(gm, example_inputs, fw_compiler=my_compiler)

        def my_example(t1, t2, d):
            out = torch.add(t1, t2, alpha=d)
            return out

        compiled_fn = torch.compile(backend=my_aot_compiler, dynamic=True)(my_example)

        t1 = torch.arange(3, dtype=torch.float32).requires_grad_(True)
        t2 = torch.arange(3, dtype=torch.float32).requires_grad_(True)

        ra = compiled_fn(t1, t2, 5)
        self.assertEqual(ra, torch.tensor([0.0, 6.0, 12.0]))

        ra = compiled_fn(t1, t2, 6)
        self.assertEqual(ra, torch.tensor([0.0, 7.0, 14.0]))

    def test_build_map_unpack_with_call(self):
        def forward_with_cond_scale(x, t, cond_scale, self_cond, other1, other2):
            return x.sin() + t + cond_scale + self_cond + other1 + other2

        @torch.compile(backend="eager", fullgraph=True)
        def fn(x):
            d1 = dict(other1=5)
            d2 = dict(other2=4)
            text_cond = {**d1, **d2}
            return forward_with_cond_scale(x, 1, cond_scale=2, self_cond=3, **text_cond)

        self.assertTrue(same(fn(torch.ones(4)), torch.ones(4).sin() + 15))

    def test_graph_break_unsupported_fake(self):
        counter = torch._dynamo.testing.CompileCounter()

        @torch._dynamo.optimize(counter)
        def f(x):
            return torch.ops.test_sample.foo(x + 1) + 1

        f(torch.randn(3))

        self.assertEqual(counter.op_count, ifdyn(ifunspec(2, 3), 3))
        self.assertEqual(counter.frame_count, ifdyn(ifunspec(2, 1), 1))

    def test_delattr(self):
        class MyObj:
            def __init__(self, a, b):
                self.a = a
                self.b = b

        @torch.compile(backend="eager", fullgraph=True)
        def fn(x, obj):
            del obj.a
            obj.c = x + 1
            del obj.c
            tmp = MyObj(x + 2, x + 3)
            del tmp.b
            if hasattr(obj, "a"):
                return x + 1
            return tmp

        x = torch.zeros([])
        obj1 = MyObj(x, x)
        obj2 = fn(x, obj1)
        self.assertFalse(hasattr(obj1, "a"))
        self.assertFalse(hasattr(obj1, "c"))
        self.assertFalse(hasattr(obj2, "b"))
        self.assertEqual(obj1.b.item(), 0)
        self.assertEqual(obj2.a.item(), 2)

    def test_delattr_raises(self):
        class MyObj:
            def __init__(self, a, b):
                self.a = a
                self.b = b

        @torch.compile(backend="eager")
        def fn(x, obj):
            del obj.a
            x = x + 1
            obj.a  # will raise
            return x

        x = torch.zeros([])
        obj1 = MyObj(x, x)
        self.assertRaises(AttributeError, lambda: fn(x, obj1))

    @torch._dynamo.config.patch("dynamic_shapes", True)
    @torch._dynamo.config.patch("automatic_dynamic_shapes", False)
    def test_dynamic_shapes_implicit_guard(self):
        def f(x):
            y = x * x.size(x.shape[0])
            torch.sum(y, [y.shape[0]])
            return y

        cnt = torch._dynamo.testing.CompileCounter()
        opt_fn = torch._dynamo.optimize(cnt, nopython=True)(f)
        opt_fn(torch.randn(3, 1, 1, 1, 1))
        self.assertEqual(cnt.frame_count, 1)

    def test_dalle2_maybe(self):
        def normalize(x):
            return x.cos()

        @torch.compile(backend="eager", fullgraph=True)
        def fn(x, normalize_img):
            lowres_cond_img = x.sin()
            lowres_cond_img = maybe(normalize_img)(lowres_cond_img)
            return lowres_cond_img

        self.assertEqual(fn(torch.ones([]), normalize), torch.ones([]).sin().cos())

    def test_functools_wraps(self):
        def cool_name(x):
            return x.sin()

        @torch.compile(backend="eager", fullgraph=True)
        def fn(x):
            y = x.cos()

            @functools.wraps(cool_name)
            def uncool_name():
                return cool_name(y)

            return uncool_name

        result = fn(torch.ones([]))
        self.assertEqual(result.__name__, "cool_name")
        self.assertEqual(result(), torch.ones([]).cos().sin())

    @torch._dynamo.config.patch("dynamic_shapes", True)
    def test_dynamic_shapes_float_guard(self):
        def f(x):
            return torch.nn.functional.dropout(x, x.shape[0] / 6)

        cnt = torch._dynamo.testing.CompileCounter()
        opt_fn = torch._dynamo.optimize(cnt, nopython=True)(f)
        opt_fn(torch.randn(3))
        self.assertEqual(cnt.frame_count, 1)

    @torch._dynamo.config.patch(dynamic_shapes=True, capture_scalar_outputs=True)
    def test_tensor_item(self):
        def f(x, y):
            val = y.item()
            return x.sum() + val

        gm, _ = torch._dynamo.export(
            f,
            torch.zeros(6, 4),
            torch.tensor(1),
            aten_graph=True,
        )
        self.assertEqual(
            f(torch.zeros(6, 4), torch.tensor(1)),
            gm(torch.zeros(6, 4), torch.tensor(1)),
        )
        self.assertEqual(
            f(torch.zeros(6, 4), torch.tensor(2)),
            gm(torch.zeros(6, 4), torch.tensor(2)),
        )

    def test_hf_xsoftmax_inference(self):
        def fn(input, mask):
            return XSoftmax.apply(input + 1, mask, 1) + 2

        fn_opt = torch.compile(fn, backend="eager", fullgraph=True)

        inputs = [
            torch.randn(4, 10),
            torch.randn(4, 10) < 0,
        ]
        expected = fn(*inputs)
        actual = fn_opt(*inputs)
        self.assertTrue(same(actual, expected))

    def test_hf_xsoftmax_training(self):
        from torch._dynamo.utils import counters

        counters.clear()

        def fn(input, mask):
            return XSoftmax.apply(input, mask, 1)

        cnt = torch._dynamo.testing.CompileCounter()
        fn_opt = torch.compile(fn, backend=cnt, fullgraph=False)

        torch.manual_seed(1234)
        inputs1 = [
            torch.randn(4, 10, requires_grad=True),
            torch.randn(4, 10) < 0,
        ]
        torch.manual_seed(1234)
        inputs2 = [
            torch.randn(4, 10, requires_grad=True),
            torch.randn(4, 10) < 0,
        ]

        expected = fn(*inputs1)
        actual = fn_opt(*inputs2)
        self.assertTrue(same(actual, expected))
        self.assertEqual(dict(counters["frames"]), {"total": 1, "ok": 1})
        self.assertEqual(cnt.op_count, 2)
        self.assertEqual(cnt.frame_count, 1)
        cnt.clear()
        counters.clear()

        expected.sum().backward()
        actual.sum().backward()
        self.assertTrue(same(inputs1[0].grad, inputs2[0].grad))

        # currently we don't capture the backwards frame
        self.assertEqual(cnt.frame_count, 0)
        self.assertEqual(cnt.op_count, 0)
        self.assertEqual(dict(counters["frames"]), {})
        self.assertEqual(dict(counters["graph_break"]), {})

    def test_autograd_function_graph_break(self):
        class MySin(torch.autograd.Function):
            @staticmethod
            def forward(ctx, x):
                torch._dynamo.graph_break()
                ctx.save_for_backward(x)
                return x.sin()

            @staticmethod
            def backward(ctx, gx):
                (x,) = ctx.saved_tensors
                return gx * x.cos()

        x = torch.randn([], requires_grad=True)

        @torch.compile(backend="eager")
        def fn(x):
            return MySin.apply(x)

        y = fn(x)
        self.assertEqual(y, x.sin())

        (gx,) = torch.autograd.grad(y, x)
        self.assertEqual(gx, x.cos())

    @torch._dynamo.config.patch("dynamic_shapes", True)
    @torch._dynamo.config.patch("assume_static_by_default", False)
    def test_tensor_split(self):
        def f(x):
            return torch.split(x, x.shape[0] // 2, dim=0)[0]

        gm, _ = torch._dynamo.export(
            f,
            torch.zeros(6, 4),
            aten_graph=True,
        )

        self.assertEqual(f(torch.ones(8, 4)), gm(torch.ones(8, 4)))

    def test_optim_state_references_cleared(self):
        model = torch.nn.Linear(2048, 2048, bias=False)
        x = torch.ones(2048)
        state_ref = 0

        optimizer = torch.optim.Adadelta(model.parameters(), lr=0.01)

        def opt_step():
            optimizer.step()

        compiled_opt_step = torch._dynamo.optimize("eager")(opt_step)

        def compiled_model_step(x):
            optimizer.zero_grad()
            y = model(x)
            torch.sum(y).backward()
            compiled_opt_step()

        compiled_model_step(x)

        # Picked "square_avg" arbitrarily to check that
        # optimizer state tensors are deallocated
        state_ref = weakref.ref(
            optimizer.state[optimizer.param_groups[0]["params"][0]]["square_avg"]
        )
        optimizer = None

        self.assertIsNone(state_ref())

    def test_grad_references_cleared(self):
        model = torch.nn.Linear(2048, 2048, bias=False)
        x = torch.ones(2048)
        optimizer = torch.optim.Adadelta(model.parameters(), lr=0.01)

        def opt_step():
            optimizer.step()

        compiled_opt_step = torch._dynamo.optimize("eager")(opt_step)

        def compiled_model_step(x):
            optimizer.zero_grad(True)
            y = model(x)
            torch.sum(y).backward()
            compiled_opt_step()

        compiled_model_step(x)
        param_grad_ref = weakref.ref(list(model.parameters())[0].grad)
        optimizer.zero_grad(True)
        self.assertIsNone(param_grad_ref())

    def test_batch_encoding_clone_inputs(self):
        class BatchEncoding(dict):
            """
            Copied from test_tokenization
            """

            def __init__(
                self,
                data,
            ):
                super().__init__(data)

            def __getattr__(self, item: str):
                try:
                    return self.data[item]
                except KeyError as e:
                    raise AttributeError from e

        encoding = BatchEncoding({"key": torch.rand((1, 4))})
        cloned_encoding = torch._dynamo.utils.clone_inputs(encoding)
        self.assertTrue(type(cloned_encoding) is not dict)

    def test_iadd_graph_break(self):
        def fn(x):
            a = ()
            x = torch.sin(x)
            a += (x,)
            return a

        x = torch.randn(4)
        ref = fn(x)

        opt_fn = torch._dynamo.optimize("eager", nopython=True)(fn)
        res = opt_fn(x)
        self.assertTrue(same(ref, res))

    def test_odict_get_item_index_name(self):
        d = {float: torch.float32, np.float16: torch.float16}

        @torch.compile
        def f(x, y1, y2):
            return torch.zeros(5, dtype=d[y1]), torch.zeros(5, dtype=d[y2])

        f(torch.zeros(4), float, np.float16)

    def test_dedup_global(self):
        @torch.compile()
        def f():
            return _GLOBAL_CPU_TENSOR + _GLOBAL_CPU_TENSOR

        self.assertEqual(f(), _GLOBAL_CPU_TENSOR + _GLOBAL_CPU_TENSOR)

    @requires_cuda()
    def test_guard_default_device(self):
        try:
            torch.set_default_device("cuda")

            counter = torch._dynamo.testing.CompileCounter()

            @torch._dynamo.optimize(counter)
            def f():
                x = torch.randn(3)
                return x * 2

            self.assertEqual(f().device.type, "cuda")
            self.assertEqual(counter.frame_count, 1)

            torch.set_default_device("cpu")

            self.assertEqual(f().device.type, "cpu")
            self.assertEqual(counter.frame_count, 2)

        finally:
            torch.set_default_device(None)

    def test_list_self_reference(self):
        # Issue - https://github.com/pytorch/pytorch/issues/100150
        root = []
        root[:] = [root, root, None, None]

        @torch._dynamo.optimize("eager")
        def test_bug():
            return root

        test_bug()

    def test_hf_bigbird_unsqueeze(self):
        def torch_bmm_nd(inp_1, inp_2, ndim=None):
            torch._dynamo.graph_break()
            return torch.bmm(inp1, inp2)

        def fn(inp1, inp2, inp3, inp4, c):
            a = torch_bmm_nd(inp1, inp2, 4)
            a.unsqueeze_(2)
            a = a * 2

            b = torch_bmm_nd(inp3, inp4, 4)
            b.unsqueeze_(2)
            l = a + b

            out = torch.cat([a, b, c], dim=2)
            return out, l

        inp1 = torch.rand(1, 64, 448)
        inp2 = torch.rand(1, 448, 64)
        inp3 = torch.rand(1, 64, 448)
        inp4 = torch.rand(1, 448, 64)
        c = torch.rand(1, 64, 1, 64)

        cnt = torch._dynamo.testing.CompileCounter()
        opt_fn = torch._dynamo.optimize(cnt)(fn)
        opt_fn(inp1, inp2, inp3, inp4, c)
        self.assertEqual(cnt.frame_count, 3)

    def test_torch_variable_type(self):
        # from torchvision
        def check_type(obj, types_or_checks):
            for type_or_check in types_or_checks:
                if (
                    isinstance(obj, type_or_check)
                    if isinstance(type_or_check, type)
                    else type_or_check(obj)
                ):
                    return True
            return False

        opt_check_type = torch._dynamo.optimize("eager")(check_type)
        ref = check_type(torch.randn(4), [torch.Tensor])
        res = opt_check_type(torch.randn(4), [torch.Tensor])
        self.assertEqual(ref, res)

    def test_kwargs_out_list_variable(self):
        class Repro(torch.nn.Module):
            def __init__(self):
                super().__init__()

            def forward(self, param):
                z = torch.frexp(**param)
                return z

        model = Repro()
        params = {"input": torch.tensor([[0.0, 1, 2, 4]])}
        params["out"] = [
            torch.empty(0, dtype=torch.float32),  # mantissa
            torch.empty(0, dtype=torch.int32),  # exponent
        ]

        model = torch.compile(model, backend="eager")
        mantissa, exponent = model(params)
        ref_mantissa = torch.tensor([[0.0000, 0.5000, 0.5000, 0.5000]])
        ref_exponent = torch.tensor([[0, 1, 2, 3]], dtype=torch.int32)
        self.assertEqual(ref_mantissa, mantissa)
        self.assertEqual(ref_exponent, exponent)

<<<<<<< HEAD
    @requires_cuda()
    def test_disallow_data_parallel(self):
        from torch.nn.parallel.data_parallel import DataParallel

        class MockModule(torch.nn.Module):
            def __init__(self):
                super().__init__()
                self.linear = DataParallel(torch.nn.Linear(3, 3).cuda())

            def forward(self, x):
                return self.linear(x)

        mod = MockModule().cuda()
        opt_mod = torch.compile(mod, backend="eager")
        x = torch.randn(3, 3, device="cuda")
        opt_mod(x)
=======
    def test_dataclass_factory(self):
        from dataclasses import dataclass, field
        from typing import Any

        @dataclass
        class DClass:
            sharding_contexts: Any = field(default_factory=list)
            a: int = 1

        def fn(x):
            return DClass().a * x

        opt_fn = torch.compile(fn, backend="eager")
        x = torch.randn(4)
        res = fn(x)
        ref = opt_fn(x)
        self.assertEqual(ref, res)
>>>>>>> b9cb035b


if __name__ == "__main__":
    from torch._dynamo.test_case import run_tests

    run_tests()<|MERGE_RESOLUTION|>--- conflicted
+++ resolved
@@ -3240,24 +3240,6 @@
         self.assertEqual(ref_mantissa, mantissa)
         self.assertEqual(ref_exponent, exponent)
 
-<<<<<<< HEAD
-    @requires_cuda()
-    def test_disallow_data_parallel(self):
-        from torch.nn.parallel.data_parallel import DataParallel
-
-        class MockModule(torch.nn.Module):
-            def __init__(self):
-                super().__init__()
-                self.linear = DataParallel(torch.nn.Linear(3, 3).cuda())
-
-            def forward(self, x):
-                return self.linear(x)
-
-        mod = MockModule().cuda()
-        opt_mod = torch.compile(mod, backend="eager")
-        x = torch.randn(3, 3, device="cuda")
-        opt_mod(x)
-=======
     def test_dataclass_factory(self):
         from dataclasses import dataclass, field
         from typing import Any
@@ -3275,7 +3257,23 @@
         res = fn(x)
         ref = opt_fn(x)
         self.assertEqual(ref, res)
->>>>>>> b9cb035b
+
+    @requires_cuda()
+    def test_disallow_data_parallel(self):
+        from torch.nn.parallel.data_parallel import DataParallel
+
+        class MockModule(torch.nn.Module):
+            def __init__(self):
+                super().__init__()
+                self.linear = DataParallel(torch.nn.Linear(3, 3).cuda())
+
+            def forward(self, x):
+                return self.linear(x)
+
+        mod = MockModule().cuda()
+        opt_mod = torch.compile(mod, backend="eager")
+        x = torch.randn(3, 3, device="cuda")
+        opt_mod(x)
 
 
 if __name__ == "__main__":
