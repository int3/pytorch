--- conflicted
+++ resolved
@@ -3529,21 +3529,6 @@
         with self.assertRaisesRegex(RuntimeError, 'does not support complex eigenvalues'):
             torch.autograd.backward([w, v], [torch.ones_like(w), torch.ones_like(v)])
 
-    @skipIfNoLapack
-<<<<<<< HEAD
-    def test_svd_no_singularvectors(self):
-        A = torch.randn(2, 2, dtype=torch.float32, requires_grad=True)
-        u, s, v = torch.svd(A, compute_uv=False)
-        with self.assertRaisesRegex(RuntimeError, 'cannot compute backward'):
-            torch.autograd.backward([u, s, v], [torch.ones_like(u), torch.ones_like(s), torch.ones_like(v)])
-=======
-    def test_symeig_no_eigenvectors(self):
-        A = torch.tensor([[1., 2.], [2., 4.]], dtype=torch.float32, requires_grad=True)
-        w, v = torch.symeig(A, eigenvectors=False)
-        with self.assertRaisesRegex(RuntimeError, 'is not differentiable'):
-            torch.autograd.backward([w, v], [torch.ones_like(w), torch.ones_like(v)])
->>>>>>> 89d6f3e6
-
     def test_no_grad_copy(self):
         # create autograd function that saves grad pointer as class static
         class MyFunc(Function):
