--- conflicted
+++ resolved
@@ -901,7 +901,6 @@
         meta_d = _get_node(fx_g, lambda x: x.target == operator.add)
         self.assertTrue(meta_c.meta['val'].shape[0].get_pyobj() == meta_d.meta['val'].expr)
 
-<<<<<<< HEAD
     def test_backwards(self):
         def get_fw_bw(fn, *extra_args, **extra_kwargs):
             def tmp(*args):
@@ -943,8 +942,6 @@
         # self.assertFalse(shape_env.evaluate_guards_for_args(torch.randn(6, 5)))
         # assert len(shape_env.guards) == 3
 
-=======
->>>>>>> cf3a0a85
     def _assert_no_guards(self, fx_g, free_symbols):
         self.assertEqual(_get_free_symbols(fx_g.shape_env), free_symbols)
         self.assertEqual(len(fx_g.shape_env.get_nontrivial_guards()), 0)
@@ -970,8 +967,6 @@
         fx_g = _trace(f, 7, 7, 4, 3)
         self._assert_no_guards(fx_g, 2)
 
-<<<<<<< HEAD
-=======
         def f(a, b, c, d, e):
             vals = [a, b, c, d, e]
             x = a
@@ -983,7 +978,6 @@
         breakpoint()
         self._assert_no_guards(fx_g, 1)
 
->>>>>>> cf3a0a85
         def f(a, b):
             a = a.view(b.shape[0])
             return a + b.sum()
@@ -1012,10 +1006,7 @@
         self._assert_no_guards(fx_g, 1)
 
 
-<<<<<<< HEAD
-=======
-
->>>>>>> cf3a0a85
+
 
 make_fx_failures = {
     # unknown
