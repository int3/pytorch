--- conflicted
+++ resolved
@@ -70,12 +70,8 @@
 
 def arguments(func: FunctionSchema) -> Tuple[DispatcherArgument, ...]:
     if local.use_c10_dispatcher().dispatcher_uses_new_style():
-<<<<<<< HEAD
-        return tuple(argument(a, is_out_argument=False) for a in itertools.chain(func.arguments, func.kwarg_only_arguments)) + \
-            tuple(argument(a, is_out_argument=True) for a in func.out_arguments)
-=======
-        return tuple(map(argument, itertools.chain(func.arguments.out, func.arguments.positional, func.arguments.kwarg_only)))
->>>>>>> 14481781
+        return tuple(argument(a, is_out_argument=False) for a in itertools.chain(func.arguments.positional, func.arguments.kwarg_only)) + \
+            tuple(argument(a, is_out_argument=True) for a in func.arguments.out)
     else:
         return tuple(
             DispatcherArgument(type=la.type, name=la.name, argument=la.argument, is_out_argument=la.is_out_argument)
